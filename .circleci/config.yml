--- conflicted
+++ resolved
@@ -562,18 +562,10 @@
           command: ./scripts/release/create-api-downloads-pr.sh mobile-maps-ios "$VERSION"
           when: on_success
       - make-docs
-<<<<<<< HEAD
-      - run:
-          name: Release Examples App to TestFlight
-          command: |
-          brew install fastlane
-          fastlane beta
-=======
       - open-docs-pull-requests
       - run:
           name: Publish CocoaPods Podspec
           command: pod trunk push
->>>>>>> 7ff67c4b
       - slack/status:
           fail_only: false
           include_visit_job_action: true
@@ -717,13 +709,8 @@
   make-docs:
     description: "Generate Documentation"
     steps:
-<<<<<<< HEAD
-      - run: git submodule update --init -- jazzy-theme
-      - run: cd scripts/doc-generation && ./generate-docs.sh
-=======
       - run: git submodule update --init -- scripts/doc-generation/jazzy-theme
       - run: scripts/doc-generation/generate-maps-docs.sh
->>>>>>> 7ff67c4b
       - run: zip -r api-docs.zip api-docs
       - store_artifacts:
           path: api-docs.zip
