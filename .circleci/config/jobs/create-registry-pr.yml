parameters:
  project-name:
    description: Project name in SDK Registry.
    type: string
executor: xcode-latest
steps:
  - checkout-root
  - configure-environment:
      skip-dependencies: true
  - attach_workspace:
      at: workspace
  - run: ls -lGA workspace
  - run:
<<<<<<< HEAD
      name: Create SDK Registry PR
      command: scripts/release/create-api-downloads-pr.sh << parameters.project-name >> "$VERSION"
=======
      name: Create SDK Registry PR for public
      command: scripts/release/create-api-downloads-pr.sh mobile-maps-ios "$VERSION"
  - run:
      name: Create SDK Registry PR for private preview
      command: scripts/release/create-api-downloads-pr.sh mobile-maps-ios-privatepreview "$VERSION"-private
>>>>>>> 14e34322
  - slack-notify-failure-if-any<|MERGE_RESOLUTION|>--- conflicted
+++ resolved
@@ -2,6 +2,9 @@
   project-name:
     description: Project name in SDK Registry.
     type: string
+  include-private-sdk:
+    description: Whether to include private flavor of SDK to release.
+    type: boolean
 executor: xcode-latest
 steps:
   - checkout-root
@@ -11,14 +14,12 @@
       at: workspace
   - run: ls -lGA workspace
   - run:
-<<<<<<< HEAD
       name: Create SDK Registry PR
       command: scripts/release/create-api-downloads-pr.sh << parameters.project-name >> "$VERSION"
-=======
-      name: Create SDK Registry PR for public
-      command: scripts/release/create-api-downloads-pr.sh mobile-maps-ios "$VERSION"
-  - run:
-      name: Create SDK Registry PR for private preview
-      command: scripts/release/create-api-downloads-pr.sh mobile-maps-ios-privatepreview "$VERSION"-private
->>>>>>> 14e34322
+  - when:
+      condition: << parameters.include-private-sdk >>
+      steps:
+        - run:
+            name: Create SDK Registry PR for private SDK
+            command: scripts/release/create-api-downloads-pr.sh << parameters.project-name >>-private "$VERSION"-private
   - slack-notify-failure-if-any