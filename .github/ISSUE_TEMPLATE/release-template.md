---
name: Release template — iOS stable
about: Checklist for a single release.
title: Release Maps v10 SDK <version>
labels: release
assignees: ''

---

# Stable release: <version>

- Releaser:
  - The releaser kicks off each step, tests the state of the SDK prior to and after the release, and updates the documentation. They should request their release and buddies the afternoon prior to the release.
- Release buddy:
  - The release buddy is on-hand to review PRs generated through the release process and to assist in troubleshooting the release.
- Docs buddy: 
  - The docs buddy reviews the documentation PR and assists with troubleshooting docs issues. 
- Release commencement time:
- SEMVER tag e.g `v10.0.0-beta.12`:
- Milestone:

## 📦 Release MapboxMaps

Notes: Unless otherwise specified, `VERSION` refers to the SEMVER tag with the `v` prefix.

Before you begin, check that the [MapboxCommon](https://github.com/mapbox/mapbox-sdk-common/releases) and [MapboxCoreMaps](https://github.com/mapbox/mapbox-core-maps-ios/releases) versions that you will use have been released and are available to download via CocoaPods and SPM. 
<<<<<<< HEAD
=======

### Pull requests:
- [ ] mapbox-maps-ios release PR ->
- [ ] api-downloads PR ->
- [ ] mapbox-maps-ios docs PR ->
- [ ] ios-sdk PR ->
- [ ] studio-preview-ios PR ->
>>>>>>> fda6c61e
 
**1) Create Release Branch & Kickoff Build**

- [ ] Pull the latest from main to include all code updates. Then make a new branch called "Release/{VERSION}"
- [ ] Update the internal version pointers by running this command `./scripts/release/update-version.sh {VERSION}`. Commit these changes so they will be included in the build.
- [ ] Perform manual QA of this branch by running:
  - [ ] `mapbox-maps-ios` examples
  - [ ] [Studio Preview](https://github.com/mapbox/studio-preview-ios/). Update the Podfile to point to the release branch. Check for any breaking changes in the code and any visible performance issues.
- [ ] Open a PR for the "Release/{VERSION}" branch. This allows CI to run.
- [ ] Kickoff the build by passing an empty commit with the message "[release] {VERSION}", with the SEMVER version but no `v` prefix. For example: `git commit --allow-empty -m "[release] 10.0.0-beta.14"`. It's important that you follow the commit message as it triggers the build job.

***What will this job do?***

- Build our direct-download bundle
- Include LICENSE.md and README.md for bundle in the zip files
- Upload direct download to S3
- Update the existing podspec and package manifest and commit that to the release branch
- Create a PR [here](https://github.com/mapbox/api-downloads/pulls) so that our SDK can be consumed
- [ ] The API Downloads PR needs to be approved and merged before continuing. You do not need to merge your PR in `mapbox-maps-ios` yet.

**2) Update Distribution & Changelog**

- [ ] On your local `Release/{VERSION}` branch, pull the latest from remote release branch. CI will have committed changes to podspec and package manifest.
- [ ] This is where we need to verify SPM update was successful. Open a tester single view application. Go to the Swift Package Manager menu and add our repo `https://github.com/mapbox/mapbox-maps-ios.git`. For the branch, specify your current release branch. Then verify that you can load the SDK, and display a basic map on device to verify that the build is working.
    - ***Note that the api-downloads PR needs to be merged and sanity checks need to complete before downloads are available here***
- [ ] Generate the changelog manually by adding changes to the `CHANGELOG.md` file. Commit these changes have your release buddy review them. 
- [ ] Review issues [tagged with the Release](https://app.zenhub.com/workspaces/maps-sdk-for-ios-5e9f47ffdf1ce5046f9011f4/reports/release) adding or removing the release from the Zenhub issues as necessary.

**3) Create the Release Tag**

- [ ] Create a SEMVER tag, e.g. `vX.Y.Z-beta.N` and push the tag to GitHub: 
    - `git tag <version> && git push origin <version>`
    - This will trigger a CircleCI workflow that will produce the following artifacts (can be [found here](https://app.circleci.com/pipelines/github/mapbox/mapbox-maps-ios)):
        - an api-docs.zip
	- The completion of this job will make our api-docs which will be found in ci artifacts. It will also publish a GitHub draft release
- [ ] Push the release to CocoaPods via `$ pod trunk push`
- [ ] Update the information in the draft release with the correct changelog, versions, etc.
- [ ] Uncheck the prerelease box.
- [ ] Have your release buddy review the draft release, and save the draft. You will publish it in a later step.

**4) Confirm everything works as expected**

- [ ] Download the artifacts from the SDK registry. The zip file will include five xcframeworks. Create a new iOS application project in Xcode, and add all the frameworks. In the view controller, load a basic map view to ensure everything works as expected.
- [ ] Test that consumption via CocoaPods works. SPM should have been verified at an earlier step

## 📚 Update documentation

- [ ] Navigate to the [CircleCI job page](https://app.circleci.com/pipelines/github/mapbox/mapbox-maps-ios), and download the `api-docs.zip` artifact.

- [ ] In the `mapbox-maps-ios` repo, `git checkout origin publisher-staging`. This is the branch that houses our API-Docs. Make a new branch off this one `git checkout -b Release/{version}_docs`
- [ ] Unzip the `api-docs.zip` and move the new docs into our repo. This should result in a new top-level folder named after the version, but without the 'v' prefix.
- [ ] Commit and push those changes.
- [ ] Make a pull request targeting the branch `publisher-staging`.
- [ ] Share this with @mapbox/docs to approve.
- [ ] Merge the PR in `mapbox-maps-ios`.
- [ ] Preview the docs at the staging URL: https://docs.tilestream.net/ios/maps/api/{version_without_v_prefix}/index.html
- [ ] Create a PR to merge `publisher-staging` into `publisher-production`.
- [ ] Share the PR with @mapbox-docs to approve.
- [ ] Merge the PR.
- [ ] Create a `maps-{VERSION}` branch in [ios-sdk](https://github.com/mapbox/ios-sdk).
- [ ] Add the new version (without a v prefix) as the first element in the [src/data/ios-maps-sdk-version.json](https://github.com/mapbox/ios-sdk/blob/publisher-production/src/data/ios-maps-sdk-versions.json).
- [ ] While the beta docs site is live and for subsequent stable releases, add the version without the v to [src/constants.json](https://github.com/mapbox/ios-sdk/blob/ios/maps-v10.0.0-beta.13.1/src/constants.json#L6) as the value for `VERSION_IOS_MAPS_SDK_V10`.
- [ ] Make sure the API Docs changes are live in production before continuing https://docs.mapbox.com/ios/maps/api/{version_without_v_prefix}/index.html
  - This is necessary because the CI checks triggered by the next step depend on them.
- [ ] Commit and push these changes, then open a PR.
- [ ] Ask your docs buddy to review it. Merge once approved!

## 🚢 Publish the release

- [ ] Publish the GitHub draft. The release is now done!

## 🚢 Merge your release branch

- [ ] Have your release buddy approve and then merge your release branch in `mapbox-maps-ios`.
***When you squash & merge, make the commit message "Maps SDK Release {Version}"***

## 🚀 Update Studio Preview
- [ ] Navigate to your local clone of [Studio Preview](https://github.com/mapbox/studio-preview-ios/) and ensure that it is up-to-date. Include any previous code updates that you made during QA.
- [ ] Follow the steps outlined in the [Studio Preview iOS wiki](https://github.com/mapbox/studio-preview-ios/wiki/Release-Checklist).

## 📣 Announcements

<<<<<<< HEAD
- [ ] Tag the `@maps-ios` team in #mobile-maps-ios to notify the team about the completed release! 🎉
- [ ] Review (update if needed) the issues in the [Zenhub Release](https://app.zenhub.com/workspaces/maps-sdk-for-ios-5e9f47ffdf1ce5046f9011f4/reports/release) and close it.
=======
- [ ] Announce the release in #sdk-releases and in #maps-sdk to notify the team about the completed release! 🎉
>>>>>>> fda6c61e

When all of the above is completed, you can then close this ticket.<|MERGE_RESOLUTION|>--- conflicted
+++ resolved
@@ -24,8 +24,6 @@
 Notes: Unless otherwise specified, `VERSION` refers to the SEMVER tag with the `v` prefix.
 
 Before you begin, check that the [MapboxCommon](https://github.com/mapbox/mapbox-sdk-common/releases) and [MapboxCoreMaps](https://github.com/mapbox/mapbox-core-maps-ios/releases) versions that you will use have been released and are available to download via CocoaPods and SPM. 
-<<<<<<< HEAD
-=======
 
 ### Pull requests:
 - [ ] mapbox-maps-ios release PR ->
@@ -33,7 +31,6 @@
 - [ ] mapbox-maps-ios docs PR ->
 - [ ] ios-sdk PR ->
 - [ ] studio-preview-ios PR ->
->>>>>>> fda6c61e
  
 **1) Create Release Branch & Kickoff Build**
 
@@ -116,11 +113,8 @@
 
 ## 📣 Announcements
 
-<<<<<<< HEAD
 - [ ] Tag the `@maps-ios` team in #mobile-maps-ios to notify the team about the completed release! 🎉
 - [ ] Review (update if needed) the issues in the [Zenhub Release](https://app.zenhub.com/workspaces/maps-sdk-for-ios-5e9f47ffdf1ce5046f9011f4/reports/release) and close it.
-=======
 - [ ] Announce the release in #sdk-releases and in #maps-sdk to notify the team about the completed release! 🎉
->>>>>>> fda6c61e
 
 When all of the above is completed, you can then close this ticket.