// !$*UTF8*$!
{
	archiveVersion = 1;
	classes = {
	};
	objectVersion = 52;
	objects = {

/* Begin PBXBuildFile section */
		0333B84F25ED942600D667C9 /* SceneKitExample.swift in Sources */ = {isa = PBXBuildFile; fileRef = 0333B84E25ED942600D667C9 /* SceneKitExample.swift */; };
		03BB33F925EDA19200109B28 /* 34M_17.dae in Resources */ = {isa = PBXBuildFile; fileRef = 03BB33F825EDA19200109B28 /* 34M_17.dae */; };
		0706C4A625B1181A008733C0 /* TerrainExample.swift in Sources */ = {isa = PBXBuildFile; fileRef = 0706C4A525B1181A008733C0 /* TerrainExample.swift */; };
		073475D725AFAE520049B0B8 /* CustomLayerExample.swift in Sources */ = {isa = PBXBuildFile; fileRef = 073475D625AFAE520049B0B8 /* CustomLayerExample.swift */; };
		077C4EFA252F7E89007636F1 /* LaunchScreen.storyboard in Resources */ = {isa = PBXBuildFile; fileRef = 077C4EF8252F7E89007636F1 /* LaunchScreen.storyboard */; };
		077C4F05252F7E89007636F1 /* ExamplesTests.swift in Sources */ = {isa = PBXBuildFile; fileRef = 077C4F04252F7E89007636F1 /* ExamplesTests.swift */; };
		077C4F10252F7E89007636F1 /* ExamplesUITests.swift in Sources */ = {isa = PBXBuildFile; fileRef = 077C4F0F252F7E89007636F1 /* ExamplesUITests.swift */; };
		07B071D32547CFC3007F2865 /* GeoJSONSourceExample.geojson in Resources */ = {isa = PBXBuildFile; fileRef = 07B071D22547CFC3007F2865 /* GeoJSONSourceExample.geojson */; };
		07DC84422538B1F100F4AF14 /* Assets.xcassets in Resources */ = {isa = PBXBuildFile; fileRef = 07DC84412538B1F100F4AF14 /* Assets.xcassets */; };
		0C52BA9825AF8C880054ECA8 /* Custom3DPuckExample.swift in Sources */ = {isa = PBXBuildFile; fileRef = 0C52BA9725AF8C880054ECA8 /* Custom3DPuckExample.swift */; };
		0C784D1126D002DC004AE7D0 /* FeatureStateExample.swift in Sources */ = {isa = PBXBuildFile; fileRef = 0C784D1026D002DC004AE7D0 /* FeatureStateExample.swift */; };
		0C78AC2925BF70E40057F570 /* LineGradientExample.swift in Sources */ = {isa = PBXBuildFile; fileRef = 0C78AC2825BF70E40057F570 /* LineGradientExample.swift */; };
		0C78AC2F25BF72C70057F570 /* GradientLine.geojson in Resources */ = {isa = PBXBuildFile; fileRef = 0C78AC2C25BF71E40057F570 /* GradientLine.geojson */; };
		0CC4ECEA25B8AD3000F998B8 /* Custom2DPuckExample.swift in Sources */ = {isa = PBXBuildFile; fileRef = 0CC4ECE925B8AD3000F998B8 /* Custom2DPuckExample.swift */; };
		17483DFD2670113300396F8D /* MultiplePointAnnotationsExample.swift in Sources */ = {isa = PBXBuildFile; fileRef = 17483DFC2670113300396F8D /* MultiplePointAnnotationsExample.swift */; };
		177C9D47269CA61100D13A2D /* ShowHideLayerExample.swift in Sources */ = {isa = PBXBuildFile; fileRef = 177C9D46269CA61100D13A2D /* ShowHideLayerExample.swift */; };
		17AF784026837E91006EA30D /* Fire_Hydrants.geojson in Resources */ = {isa = PBXBuildFile; fileRef = 17AF783F26837E91006EA30D /* Fire_Hydrants.geojson */; };
		17B40D2426A85500000887EF /* LiveDataExample.swift in Sources */ = {isa = PBXBuildFile; fileRef = 17B40D2326A85500000887EF /* LiveDataExample.swift */; };
		17B4805A2684FB2300CF0D5E /* AnimateImageLayerExample.swift in Sources */ = {isa = PBXBuildFile; fileRef = 17B480592684FB2300CF0D5E /* AnimateImageLayerExample.swift */; };
		17B4806126851C6E00CF0D5E /* radar4.gif in Resources */ = {isa = PBXBuildFile; fileRef = 17B4805C26851C6E00CF0D5E /* radar4.gif */; };
		17B4806226851C6E00CF0D5E /* radar2.gif in Resources */ = {isa = PBXBuildFile; fileRef = 17B4805D26851C6E00CF0D5E /* radar2.gif */; };
		17B4806326851C6E00CF0D5E /* radar3.gif in Resources */ = {isa = PBXBuildFile; fileRef = 17B4805E26851C6E00CF0D5E /* radar3.gif */; };
		17B4806426851C6E00CF0D5E /* radar1.gif in Resources */ = {isa = PBXBuildFile; fileRef = 17B4805F26851C6E00CF0D5E /* radar1.gif */; };
		17B4806526851C6E00CF0D5E /* radar0.gif in Resources */ = {isa = PBXBuildFile; fileRef = 17B4806026851C6E00CF0D5E /* radar0.gif */; };
		17B4806B268BD91000CF0D5E /* RasterTileSourceExample.swift in Sources */ = {isa = PBXBuildFile; fileRef = 17B4806A268BD91000CF0D5E /* RasterTileSourceExample.swift */; };
		17B48067268A4E9300CF0D5E /* DistanceExpressionExample.swift in Sources */ = {isa = PBXBuildFile; fileRef = 17B48066268A4E9300CF0D5E /* DistanceExpressionExample.swift */; };
		17E28C5C2672A1160033DF0F /* SymbolClusteringExample.swift in Sources */ = {isa = PBXBuildFile; fileRef = 17E28C5B2672A1160033DF0F /* SymbolClusteringExample.swift */; };
		304AB3B527439287005B6D09 /* ViewAnnotationExample.swift in Sources */ = {isa = PBXBuildFile; fileRef = 304AB3B427439287005B6D09 /* ViewAnnotationExample.swift */; };
		30F095BF270B39AF00F368DC /* GlobeViewExample.swift in Sources */ = {isa = PBXBuildFile; fileRef = 30F095BE270B39AF00F368DC /* GlobeViewExample.swift */; };
		58248C2F2695FF24009AC598 /* StoryboardMapViewExample.swift in Sources */ = {isa = PBXBuildFile; fileRef = 58248C2E2695FF24009AC598 /* StoryboardMapViewExample.swift */; };
		5830FDB7270B5AF7005549EE /* sportcar.glb in Resources */ = {isa = PBXBuildFile; fileRef = 5830FDB6270B5AF7005549EE /* sportcar.glb */; };
		58882E5D26962A7200E5C1C6 /* StoryboardMapViewExample.storyboard in Resources */ = {isa = PBXBuildFile; fileRef = 58882E5C26962A7200E5C1C6 /* StoryboardMapViewExample.storyboard */; };
		58A3C0C925C4B93600CAE5F0 /* AnimateGeoJSONLineExample.swift in Sources */ = {isa = PBXBuildFile; fileRef = 58A3C0C825C4B93600CAE5F0 /* AnimateGeoJSONLineExample.swift */; };
		73694BD325D4B2CE0064F636 /* TrackingModeExample.swift in Sources */ = {isa = PBXBuildFile; fileRef = 73694BD225D4B2CE0064F636 /* TrackingModeExample.swift */; };
		A41E58342654593500D8B946 /* SwitchStylesExample.swift in Sources */ = {isa = PBXBuildFile; fileRef = A41E58332654593500D8B946 /* SwitchStylesExample.swift */; };
		A41E584C26555A3400D8B946 /* PointClusteringExample.swift in Sources */ = {isa = PBXBuildFile; fileRef = A41E584B26555A3400D8B946 /* PointClusteringExample.swift */; };
		A41E58F4265C005300D8B946 /* blueprint_style.json in Resources */ = {isa = PBXBuildFile; fileRef = A41E58F3265C005300D8B946 /* blueprint_style.json */; };
		A41E590D265C263700D8B946 /* OfflineRegionManagerExample.swift in Sources */ = {isa = PBXBuildFile; fileRef = A41E590C265C263700D8B946 /* OfflineRegionManagerExample.swift */; };
		A4211CE62592549900D215B4 /* RestrictCoordinateBoundsExample.swift in Sources */ = {isa = PBXBuildFile; fileRef = A4211CE52592549900D215B4 /* RestrictCoordinateBoundsExample.swift */; };
		A495049B2667D64F00130A8F /* SkyLayerExample.swift in Sources */ = {isa = PBXBuildFile; fileRef = A495049A2667D64F00130A8F /* SkyLayerExample.swift */; };
		B5327E9D260124C00095B6BD /* MapboxMaps in Frameworks */ = {isa = PBXBuildFile; productRef = B5327E9C260124C00095B6BD /* MapboxMaps */; };
		B5327EBF260277930095B6BD /* Example.swift in Sources */ = {isa = PBXBuildFile; fileRef = B5327EBE260277930095B6BD /* Example.swift */; };
		B5327EC3260277AC0095B6BD /* ExampleProtocol.swift in Sources */ = {isa = PBXBuildFile; fileRef = B5327EC2260277AC0095B6BD /* ExampleProtocol.swift */; };
		C608C107267BC5B1003C86C3 /* LocalizationExample.swift in Sources */ = {isa = PBXBuildFile; fileRef = C608C106267BC5B1003C86C3 /* LocalizationExample.swift */; };
		CA03F10F26268DF700673961 /* OfflineManagerExample.swift in Sources */ = {isa = PBXBuildFile; fileRef = CA03F10E26268DF700673961 /* OfflineManagerExample.swift */; };
		CA4F1F7225E815CF00822D2A /* SwiftUIExample.swift in Sources */ = {isa = PBXBuildFile; fileRef = 07A2E03C25CB64E20082BC31 /* SwiftUIExample.swift */; };
		CA628414262DFD5C00651488 /* OfflineManagerExample.storyboard in Resources */ = {isa = PBXBuildFile; fileRef = CA628413262DFD5C00651488 /* OfflineManagerExample.storyboard */; };
		CA86E81825BE7C2300E5A1D9 /* BuildingExtrusionsExample.swift in Sources */ = {isa = PBXBuildFile; fileRef = CA86E81725BE7C2200E5A1D9 /* BuildingExtrusionsExample.swift */; };
		CAC195B725AC098A00F69FEA /* CameraAnimatorsExample.swift in Sources */ = {isa = PBXBuildFile; fileRef = CAC195B625AC098A00F69FEA /* CameraAnimatorsExample.swift */; };
		CADCF71D2584990E0065C51B /* CustomPointAnnotationExample.swift in Sources */ = {isa = PBXBuildFile; fileRef = C64ED3C42540DD6E00ADADFB /* CustomPointAnnotationExample.swift */; };
		CADCF71E2584990E0065C51B /* ExternalVectorSourceExample.swift in Sources */ = {isa = PBXBuildFile; fileRef = 077E3B2B2581810600564A3E /* ExternalVectorSourceExample.swift */; };
		CADCF71F2584990E0065C51B /* DataDrivenSymbolsExample.swift in Sources */ = {isa = PBXBuildFile; fileRef = C69F01EC2543646A001AB49B /* DataDrivenSymbolsExample.swift */; };
		CADCF7202584990E0065C51B /* SelectAnnotationExample.swift in Sources */ = {isa = PBXBuildFile; fileRef = 0773528E25438CCA00B48DB6 /* SelectAnnotationExample.swift */; };
		CADCF7212584990E0065C51B /* PolygonAnnotationExample.swift in Sources */ = {isa = PBXBuildFile; fileRef = 07A8D86825422C190068D50D /* PolygonAnnotationExample.swift */; };
		CADCF7222584990E0065C51B /* ColorExpressionExample.swift in Sources */ = {isa = PBXBuildFile; fileRef = 0CE3D3BE25818626000585A2 /* ColorExpressionExample.swift */; };
		CADCF7232584990E0065C51B /* UpdatePointAnnotationPositionExample.swift in Sources */ = {isa = PBXBuildFile; fileRef = 077E3B932581987B00564A3E /* UpdatePointAnnotationPositionExample.swift */; };
		CADCF7242584990E0065C51B /* AnimateLayerExample.swift in Sources */ = {isa = PBXBuildFile; fileRef = 07DBDC91254C94C500F89304 /* AnimateLayerExample.swift */; };
		CADCF7252584990E0065C51B /* CameraAnimationExample.swift in Sources */ = {isa = PBXBuildFile; fileRef = C64ED3842540A2BE00ADADFB /* CameraAnimationExample.swift */; };
		CADCF7262584990E0065C51B /* SnapshotterExample.swift in Sources */ = {isa = PBXBuildFile; fileRef = 072C79EA25685D23006E47A7 /* SnapshotterExample.swift */; };
		CADCF7272584990E0065C51B /* FitCameraToGeometryExample.swift in Sources */ = {isa = PBXBuildFile; fileRef = 077E3B8F2581966300564A3E /* FitCameraToGeometryExample.swift */; };
		CADCF7282584990E0065C51B /* LineAnnotationExample.swift in Sources */ = {isa = PBXBuildFile; fileRef = C64ED3C82541CA3A00ADADFB /* LineAnnotationExample.swift */; };
		CADCF7292584990E0065C51B /* FeaturesAtPointExample.swift in Sources */ = {isa = PBXBuildFile; fileRef = 07B0715F254789D6007F2865 /* FeaturesAtPointExample.swift */; };
		CADCF72A2584990E0065C51B /* CustomStyleURLExample.swift in Sources */ = {isa = PBXBuildFile; fileRef = A4AC5DEB2542CB2200995E4C /* CustomStyleURLExample.swift */; };
		CADCF72B2584990E0065C51B /* FlyToExample.swift in Sources */ = {isa = PBXBuildFile; fileRef = 0CE3D3C225818786000585A2 /* FlyToExample.swift */; };
		CADCF72D2584990E0065C51B /* MultipleGeometriesExample.swift in Sources */ = {isa = PBXBuildFile; fileRef = 07B071CD2547CF2B007F2865 /* MultipleGeometriesExample.swift */; };
		CADCF72F2584990E0065C51B /* SnapshotterCoreGraphicsExample.swift in Sources */ = {isa = PBXBuildFile; fileRef = 07C1A60C257EF7CF00531205 /* SnapshotterCoreGraphicsExample.swift */; };
		CADCF7302584990E0065C51B /* LayerPositionExample.swift in Sources */ = {isa = PBXBuildFile; fileRef = 666E0D4925664EE7000B8AF5 /* LayerPositionExample.swift */; };
		CADCF733258499130065C51B /* Examples.swift in Sources */ = {isa = PBXBuildFile; fileRef = 0746C14D252FA9D4001638BD /* Examples.swift */; };
		CADCF736258499170065C51B /* ExampleTableViewController.swift in Sources */ = {isa = PBXBuildFile; fileRef = 0746C15F252FADE4001638BD /* ExampleTableViewController.swift */; };
		CADCF7392584991C0065C51B /* UIViewController+Children.swift in Sources */ = {isa = PBXBuildFile; fileRef = 0746C152252FAA03001638BD /* UIViewController+Children.swift */; };
		CADCF73C258499200065C51B /* AppDelegate.swift in Sources */ = {isa = PBXBuildFile; fileRef = 077C4EED252F7E88007636F1 /* AppDelegate.swift */; };
		CADCF743258499570065C51B /* BasicMapExample.swift in Sources */ = {isa = PBXBuildFile; fileRef = CADCF742258499570065C51B /* BasicMapExample.swift */; };
		CAF9A9812583E49B007EF9EC /* TestableExampleTests.swift in Sources */ = {isa = PBXBuildFile; fileRef = CAF9A9802583E49B007EF9EC /* TestableExampleTests.swift */; };
/* End PBXBuildFile section */

/* Begin PBXContainerItemProxy section */
		077C4F01252F7E89007636F1 /* PBXContainerItemProxy */ = {
			isa = PBXContainerItemProxy;
			containerPortal = 077C4EE2252F7E88007636F1 /* Project object */;
			proxyType = 1;
			remoteGlobalIDString = 077C4EE9252F7E88007636F1;
			remoteInfo = Examples;
		};
		077C4F0C252F7E89007636F1 /* PBXContainerItemProxy */ = {
			isa = PBXContainerItemProxy;
			containerPortal = 077C4EE2252F7E88007636F1 /* Project object */;
			proxyType = 1;
			remoteGlobalIDString = 077C4EE9252F7E88007636F1;
			remoteInfo = Examples;
		};
/* End PBXContainerItemProxy section */

/* Begin PBXCopyFilesBuildPhase section */
		077C4F3E252F7F9C007636F1 /* Embed Frameworks */ = {
			isa = PBXCopyFilesBuildPhase;
			buildActionMask = 2147483647;
			dstPath = "";
			dstSubfolderSpec = 10;
			files = (
			);
			name = "Embed Frameworks";
			runOnlyForDeploymentPostprocessing = 0;
		};
/* End PBXCopyFilesBuildPhase section */

/* Begin PBXFileReference section */
		0333B84E25ED942600D667C9 /* SceneKitExample.swift */ = {isa = PBXFileReference; fileEncoding = 4; lastKnownFileType = sourcecode.swift; path = SceneKitExample.swift; sourceTree = "<group>"; };
		03BB33F825EDA19200109B28 /* 34M_17.dae */ = {isa = PBXFileReference; fileEncoding = 4; lastKnownFileType = text.xml.dae; path = 34M_17.dae; sourceTree = "<group>"; };
		0706C4A525B1181A008733C0 /* TerrainExample.swift */ = {isa = PBXFileReference; lastKnownFileType = sourcecode.swift; path = TerrainExample.swift; sourceTree = "<group>"; };
		072C79EA25685D23006E47A7 /* SnapshotterExample.swift */ = {isa = PBXFileReference; lastKnownFileType = sourcecode.swift; path = SnapshotterExample.swift; sourceTree = "<group>"; };
		073475D625AFAE520049B0B8 /* CustomLayerExample.swift */ = {isa = PBXFileReference; lastKnownFileType = sourcecode.swift; path = CustomLayerExample.swift; sourceTree = "<group>"; };
		0746C14D252FA9D4001638BD /* Examples.swift */ = {isa = PBXFileReference; lastKnownFileType = sourcecode.swift; path = Examples.swift; sourceTree = "<group>"; };
		0746C152252FAA03001638BD /* UIViewController+Children.swift */ = {isa = PBXFileReference; lastKnownFileType = sourcecode.swift; path = "UIViewController+Children.swift"; sourceTree = "<group>"; };
		0746C15F252FADE4001638BD /* ExampleTableViewController.swift */ = {isa = PBXFileReference; fileEncoding = 4; lastKnownFileType = sourcecode.swift; path = ExampleTableViewController.swift; sourceTree = "<group>"; };
		0773528E25438CCA00B48DB6 /* SelectAnnotationExample.swift */ = {isa = PBXFileReference; lastKnownFileType = sourcecode.swift; path = SelectAnnotationExample.swift; sourceTree = "<group>"; };
		077C4EEA252F7E88007636F1 /* Examples.app */ = {isa = PBXFileReference; explicitFileType = wrapper.application; includeInIndex = 0; path = Examples.app; sourceTree = BUILT_PRODUCTS_DIR; };
		077C4EED252F7E88007636F1 /* AppDelegate.swift */ = {isa = PBXFileReference; lastKnownFileType = sourcecode.swift; path = AppDelegate.swift; sourceTree = "<group>"; };
		077C4EF9252F7E89007636F1 /* Base */ = {isa = PBXFileReference; lastKnownFileType = file.storyboard; name = Base; path = Base.lproj/LaunchScreen.storyboard; sourceTree = "<group>"; };
		077C4EFB252F7E89007636F1 /* Info.plist */ = {isa = PBXFileReference; lastKnownFileType = text.plist.xml; path = Info.plist; sourceTree = "<group>"; };
		077C4F00252F7E89007636F1 /* ExamplesTests.xctest */ = {isa = PBXFileReference; explicitFileType = wrapper.cfbundle; includeInIndex = 0; path = ExamplesTests.xctest; sourceTree = BUILT_PRODUCTS_DIR; };
		077C4F04252F7E89007636F1 /* ExamplesTests.swift */ = {isa = PBXFileReference; lastKnownFileType = sourcecode.swift; path = ExamplesTests.swift; sourceTree = "<group>"; };
		077C4F06252F7E89007636F1 /* Info.plist */ = {isa = PBXFileReference; lastKnownFileType = text.plist.xml; path = Info.plist; sourceTree = "<group>"; };
		077C4F0B252F7E89007636F1 /* ExamplesUITests.xctest */ = {isa = PBXFileReference; explicitFileType = wrapper.cfbundle; includeInIndex = 0; path = ExamplesUITests.xctest; sourceTree = BUILT_PRODUCTS_DIR; };
		077C4F0F252F7E89007636F1 /* ExamplesUITests.swift */ = {isa = PBXFileReference; lastKnownFileType = sourcecode.swift; path = ExamplesUITests.swift; sourceTree = "<group>"; };
		077C4F11252F7E89007636F1 /* Info.plist */ = {isa = PBXFileReference; lastKnownFileType = text.plist.xml; path = Info.plist; sourceTree = "<group>"; };
		077C4F4B252FA7CD007636F1 /* base.xcconfig */ = {isa = PBXFileReference; lastKnownFileType = text.xcconfig; path = base.xcconfig; sourceTree = "<group>"; };
		077E3B2B2581810600564A3E /* ExternalVectorSourceExample.swift */ = {isa = PBXFileReference; lastKnownFileType = sourcecode.swift; path = ExternalVectorSourceExample.swift; sourceTree = "<group>"; };
		077E3B8F2581966300564A3E /* FitCameraToGeometryExample.swift */ = {isa = PBXFileReference; lastKnownFileType = sourcecode.swift; path = FitCameraToGeometryExample.swift; sourceTree = "<group>"; };
		077E3B932581987B00564A3E /* UpdatePointAnnotationPositionExample.swift */ = {isa = PBXFileReference; lastKnownFileType = sourcecode.swift; path = UpdatePointAnnotationPositionExample.swift; sourceTree = "<group>"; };
		07A2E03C25CB64E20082BC31 /* SwiftUIExample.swift */ = {isa = PBXFileReference; lastKnownFileType = sourcecode.swift; path = SwiftUIExample.swift; sourceTree = "<group>"; };
		07A8D86825422C190068D50D /* PolygonAnnotationExample.swift */ = {isa = PBXFileReference; lastKnownFileType = sourcecode.swift; path = PolygonAnnotationExample.swift; sourceTree = "<group>"; };
		07B0715F254789D6007F2865 /* FeaturesAtPointExample.swift */ = {isa = PBXFileReference; lastKnownFileType = sourcecode.swift; path = FeaturesAtPointExample.swift; sourceTree = "<group>"; };
		07B071CD2547CF2B007F2865 /* MultipleGeometriesExample.swift */ = {isa = PBXFileReference; lastKnownFileType = sourcecode.swift; path = MultipleGeometriesExample.swift; sourceTree = "<group>"; };
		07B071D22547CFC3007F2865 /* GeoJSONSourceExample.geojson */ = {isa = PBXFileReference; fileEncoding = 4; lastKnownFileType = text; path = GeoJSONSourceExample.geojson; sourceTree = "<group>"; };
		07C1A60C257EF7CF00531205 /* SnapshotterCoreGraphicsExample.swift */ = {isa = PBXFileReference; lastKnownFileType = sourcecode.swift; path = SnapshotterCoreGraphicsExample.swift; sourceTree = "<group>"; };
		07DBDC91254C94C500F89304 /* AnimateLayerExample.swift */ = {isa = PBXFileReference; lastKnownFileType = sourcecode.swift; path = AnimateLayerExample.swift; sourceTree = "<group>"; };
		07DC84412538B1F100F4AF14 /* Assets.xcassets */ = {isa = PBXFileReference; lastKnownFileType = folder.assetcatalog; path = Assets.xcassets; sourceTree = "<group>"; };
		0C52BA9725AF8C880054ECA8 /* Custom3DPuckExample.swift */ = {isa = PBXFileReference; lastKnownFileType = sourcecode.swift; path = Custom3DPuckExample.swift; sourceTree = "<group>"; };
		0C784D1026D002DC004AE7D0 /* FeatureStateExample.swift */ = {isa = PBXFileReference; lastKnownFileType = sourcecode.swift; path = FeatureStateExample.swift; sourceTree = "<group>"; };
		0C78AC2825BF70E40057F570 /* LineGradientExample.swift */ = {isa = PBXFileReference; lastKnownFileType = sourcecode.swift; path = LineGradientExample.swift; sourceTree = "<group>"; };
		0C78AC2C25BF71E40057F570 /* GradientLine.geojson */ = {isa = PBXFileReference; lastKnownFileType = text; path = GradientLine.geojson; sourceTree = "<group>"; };
		0CC4ECE925B8AD3000F998B8 /* Custom2DPuckExample.swift */ = {isa = PBXFileReference; lastKnownFileType = sourcecode.swift; path = Custom2DPuckExample.swift; sourceTree = "<group>"; };
		0CE3D3BE25818626000585A2 /* ColorExpressionExample.swift */ = {isa = PBXFileReference; lastKnownFileType = sourcecode.swift; path = ColorExpressionExample.swift; sourceTree = "<group>"; };
		0CE3D3C225818786000585A2 /* FlyToExample.swift */ = {isa = PBXFileReference; lastKnownFileType = sourcecode.swift; path = FlyToExample.swift; sourceTree = "<group>"; };
		17483DFC2670113300396F8D /* MultiplePointAnnotationsExample.swift */ = {isa = PBXFileReference; lastKnownFileType = sourcecode.swift; path = MultiplePointAnnotationsExample.swift; sourceTree = "<group>"; };
		177C9D46269CA61100D13A2D /* ShowHideLayerExample.swift */ = {isa = PBXFileReference; lastKnownFileType = sourcecode.swift; path = ShowHideLayerExample.swift; sourceTree = "<group>"; };
		17AF783F26837E91006EA30D /* Fire_Hydrants.geojson */ = {isa = PBXFileReference; fileEncoding = 4; lastKnownFileType = text; path = Fire_Hydrants.geojson; sourceTree = "<group>"; };
		17B40D2326A85500000887EF /* LiveDataExample.swift */ = {isa = PBXFileReference; lastKnownFileType = sourcecode.swift; path = LiveDataExample.swift; sourceTree = "<group>"; };
		17B480592684FB2300CF0D5E /* AnimateImageLayerExample.swift */ = {isa = PBXFileReference; lastKnownFileType = sourcecode.swift; path = AnimateImageLayerExample.swift; sourceTree = "<group>"; };
		17B4805C26851C6E00CF0D5E /* radar4.gif */ = {isa = PBXFileReference; lastKnownFileType = image.gif; path = radar4.gif; sourceTree = "<group>"; };
		17B4805D26851C6E00CF0D5E /* radar2.gif */ = {isa = PBXFileReference; lastKnownFileType = image.gif; path = radar2.gif; sourceTree = "<group>"; };
		17B4805E26851C6E00CF0D5E /* radar3.gif */ = {isa = PBXFileReference; lastKnownFileType = image.gif; path = radar3.gif; sourceTree = "<group>"; };
		17B4805F26851C6E00CF0D5E /* radar1.gif */ = {isa = PBXFileReference; lastKnownFileType = image.gif; path = radar1.gif; sourceTree = "<group>"; };
		17B4806026851C6E00CF0D5E /* radar0.gif */ = {isa = PBXFileReference; lastKnownFileType = image.gif; path = radar0.gif; sourceTree = "<group>"; };
		17B4806A268BD91000CF0D5E /* RasterTileSourceExample.swift */ = {isa = PBXFileReference; lastKnownFileType = sourcecode.swift; path = RasterTileSourceExample.swift; sourceTree = "<group>"; };
		17B48066268A4E9300CF0D5E /* DistanceExpressionExample.swift */ = {isa = PBXFileReference; lastKnownFileType = sourcecode.swift; path = DistanceExpressionExample.swift; sourceTree = "<group>"; };
		17E28C5B2672A1160033DF0F /* SymbolClusteringExample.swift */ = {isa = PBXFileReference; lastKnownFileType = sourcecode.swift; path = SymbolClusteringExample.swift; sourceTree = "<group>"; };
		304AB3B427439287005B6D09 /* ViewAnnotationExample.swift */ = {isa = PBXFileReference; fileEncoding = 4; lastKnownFileType = sourcecode.swift; path = ViewAnnotationExample.swift; sourceTree = "<group>"; };
		30F095BE270B39AF00F368DC /* GlobeViewExample.swift */ = {isa = PBXFileReference; fileEncoding = 4; lastKnownFileType = sourcecode.swift; path = GlobeViewExample.swift; sourceTree = "<group>"; };
		58248C2E2695FF24009AC598 /* StoryboardMapViewExample.swift */ = {isa = PBXFileReference; lastKnownFileType = sourcecode.swift; path = StoryboardMapViewExample.swift; sourceTree = "<group>"; };
		5830FDB6270B5AF7005549EE /* sportcar.glb */ = {isa = PBXFileReference; lastKnownFileType = file; path = sportcar.glb; sourceTree = "<group>"; };
		58882E5C26962A7200E5C1C6 /* StoryboardMapViewExample.storyboard */ = {isa = PBXFileReference; lastKnownFileType = file.storyboard; path = StoryboardMapViewExample.storyboard; sourceTree = "<group>"; };
		58A3C0C825C4B93600CAE5F0 /* AnimateGeoJSONLineExample.swift */ = {isa = PBXFileReference; lastKnownFileType = sourcecode.swift; path = AnimateGeoJSONLineExample.swift; sourceTree = "<group>"; };
		666E0D4925664EE7000B8AF5 /* LayerPositionExample.swift */ = {isa = PBXFileReference; lastKnownFileType = sourcecode.swift; path = LayerPositionExample.swift; sourceTree = "<group>"; };
		73694BD225D4B2CE0064F636 /* TrackingModeExample.swift */ = {isa = PBXFileReference; lastKnownFileType = sourcecode.swift; path = TrackingModeExample.swift; sourceTree = "<group>"; };
		A41E58332654593500D8B946 /* SwitchStylesExample.swift */ = {isa = PBXFileReference; lastKnownFileType = sourcecode.swift; path = SwitchStylesExample.swift; sourceTree = "<group>"; };
		A41E584B26555A3400D8B946 /* PointClusteringExample.swift */ = {isa = PBXFileReference; lastKnownFileType = sourcecode.swift; path = PointClusteringExample.swift; sourceTree = "<group>"; };
		A41E58F3265C005300D8B946 /* blueprint_style.json */ = {isa = PBXFileReference; fileEncoding = 4; lastKnownFileType = text.json; path = blueprint_style.json; sourceTree = "<group>"; };
		A41E590C265C263700D8B946 /* OfflineRegionManagerExample.swift */ = {isa = PBXFileReference; lastKnownFileType = sourcecode.swift; path = OfflineRegionManagerExample.swift; sourceTree = "<group>"; };
		A4211CE52592549900D215B4 /* RestrictCoordinateBoundsExample.swift */ = {isa = PBXFileReference; lastKnownFileType = sourcecode.swift; path = RestrictCoordinateBoundsExample.swift; sourceTree = "<group>"; };
		A495049A2667D64F00130A8F /* SkyLayerExample.swift */ = {isa = PBXFileReference; lastKnownFileType = sourcecode.swift; path = SkyLayerExample.swift; sourceTree = "<group>"; };
		A4AC5DEB2542CB2200995E4C /* CustomStyleURLExample.swift */ = {isa = PBXFileReference; lastKnownFileType = sourcecode.swift; path = CustomStyleURLExample.swift; sourceTree = "<group>"; };
		B5327EBE260277930095B6BD /* Example.swift */ = {isa = PBXFileReference; lastKnownFileType = sourcecode.swift; path = Example.swift; sourceTree = "<group>"; };
		B5327EC2260277AC0095B6BD /* ExampleProtocol.swift */ = {isa = PBXFileReference; lastKnownFileType = sourcecode.swift; path = ExampleProtocol.swift; sourceTree = "<group>"; };
		C608C106267BC5B1003C86C3 /* LocalizationExample.swift */ = {isa = PBXFileReference; lastKnownFileType = sourcecode.swift; path = LocalizationExample.swift; sourceTree = "<group>"; };
		C64ED3842540A2BE00ADADFB /* CameraAnimationExample.swift */ = {isa = PBXFileReference; lastKnownFileType = sourcecode.swift; path = CameraAnimationExample.swift; sourceTree = "<group>"; };
		C64ED3C42540DD6E00ADADFB /* CustomPointAnnotationExample.swift */ = {isa = PBXFileReference; lastKnownFileType = sourcecode.swift; path = CustomPointAnnotationExample.swift; sourceTree = "<group>"; };
		C64ED3C82541CA3A00ADADFB /* LineAnnotationExample.swift */ = {isa = PBXFileReference; lastKnownFileType = sourcecode.swift; path = LineAnnotationExample.swift; sourceTree = "<group>"; };
		C69F01EC2543646A001AB49B /* DataDrivenSymbolsExample.swift */ = {isa = PBXFileReference; lastKnownFileType = sourcecode.swift; path = DataDrivenSymbolsExample.swift; sourceTree = "<group>"; };
		CA03F10E26268DF700673961 /* OfflineManagerExample.swift */ = {isa = PBXFileReference; fileEncoding = 4; lastKnownFileType = sourcecode.swift; path = OfflineManagerExample.swift; sourceTree = "<group>"; };
		CA628413262DFD5C00651488 /* OfflineManagerExample.storyboard */ = {isa = PBXFileReference; lastKnownFileType = file.storyboard; path = OfflineManagerExample.storyboard; sourceTree = "<group>"; };
		CA86E81725BE7C2200E5A1D9 /* BuildingExtrusionsExample.swift */ = {isa = PBXFileReference; lastKnownFileType = sourcecode.swift; path = BuildingExtrusionsExample.swift; sourceTree = "<group>"; };
		CAC195B625AC098A00F69FEA /* CameraAnimatorsExample.swift */ = {isa = PBXFileReference; fileEncoding = 4; lastKnownFileType = sourcecode.swift; path = CameraAnimatorsExample.swift; sourceTree = "<group>"; };
		CADCF742258499570065C51B /* BasicMapExample.swift */ = {isa = PBXFileReference; fileEncoding = 4; lastKnownFileType = sourcecode.swift; path = BasicMapExample.swift; sourceTree = "<group>"; };
		CAF9A9802583E49B007EF9EC /* TestableExampleTests.swift */ = {isa = PBXFileReference; lastKnownFileType = sourcecode.swift; path = TestableExampleTests.swift; sourceTree = "<group>"; };
/* End PBXFileReference section */

/* Begin PBXFrameworksBuildPhase section */
		077C4EE7252F7E88007636F1 /* Frameworks */ = {
			isa = PBXFrameworksBuildPhase;
			buildActionMask = 2147483647;
			files = (
				B5327E9D260124C00095B6BD /* MapboxMaps in Frameworks */,
			);
			runOnlyForDeploymentPostprocessing = 0;
		};
		077C4EFD252F7E89007636F1 /* Frameworks */ = {
			isa = PBXFrameworksBuildPhase;
			buildActionMask = 2147483647;
			files = (
			);
			runOnlyForDeploymentPostprocessing = 0;
		};
		077C4F08252F7E89007636F1 /* Frameworks */ = {
			isa = PBXFrameworksBuildPhase;
			buildActionMask = 2147483647;
			files = (
			);
			runOnlyForDeploymentPostprocessing = 0;
		};
/* End PBXFrameworksBuildPhase section */

/* Begin PBXGroup section */
		0746C143252FA97E001638BD /* Models */ = {
			isa = PBXGroup;
			children = (
				B5327EBE260277930095B6BD /* Example.swift */,
				B5327EC2260277AC0095B6BD /* ExampleProtocol.swift */,
				0746C14D252FA9D4001638BD /* Examples.swift */,
			);
			path = Models;
			sourceTree = "<group>";
		};
		0746C144252FA983001638BD /* Controllers */ = {
			isa = PBXGroup;
			children = (
				0746C15F252FADE4001638BD /* ExampleTableViewController.swift */,
			);
			path = Controllers;
			sourceTree = "<group>";
		};
		0746C151252FA9E1001638BD /* Extensions */ = {
			isa = PBXGroup;
			children = (
				0746C152252FAA03001638BD /* UIViewController+Children.swift */,
			);
			path = Extensions;
			sourceTree = "<group>";
		};
		0746C182252FB0F4001638BD /* All Examples */ = {
			isa = PBXGroup;
			children = (
				58A3C0C825C4B93600CAE5F0 /* AnimateGeoJSONLineExample.swift */,
				17B480592684FB2300CF0D5E /* AnimateImageLayerExample.swift */,
				07DBDC91254C94C500F89304 /* AnimateLayerExample.swift */,
				CADCF742258499570065C51B /* BasicMapExample.swift */,
				CA86E81725BE7C2200E5A1D9 /* BuildingExtrusionsExample.swift */,
				C64ED3842540A2BE00ADADFB /* CameraAnimationExample.swift */,
				CAC195B625AC098A00F69FEA /* CameraAnimatorsExample.swift */,
				0CE3D3BE25818626000585A2 /* ColorExpressionExample.swift */,
				0CC4ECE925B8AD3000F998B8 /* Custom2DPuckExample.swift */,
				0C52BA9725AF8C880054ECA8 /* Custom3DPuckExample.swift */,
				073475D625AFAE520049B0B8 /* CustomLayerExample.swift */,
				C64ED3C42540DD6E00ADADFB /* CustomPointAnnotationExample.swift */,
				A4AC5DEB2542CB2200995E4C /* CustomStyleURLExample.swift */,
				C69F01EC2543646A001AB49B /* DataDrivenSymbolsExample.swift */,
				17B48066268A4E9300CF0D5E /* DistanceExpressionExample.swift */,
				077E3B2B2581810600564A3E /* ExternalVectorSourceExample.swift */,
				07B0715F254789D6007F2865 /* FeaturesAtPointExample.swift */,
				0C784D1026D002DC004AE7D0 /* FeatureStateExample.swift */,
				077E3B8F2581966300564A3E /* FitCameraToGeometryExample.swift */,
				0CE3D3C225818786000585A2 /* FlyToExample.swift */,
				30F095BE270B39AF00F368DC /* GlobeViewExample.swift */,
				666E0D4925664EE7000B8AF5 /* LayerPositionExample.swift */,
				C64ED3C82541CA3A00ADADFB /* LineAnnotationExample.swift */,
				0C78AC2825BF70E40057F570 /* LineGradientExample.swift */,
				17B40D2326A85500000887EF /* LiveDataExample.swift */,
				C608C106267BC5B1003C86C3 /* LocalizationExample.swift */,
				07B071CD2547CF2B007F2865 /* MultipleGeometriesExample.swift */,
				C608C106267BC5B1003C86C3 /* LocalizationExample.swift */,
				17483DFC2670113300396F8D /* MultiplePointAnnotationsExample.swift */,
				CA628413262DFD5C00651488 /* OfflineManagerExample.storyboard */,
				CA03F10E26268DF700673961 /* OfflineManagerExample.swift */,
				A41E590C265C263700D8B946 /* OfflineRegionManagerExample.swift */,
				A41E584B26555A3400D8B946 /* PointClusteringExample.swift */,
				07A8D86825422C190068D50D /* PolygonAnnotationExample.swift */,
				17B4806A268BD91000CF0D5E /* RasterTileSourceExample.swift */,
				A4211CE52592549900D215B4 /* RestrictCoordinateBoundsExample.swift */,
				07B071D12547CF50007F2865 /* Sample Data */,
				0333B84E25ED942600D667C9 /* SceneKitExample.swift */,
				0773528E25438CCA00B48DB6 /* SelectAnnotationExample.swift */,
				177C9D46269CA61100D13A2D /* ShowHideLayerExample.swift */,
				A495049A2667D64F00130A8F /* SkyLayerExample.swift */,
				07C1A60C257EF7CF00531205 /* SnapshotterCoreGraphicsExample.swift */,
				072C79EA25685D23006E47A7 /* SnapshotterExample.swift */,
				58248C2E2695FF24009AC598 /* StoryboardMapViewExample.swift */,
				07A2E03C25CB64E20082BC31 /* SwiftUIExample.swift */,
				A41E58332654593500D8B946 /* SwitchStylesExample.swift */,
				17E28C5B2672A1160033DF0F /* SymbolClusteringExample.swift */,
				0706C4A525B1181A008733C0 /* TerrainExample.swift */,
				73694BD225D4B2CE0064F636 /* TrackingModeExample.swift */,
				077E3B932581987B00564A3E /* UpdatePointAnnotationPositionExample.swift */,
<<<<<<< HEAD
				304AB3B427439287005B6D09 /* ViewAnnotationExample.swift */,
=======
				07B071D12547CF50007F2865 /* Sample Data */,
>>>>>>> 0d9e2a5b
			);
			path = "All Examples";
			sourceTree = "<group>";
		};
		077C4EE1252F7E88007636F1 = {
			isa = PBXGroup;
			children = (
				077C4F4A252FA7A5007636F1 /* Configurations */,
				077C4EEC252F7E88007636F1 /* Examples */,
				077C4F03252F7E89007636F1 /* ExamplesTests */,
				077C4F0E252F7E89007636F1 /* ExamplesUITests */,
				077C4EEB252F7E88007636F1 /* Products */,
			);
			sourceTree = "<group>";
		};
		077C4EEB252F7E88007636F1 /* Products */ = {
			isa = PBXGroup;
			children = (
				077C4EEA252F7E88007636F1 /* Examples.app */,
				077C4F00252F7E89007636F1 /* ExamplesTests.xctest */,
				077C4F0B252F7E89007636F1 /* ExamplesUITests.xctest */,
			);
			name = Products;
			sourceTree = "<group>";
		};
		077C4EEC252F7E88007636F1 /* Examples */ = {
			isa = PBXGroup;
			children = (
				0746C182252FB0F4001638BD /* All Examples */,
				0746C143252FA97E001638BD /* Models */,
				0746C144252FA983001638BD /* Controllers */,
				0746C151252FA9E1001638BD /* Extensions */,
				077C4EED252F7E88007636F1 /* AppDelegate.swift */,
				07DC84412538B1F100F4AF14 /* Assets.xcassets */,
				077C4EF8252F7E89007636F1 /* LaunchScreen.storyboard */,
				077C4EFB252F7E89007636F1 /* Info.plist */,
				58882E5C26962A7200E5C1C6 /* StoryboardMapViewExample.storyboard */,
			);
			path = Examples;
			sourceTree = "<group>";
		};
		077C4F03252F7E89007636F1 /* ExamplesTests */ = {
			isa = PBXGroup;
			children = (
				077C4F06252F7E89007636F1 /* Info.plist */,
				077C4F04252F7E89007636F1 /* ExamplesTests.swift */,
				CAF9A9802583E49B007EF9EC /* TestableExampleTests.swift */,
			);
			path = ExamplesTests;
			sourceTree = "<group>";
		};
		077C4F0E252F7E89007636F1 /* ExamplesUITests */ = {
			isa = PBXGroup;
			children = (
				077C4F0F252F7E89007636F1 /* ExamplesUITests.swift */,
				077C4F11252F7E89007636F1 /* Info.plist */,
			);
			path = ExamplesUITests;
			sourceTree = "<group>";
		};
		077C4F4A252FA7A5007636F1 /* Configurations */ = {
			isa = PBXGroup;
			children = (
				077C4F4B252FA7CD007636F1 /* base.xcconfig */,
			);
			name = Configurations;
			path = ../Configurations;
			sourceTree = "<group>";
		};
		07B071D12547CF50007F2865 /* Sample Data */ = {
			isa = PBXGroup;
			children = (
				17B4805B26851C0600CF0D5E /* Radar */,
				17AF783F26837E91006EA30D /* Fire_Hydrants.geojson */,
				A41E58F3265C005300D8B946 /* blueprint_style.json */,
				03BB33F825EDA19200109B28 /* 34M_17.dae */,
				07B071D22547CFC3007F2865 /* GeoJSONSourceExample.geojson */,
				0C78AC2C25BF71E40057F570 /* GradientLine.geojson */,
				5830FDB6270B5AF7005549EE /* sportcar.glb */,
			);
			path = "Sample Data";
			sourceTree = "<group>";
		};
		17B4805B26851C0600CF0D5E /* Radar */ = {
			isa = PBXGroup;
			children = (
				17B4806026851C6E00CF0D5E /* radar0.gif */,
				17B4805F26851C6E00CF0D5E /* radar1.gif */,
				17B4805D26851C6E00CF0D5E /* radar2.gif */,
				17B4805E26851C6E00CF0D5E /* radar3.gif */,
				17B4805C26851C6E00CF0D5E /* radar4.gif */,
			);
			path = Radar;
			sourceTree = "<group>";
		};
/* End PBXGroup section */

/* Begin PBXNativeTarget section */
		077C4EE9252F7E88007636F1 /* Examples */ = {
			isa = PBXNativeTarget;
			buildConfigurationList = 077C4F14252F7E89007636F1 /* Build configuration list for PBXNativeTarget "Examples" */;
			buildPhases = (
				077C4EE6252F7E88007636F1 /* Sources */,
				077C4EE7252F7E88007636F1 /* Frameworks */,
				077C4EE8252F7E88007636F1 /* Resources */,
				077C4F3E252F7F9C007636F1 /* Embed Frameworks */,
				0746C187252FB153001638BD /* Insert Mapbox access token */,
			);
			buildRules = (
			);
			dependencies = (
			);
			name = Examples;
			packageProductDependencies = (
				B5327E9C260124C00095B6BD /* MapboxMaps */,
			);
			productName = Examples;
			productReference = 077C4EEA252F7E88007636F1 /* Examples.app */;
			productType = "com.apple.product-type.application";
		};
		077C4EFF252F7E89007636F1 /* ExamplesTests */ = {
			isa = PBXNativeTarget;
			buildConfigurationList = 077C4F17252F7E89007636F1 /* Build configuration list for PBXNativeTarget "ExamplesTests" */;
			buildPhases = (
				077C4EFC252F7E89007636F1 /* Sources */,
				077C4EFD252F7E89007636F1 /* Frameworks */,
				077C4EFE252F7E89007636F1 /* Resources */,
			);
			buildRules = (
			);
			dependencies = (
				077C4F02252F7E89007636F1 /* PBXTargetDependency */,
			);
			name = ExamplesTests;
			productName = ExamplesTests;
			productReference = 077C4F00252F7E89007636F1 /* ExamplesTests.xctest */;
			productType = "com.apple.product-type.bundle.unit-test";
		};
		077C4F0A252F7E89007636F1 /* ExamplesUITests */ = {
			isa = PBXNativeTarget;
			buildConfigurationList = 077C4F1A252F7E89007636F1 /* Build configuration list for PBXNativeTarget "ExamplesUITests" */;
			buildPhases = (
				077C4F07252F7E89007636F1 /* Sources */,
				077C4F08252F7E89007636F1 /* Frameworks */,
				077C4F09252F7E89007636F1 /* Resources */,
			);
			buildRules = (
			);
			dependencies = (
				077C4F0D252F7E89007636F1 /* PBXTargetDependency */,
			);
			name = ExamplesUITests;
			productName = ExamplesUITests;
			productReference = 077C4F0B252F7E89007636F1 /* ExamplesUITests.xctest */;
			productType = "com.apple.product-type.bundle.ui-testing";
		};
/* End PBXNativeTarget section */

/* Begin PBXProject section */
		077C4EE2252F7E88007636F1 /* Project object */ = {
			isa = PBXProject;
			attributes = {
				LastSwiftUpdateCheck = 1200;
				LastUpgradeCheck = 1310;
				TargetAttributes = {
					077C4EE9252F7E88007636F1 = {
						CreatedOnToolsVersion = 12.0;
					};
					077C4EFF252F7E89007636F1 = {
						CreatedOnToolsVersion = 12.0;
						TestTargetID = 077C4EE9252F7E88007636F1;
					};
					077C4F0A252F7E89007636F1 = {
						CreatedOnToolsVersion = 12.0;
						TestTargetID = 077C4EE9252F7E88007636F1;
					};
				};
			};
			buildConfigurationList = 077C4EE5252F7E88007636F1 /* Build configuration list for PBXProject "Examples" */;
			compatibilityVersion = "Xcode 9.3";
			developmentRegion = en;
			hasScannedForEncodings = 0;
			knownRegions = (
				en,
				Base,
			);
			mainGroup = 077C4EE1252F7E88007636F1;
			productRefGroup = 077C4EEB252F7E88007636F1 /* Products */;
			projectDirPath = "";
			projectRoot = "";
			targets = (
				077C4EE9252F7E88007636F1 /* Examples */,
				077C4EFF252F7E89007636F1 /* ExamplesTests */,
				077C4F0A252F7E89007636F1 /* ExamplesUITests */,
			);
		};
/* End PBXProject section */

/* Begin PBXResourcesBuildPhase section */
		077C4EE8252F7E88007636F1 /* Resources */ = {
			isa = PBXResourcesBuildPhase;
			buildActionMask = 2147483647;
			files = (
				17B4806526851C6E00CF0D5E /* radar0.gif in Resources */,
				07B071D32547CFC3007F2865 /* GeoJSONSourceExample.geojson in Resources */,
				03BB33F925EDA19200109B28 /* 34M_17.dae in Resources */,
				CA628414262DFD5C00651488 /* OfflineManagerExample.storyboard in Resources */,
				0C78AC2F25BF72C70057F570 /* GradientLine.geojson in Resources */,
				07DC84422538B1F100F4AF14 /* Assets.xcassets in Resources */,
				A41E58F4265C005300D8B946 /* blueprint_style.json in Resources */,
				17AF784026837E91006EA30D /* Fire_Hydrants.geojson in Resources */,
				17B4806426851C6E00CF0D5E /* radar1.gif in Resources */,
				58882E5D26962A7200E5C1C6 /* StoryboardMapViewExample.storyboard in Resources */,
				17B4806126851C6E00CF0D5E /* radar4.gif in Resources */,
				17B4806326851C6E00CF0D5E /* radar3.gif in Resources */,
				5830FDB7270B5AF7005549EE /* sportcar.glb in Resources */,
				17B4806226851C6E00CF0D5E /* radar2.gif in Resources */,
				077C4EFA252F7E89007636F1 /* LaunchScreen.storyboard in Resources */,
			);
			runOnlyForDeploymentPostprocessing = 0;
		};
		077C4EFE252F7E89007636F1 /* Resources */ = {
			isa = PBXResourcesBuildPhase;
			buildActionMask = 2147483647;
			files = (
			);
			runOnlyForDeploymentPostprocessing = 0;
		};
		077C4F09252F7E89007636F1 /* Resources */ = {
			isa = PBXResourcesBuildPhase;
			buildActionMask = 2147483647;
			files = (
			);
			runOnlyForDeploymentPostprocessing = 0;
		};
/* End PBXResourcesBuildPhase section */

/* Begin PBXShellScriptBuildPhase section */
		0746C187252FB153001638BD /* Insert Mapbox access token */ = {
			isa = PBXShellScriptBuildPhase;
			buildActionMask = 2147483647;
			files = (
			);
			inputFileListPaths = (
			);
			inputPaths = (
				"$(TARGET_BUILD_DIR)/$(INFOPLIST_PATH)",
			);
			name = "Insert Mapbox access token";
			outputFileListPaths = (
			);
			outputPaths = (
			);
			runOnlyForDeploymentPostprocessing = 0;
			shellPath = /bin/sh;
			shellScript = "$SRCROOT/../../scripts/insert_access_token.sh\n";
			showEnvVarsInLog = 0;
		};
/* End PBXShellScriptBuildPhase section */

/* Begin PBXSourcesBuildPhase section */
		077C4EE6252F7E88007636F1 /* Sources */ = {
			isa = PBXSourcesBuildPhase;
			buildActionMask = 2147483647;
			files = (
				17483DFD2670113300396F8D /* MultiplePointAnnotationsExample.swift in Sources */,
				CA03F10F26268DF700673961 /* OfflineManagerExample.swift in Sources */,
				CADCF73C258499200065C51B /* AppDelegate.swift in Sources */,
				CADCF7392584991C0065C51B /* UIViewController+Children.swift in Sources */,
				58248C2F2695FF24009AC598 /* StoryboardMapViewExample.swift in Sources */,
				30F095BF270B39AF00F368DC /* GlobeViewExample.swift in Sources */,
				A495049B2667D64F00130A8F /* SkyLayerExample.swift in Sources */,
				CADCF7262584990E0065C51B /* SnapshotterExample.swift in Sources */,
				CADCF71D2584990E0065C51B /* CustomPointAnnotationExample.swift in Sources */,
				17B4806B268BD91000CF0D5E /* RasterTileSourceExample.swift in Sources */,
				CADCF7212584990E0065C51B /* PolygonAnnotationExample.swift in Sources */,
				A41E58342654593500D8B946 /* SwitchStylesExample.swift in Sources */,
				CADCF7272584990E0065C51B /* FitCameraToGeometryExample.swift in Sources */,
				B5327EC3260277AC0095B6BD /* ExampleProtocol.swift in Sources */,
				A41E584C26555A3400D8B946 /* PointClusteringExample.swift in Sources */,
				CADCF7252584990E0065C51B /* CameraAnimationExample.swift in Sources */,
				CADCF72A2584990E0065C51B /* CustomStyleURLExample.swift in Sources */,
				177C9D47269CA61100D13A2D /* ShowHideLayerExample.swift in Sources */,
				0C784D1126D002DC004AE7D0 /* FeatureStateExample.swift in Sources */,
				CADCF7222584990E0065C51B /* ColorExpressionExample.swift in Sources */,
				17E28C5C2672A1160033DF0F /* SymbolClusteringExample.swift in Sources */,
				CADCF733258499130065C51B /* Examples.swift in Sources */,
				CADCF743258499570065C51B /* BasicMapExample.swift in Sources */,
				CADCF7232584990E0065C51B /* UpdatePointAnnotationPositionExample.swift in Sources */,
				17B40D2426A85500000887EF /* LiveDataExample.swift in Sources */,
				CADCF7242584990E0065C51B /* AnimateLayerExample.swift in Sources */,
				073475D725AFAE520049B0B8 /* CustomLayerExample.swift in Sources */,
				0CC4ECEA25B8AD3000F998B8 /* Custom2DPuckExample.swift in Sources */,
				CADCF71F2584990E0065C51B /* DataDrivenSymbolsExample.swift in Sources */,
				CADCF7302584990E0065C51B /* LayerPositionExample.swift in Sources */,
				CA86E81825BE7C2300E5A1D9 /* BuildingExtrusionsExample.swift in Sources */,
				C608C107267BC5B1003C86C3 /* LocalizationExample.swift in Sources */,
				0706C4A625B1181A008733C0 /* TerrainExample.swift in Sources */,
				CADCF7282584990E0065C51B /* LineAnnotationExample.swift in Sources */,
				CADCF72F2584990E0065C51B /* SnapshotterCoreGraphicsExample.swift in Sources */,
				304AB3B527439287005B6D09 /* ViewAnnotationExample.swift in Sources */,
				CA4F1F7225E815CF00822D2A /* SwiftUIExample.swift in Sources */,
				CAC195B725AC098A00F69FEA /* CameraAnimatorsExample.swift in Sources */,
				0C78AC2925BF70E40057F570 /* LineGradientExample.swift in Sources */,
				17B48067268A4E9300CF0D5E /* DistanceExpressionExample.swift in Sources */,
				CADCF72B2584990E0065C51B /* FlyToExample.swift in Sources */,
				0333B84F25ED942600D667C9 /* SceneKitExample.swift in Sources */,
				CADCF72D2584990E0065C51B /* MultipleGeometriesExample.swift in Sources */,
				A41E590D265C263700D8B946 /* OfflineRegionManagerExample.swift in Sources */,
				58A3C0C925C4B93600CAE5F0 /* AnimateGeoJSONLineExample.swift in Sources */,
				B5327EBF260277930095B6BD /* Example.swift in Sources */,
				CADCF736258499170065C51B /* ExampleTableViewController.swift in Sources */,
				17B4805A2684FB2300CF0D5E /* AnimateImageLayerExample.swift in Sources */,
				A4211CE62592549900D215B4 /* RestrictCoordinateBoundsExample.swift in Sources */,
				0C52BA9825AF8C880054ECA8 /* Custom3DPuckExample.swift in Sources */,
				CADCF7292584990E0065C51B /* FeaturesAtPointExample.swift in Sources */,
				CADCF71E2584990E0065C51B /* ExternalVectorSourceExample.swift in Sources */,
				73694BD325D4B2CE0064F636 /* TrackingModeExample.swift in Sources */,
				CADCF7202584990E0065C51B /* SelectAnnotationExample.swift in Sources */,
			);
			runOnlyForDeploymentPostprocessing = 0;
		};
		077C4EFC252F7E89007636F1 /* Sources */ = {
			isa = PBXSourcesBuildPhase;
			buildActionMask = 2147483647;
			files = (
				CAF9A9812583E49B007EF9EC /* TestableExampleTests.swift in Sources */,
				077C4F05252F7E89007636F1 /* ExamplesTests.swift in Sources */,
			);
			runOnlyForDeploymentPostprocessing = 0;
		};
		077C4F07252F7E89007636F1 /* Sources */ = {
			isa = PBXSourcesBuildPhase;
			buildActionMask = 2147483647;
			files = (
				077C4F10252F7E89007636F1 /* ExamplesUITests.swift in Sources */,
			);
			runOnlyForDeploymentPostprocessing = 0;
		};
/* End PBXSourcesBuildPhase section */

/* Begin PBXTargetDependency section */
		077C4F02252F7E89007636F1 /* PBXTargetDependency */ = {
			isa = PBXTargetDependency;
			target = 077C4EE9252F7E88007636F1 /* Examples */;
			targetProxy = 077C4F01252F7E89007636F1 /* PBXContainerItemProxy */;
		};
		077C4F0D252F7E89007636F1 /* PBXTargetDependency */ = {
			isa = PBXTargetDependency;
			target = 077C4EE9252F7E88007636F1 /* Examples */;
			targetProxy = 077C4F0C252F7E89007636F1 /* PBXContainerItemProxy */;
		};
/* End PBXTargetDependency section */

/* Begin PBXVariantGroup section */
		077C4EF8252F7E89007636F1 /* LaunchScreen.storyboard */ = {
			isa = PBXVariantGroup;
			children = (
				077C4EF9252F7E89007636F1 /* Base */,
			);
			name = LaunchScreen.storyboard;
			sourceTree = "<group>";
		};
/* End PBXVariantGroup section */

/* Begin XCBuildConfiguration section */
		077C4F12252F7E89007636F1 /* Debug */ = {
			isa = XCBuildConfiguration;
			baseConfigurationReference = 077C4F4B252FA7CD007636F1 /* base.xcconfig */;
			buildSettings = {
				ALWAYS_SEARCH_USER_PATHS = NO;
				CLANG_ANALYZER_NONNULL = YES;
				CLANG_ANALYZER_NUMBER_OBJECT_CONVERSION = YES_AGGRESSIVE;
				CLANG_CXX_LANGUAGE_STANDARD = "gnu++14";
				CLANG_CXX_LIBRARY = "libc++";
				CLANG_ENABLE_MODULES = YES;
				CLANG_ENABLE_OBJC_ARC = YES;
				CLANG_ENABLE_OBJC_WEAK = YES;
				CLANG_WARN_BLOCK_CAPTURE_AUTORELEASING = YES;
				CLANG_WARN_BOOL_CONVERSION = YES;
				CLANG_WARN_COMMA = YES;
				CLANG_WARN_CONSTANT_CONVERSION = YES;
				CLANG_WARN_DEPRECATED_OBJC_IMPLEMENTATIONS = YES;
				CLANG_WARN_DIRECT_OBJC_ISA_USAGE = YES_ERROR;
				CLANG_WARN_DOCUMENTATION_COMMENTS = YES;
				CLANG_WARN_EMPTY_BODY = YES;
				CLANG_WARN_ENUM_CONVERSION = YES;
				CLANG_WARN_INFINITE_RECURSION = YES;
				CLANG_WARN_INT_CONVERSION = YES;
				CLANG_WARN_NON_LITERAL_NULL_CONVERSION = YES;
				CLANG_WARN_OBJC_IMPLICIT_RETAIN_SELF = YES;
				CLANG_WARN_OBJC_LITERAL_CONVERSION = YES;
				CLANG_WARN_OBJC_ROOT_CLASS = YES_ERROR;
				CLANG_WARN_QUOTED_INCLUDE_IN_FRAMEWORK_HEADER = YES;
				CLANG_WARN_RANGE_LOOP_ANALYSIS = YES;
				CLANG_WARN_STRICT_PROTOTYPES = YES;
				CLANG_WARN_SUSPICIOUS_MOVE = YES;
				CLANG_WARN_UNGUARDED_AVAILABILITY = YES_AGGRESSIVE;
				CLANG_WARN_UNREACHABLE_CODE = YES;
				CLANG_WARN__DUPLICATE_METHOD_MATCH = YES;
				COPY_PHASE_STRIP = NO;
				DEBUG_INFORMATION_FORMAT = dwarf;
				ENABLE_STRICT_OBJC_MSGSEND = YES;
				ENABLE_TESTABILITY = YES;
				GCC_C_LANGUAGE_STANDARD = gnu11;
				GCC_DYNAMIC_NO_PIC = NO;
				GCC_NO_COMMON_BLOCKS = YES;
				GCC_OPTIMIZATION_LEVEL = 0;
				GCC_PREPROCESSOR_DEFINITIONS = (
					"DEBUG=1",
					"$(inherited)",
				);
				GCC_WARN_64_TO_32_BIT_CONVERSION = YES;
				GCC_WARN_ABOUT_RETURN_TYPE = YES_ERROR;
				GCC_WARN_UNDECLARED_SELECTOR = YES;
				GCC_WARN_UNINITIALIZED_AUTOS = YES_AGGRESSIVE;
				GCC_WARN_UNUSED_FUNCTION = YES;
				GCC_WARN_UNUSED_VARIABLE = YES;
				MTL_ENABLE_DEBUG_INFO = INCLUDE_SOURCE;
				MTL_FAST_MATH = YES;
				ONLY_ACTIVE_ARCH = YES;
				SDKROOT = iphoneos;
				SWIFT_ACTIVE_COMPILATION_CONDITIONS = DEBUG;
				SWIFT_OPTIMIZATION_LEVEL = "-Onone";
				VALIDATE_WORKSPACE = YES;
			};
			name = Debug;
		};
		077C4F13252F7E89007636F1 /* Release */ = {
			isa = XCBuildConfiguration;
			baseConfigurationReference = 077C4F4B252FA7CD007636F1 /* base.xcconfig */;
			buildSettings = {
				ALWAYS_SEARCH_USER_PATHS = NO;
				CLANG_ANALYZER_NONNULL = YES;
				CLANG_ANALYZER_NUMBER_OBJECT_CONVERSION = YES_AGGRESSIVE;
				CLANG_CXX_LANGUAGE_STANDARD = "gnu++14";
				CLANG_CXX_LIBRARY = "libc++";
				CLANG_ENABLE_MODULES = YES;
				CLANG_ENABLE_OBJC_ARC = YES;
				CLANG_ENABLE_OBJC_WEAK = YES;
				CLANG_WARN_BLOCK_CAPTURE_AUTORELEASING = YES;
				CLANG_WARN_BOOL_CONVERSION = YES;
				CLANG_WARN_COMMA = YES;
				CLANG_WARN_CONSTANT_CONVERSION = YES;
				CLANG_WARN_DEPRECATED_OBJC_IMPLEMENTATIONS = YES;
				CLANG_WARN_DIRECT_OBJC_ISA_USAGE = YES_ERROR;
				CLANG_WARN_DOCUMENTATION_COMMENTS = YES;
				CLANG_WARN_EMPTY_BODY = YES;
				CLANG_WARN_ENUM_CONVERSION = YES;
				CLANG_WARN_INFINITE_RECURSION = YES;
				CLANG_WARN_INT_CONVERSION = YES;
				CLANG_WARN_NON_LITERAL_NULL_CONVERSION = YES;
				CLANG_WARN_OBJC_IMPLICIT_RETAIN_SELF = YES;
				CLANG_WARN_OBJC_LITERAL_CONVERSION = YES;
				CLANG_WARN_OBJC_ROOT_CLASS = YES_ERROR;
				CLANG_WARN_QUOTED_INCLUDE_IN_FRAMEWORK_HEADER = YES;
				CLANG_WARN_RANGE_LOOP_ANALYSIS = YES;
				CLANG_WARN_STRICT_PROTOTYPES = YES;
				CLANG_WARN_SUSPICIOUS_MOVE = YES;
				CLANG_WARN_UNGUARDED_AVAILABILITY = YES_AGGRESSIVE;
				CLANG_WARN_UNREACHABLE_CODE = YES;
				CLANG_WARN__DUPLICATE_METHOD_MATCH = YES;
				COPY_PHASE_STRIP = NO;
				DEBUG_INFORMATION_FORMAT = "dwarf-with-dsym";
				ENABLE_NS_ASSERTIONS = NO;
				ENABLE_STRICT_OBJC_MSGSEND = YES;
				GCC_C_LANGUAGE_STANDARD = gnu11;
				GCC_NO_COMMON_BLOCKS = YES;
				GCC_WARN_64_TO_32_BIT_CONVERSION = YES;
				GCC_WARN_ABOUT_RETURN_TYPE = YES_ERROR;
				GCC_WARN_UNDECLARED_SELECTOR = YES;
				GCC_WARN_UNINITIALIZED_AUTOS = YES_AGGRESSIVE;
				GCC_WARN_UNUSED_FUNCTION = YES;
				GCC_WARN_UNUSED_VARIABLE = YES;
				MTL_ENABLE_DEBUG_INFO = NO;
				MTL_FAST_MATH = YES;
				SDKROOT = iphoneos;
				SWIFT_COMPILATION_MODE = wholemodule;
				SWIFT_OPTIMIZATION_LEVEL = "-O";
				VALIDATE_PRODUCT = YES;
			};
			name = Release;
		};
		077C4F15252F7E89007636F1 /* Debug */ = {
			isa = XCBuildConfiguration;
			buildSettings = {
				ASSETCATALOG_COMPILER_APPICON_NAME = AppIcon;
				ASSETCATALOG_COMPILER_GLOBAL_ACCENT_COLOR_NAME = AccentColor;
				CODE_SIGN_STYLE = Automatic;
				DEVELOPMENT_TEAM = GJZR2MEM28;
				INFOPLIST_FILE = Examples/Info.plist;
				LD_RUNPATH_SEARCH_PATHS = (
					"$(inherited)",
					"@executable_path/Frameworks",
				);
				PRODUCT_BUNDLE_IDENTIFIER = com.mapbox.Examples;
				PRODUCT_NAME = "$(TARGET_NAME)";
				SWIFT_VERSION = 5.0;
				TARGETED_DEVICE_FAMILY = "1,2";
				VALIDATE_WORKSPACE = YES;
			};
			name = Debug;
		};
		077C4F16252F7E89007636F1 /* Release */ = {
			isa = XCBuildConfiguration;
			buildSettings = {
				ASSETCATALOG_COMPILER_APPICON_NAME = AppIcon;
				ASSETCATALOG_COMPILER_GLOBAL_ACCENT_COLOR_NAME = AccentColor;
				CODE_SIGN_STYLE = Automatic;
				DEVELOPMENT_TEAM = GJZR2MEM28;
				INFOPLIST_FILE = Examples/Info.plist;
				LD_RUNPATH_SEARCH_PATHS = (
					"$(inherited)",
					"@executable_path/Frameworks",
				);
				PRODUCT_BUNDLE_IDENTIFIER = com.mapbox.Examples;
				PRODUCT_NAME = "$(TARGET_NAME)";
				SWIFT_VERSION = 5.0;
				TARGETED_DEVICE_FAMILY = "1,2";
				VALIDATE_WORKSPACE = YES;
			};
			name = Release;
		};
		077C4F18252F7E89007636F1 /* Debug */ = {
			isa = XCBuildConfiguration;
			buildSettings = {
				ALWAYS_EMBED_SWIFT_STANDARD_LIBRARIES = YES;
				BUNDLE_LOADER = "$(TEST_HOST)";
				CODE_SIGN_STYLE = Automatic;
				DEVELOPMENT_TEAM = GJZR2MEM28;
				INFOPLIST_FILE = ExamplesTests/Info.plist;
				LD_RUNPATH_SEARCH_PATHS = (
					"$(inherited)",
					"@executable_path/Frameworks",
					"@loader_path/Frameworks",
				);
				PRODUCT_BUNDLE_IDENTIFIER = mapbox.ExamplesTests;
				PRODUCT_NAME = "$(TARGET_NAME)";
				SWIFT_VERSION = 5.0;
				TARGETED_DEVICE_FAMILY = "1,2";
				TEST_HOST = "$(BUILT_PRODUCTS_DIR)/Examples.app/Examples";
			};
			name = Debug;
		};
		077C4F19252F7E89007636F1 /* Release */ = {
			isa = XCBuildConfiguration;
			buildSettings = {
				ALWAYS_EMBED_SWIFT_STANDARD_LIBRARIES = YES;
				BUNDLE_LOADER = "$(TEST_HOST)";
				CODE_SIGN_STYLE = Automatic;
				DEVELOPMENT_TEAM = GJZR2MEM28;
				INFOPLIST_FILE = ExamplesTests/Info.plist;
				LD_RUNPATH_SEARCH_PATHS = (
					"$(inherited)",
					"@executable_path/Frameworks",
					"@loader_path/Frameworks",
				);
				PRODUCT_BUNDLE_IDENTIFIER = mapbox.ExamplesTests;
				PRODUCT_NAME = "$(TARGET_NAME)";
				SWIFT_VERSION = 5.0;
				TARGETED_DEVICE_FAMILY = "1,2";
				TEST_HOST = "$(BUILT_PRODUCTS_DIR)/Examples.app/Examples";
			};
			name = Release;
		};
		077C4F1B252F7E89007636F1 /* Debug */ = {
			isa = XCBuildConfiguration;
			buildSettings = {
				ALWAYS_EMBED_SWIFT_STANDARD_LIBRARIES = YES;
				CODE_SIGN_STYLE = Automatic;
				DEVELOPMENT_TEAM = GJZR2MEM28;
				INFOPLIST_FILE = ExamplesUITests/Info.plist;
				LD_RUNPATH_SEARCH_PATHS = (
					"$(inherited)",
					"@executable_path/Frameworks",
					"@loader_path/Frameworks",
				);
				PRODUCT_BUNDLE_IDENTIFIER = mapbox.ExamplesUITests;
				PRODUCT_NAME = "$(TARGET_NAME)";
				SWIFT_VERSION = 5.0;
				TARGETED_DEVICE_FAMILY = "1,2";
				TEST_TARGET_NAME = Examples;
			};
			name = Debug;
		};
		077C4F1C252F7E89007636F1 /* Release */ = {
			isa = XCBuildConfiguration;
			buildSettings = {
				ALWAYS_EMBED_SWIFT_STANDARD_LIBRARIES = YES;
				CODE_SIGN_STYLE = Automatic;
				DEVELOPMENT_TEAM = GJZR2MEM28;
				INFOPLIST_FILE = ExamplesUITests/Info.plist;
				LD_RUNPATH_SEARCH_PATHS = (
					"$(inherited)",
					"@executable_path/Frameworks",
					"@loader_path/Frameworks",
				);
				PRODUCT_BUNDLE_IDENTIFIER = mapbox.ExamplesUITests;
				PRODUCT_NAME = "$(TARGET_NAME)";
				SWIFT_VERSION = 5.0;
				TARGETED_DEVICE_FAMILY = "1,2";
				TEST_TARGET_NAME = Examples;
			};
			name = Release;
		};
/* End XCBuildConfiguration section */

/* Begin XCConfigurationList section */
		077C4EE5252F7E88007636F1 /* Build configuration list for PBXProject "Examples" */ = {
			isa = XCConfigurationList;
			buildConfigurations = (
				077C4F12252F7E89007636F1 /* Debug */,
				077C4F13252F7E89007636F1 /* Release */,
			);
			defaultConfigurationIsVisible = 0;
			defaultConfigurationName = Release;
		};
		077C4F14252F7E89007636F1 /* Build configuration list for PBXNativeTarget "Examples" */ = {
			isa = XCConfigurationList;
			buildConfigurations = (
				077C4F15252F7E89007636F1 /* Debug */,
				077C4F16252F7E89007636F1 /* Release */,
			);
			defaultConfigurationIsVisible = 0;
			defaultConfigurationName = Release;
		};
		077C4F17252F7E89007636F1 /* Build configuration list for PBXNativeTarget "ExamplesTests" */ = {
			isa = XCConfigurationList;
			buildConfigurations = (
				077C4F18252F7E89007636F1 /* Debug */,
				077C4F19252F7E89007636F1 /* Release */,
			);
			defaultConfigurationIsVisible = 0;
			defaultConfigurationName = Release;
		};
		077C4F1A252F7E89007636F1 /* Build configuration list for PBXNativeTarget "ExamplesUITests" */ = {
			isa = XCConfigurationList;
			buildConfigurations = (
				077C4F1B252F7E89007636F1 /* Debug */,
				077C4F1C252F7E89007636F1 /* Release */,
			);
			defaultConfigurationIsVisible = 0;
			defaultConfigurationName = Release;
		};
/* End XCConfigurationList section */

/* Begin XCSwiftPackageProductDependency section */
		B5327E9C260124C00095B6BD /* MapboxMaps */ = {
			isa = XCSwiftPackageProductDependency;
			productName = MapboxMaps;
		};
/* End XCSwiftPackageProductDependency section */
	};
	rootObject = 077C4EE2252F7E88007636F1 /* Project object */;
}<|MERGE_RESOLUTION|>--- conflicted
+++ resolved
@@ -299,11 +299,8 @@
 				0706C4A525B1181A008733C0 /* TerrainExample.swift */,
 				73694BD225D4B2CE0064F636 /* TrackingModeExample.swift */,
 				077E3B932581987B00564A3E /* UpdatePointAnnotationPositionExample.swift */,
-<<<<<<< HEAD
 				304AB3B427439287005B6D09 /* ViewAnnotationExample.swift */,
-=======
 				07B071D12547CF50007F2865 /* Sample Data */,
->>>>>>> 0d9e2a5b
 			);
 			path = "All Examples";
 			sourceTree = "<group>";
