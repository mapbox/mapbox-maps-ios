--- conflicted
+++ resolved
@@ -11,12 +11,9 @@
                     ExampleLink("Locate Me", note: "Use Viewport to create user location control.", destination: LocateMeExample())
                     ExampleLink("Locations", note: "New look of locations, configure standard style parameters.", destination: StandardStyleLocationsExample())
                     ExampleLink("Standard Style Import", note: "Import Mapbox Standard style into your custom style.", destination: StandardStyleImportExample())
-<<<<<<< HEAD
                     ExampleLink("Dynamic Styling Example", note: "Use dynamic styling at runtime", destination: DynamicStylingExample())
-=======
                     ExampleLink("Simple Map", note: "Camera observing, automatic dark mode support.", destination: SimpleMapExample())
                     ExampleLink("Snapshot Map", note: "Make a snapshot of the map.", destination: SnapshotMapExample())
->>>>>>> af5cf0d4
                 } header: { Text("Getting started") }
 
                 Section {
