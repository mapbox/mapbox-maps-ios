--- conflicted
+++ resolved
@@ -4,14 +4,9 @@
 
 ## main
 
-<<<<<<< HEAD
-## 10.9.0-rc.1
-
 * Fix accuracy ring radius jumping when zooming the map in/out with `.reducedAccuracy` location authorization.([#1625](https://github.com/mapbox/mapbox-maps-ios/pull/1625))
-=======
 * Fix behavior with initial view annotation placement.([#1604](https://github.com/mapbox/mapbox-maps-ios/pull/1604)
 * Fix behavior where selected view annotation is not moved to correct z-order.([#1607](https://github.com/mapbox/mapbox-maps-ios/pull/1607)
->>>>>>> 752db79a
 
 ## 10.9.0-beta.2 - September 29, 2022
 
