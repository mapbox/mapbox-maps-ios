# Changelog for Mapbox Maps SDK v10 for iOS

Mapbox welcomes participation and contributions from everyone.

## main

<<<<<<< HEAD
### Features ✨ and improvements 🏁

* Allow users to set the map's `MapDebugOptions`. ([#648](https://github.com/mapbox/mapbox-maps-ios/pull/648))
=======
### Breaking changes ⚠️

* `BasicCameraAnimator` now keeps animators alive without the user storing the animator. ([#646](https://github.com/mapbox/mapbox-maps-ios/pull/646/))
>>>>>>> 8264ce5d

## 10.0.0-rc.8 - Sept 8, 2021

### Breaking changes ⚠️

* `QueriedFeature.feature` is now of type `Turf.Feature?` instead of `MapboxCommon.Feature`. ([#628](https://github.com/mapbox/mapbox-maps-ios/pull/628))
* Enables error notification in offline mode if the required resource is missing in cache (before map did not emit any notification in this case) ([#628](https://github.com/mapbox/mapbox-maps-ios/pull/628))
* Suppresses error notifications on missing volatile tiles in offline mode ([#628](https://github.com/mapbox/mapbox-maps-ios/pull/628))
* Adapt setBounds to gl-js behavior: constraining of coordinates and zoom level is now stricter to prevent out of bounds map area to be visible in the viewport ([#628](https://github.com/mapbox/mapbox-maps-ios/pull/628))
* Add HTTP interceptor API - HttpServiceInterface has a new method `setInterceptor` that must be implemented ([#628](https://github.com/mapbox/mapbox-maps-ios/pull/628))
* `Geometry` now refers to `Turf.Geometry` instead of `MapboxCommon.Geometry`. ([#622](https://github.com/mapbox/mapbox-maps-ios/pull/622))
* `Feature` now refers to `Turf.Feature` instead of `MapboxCommon.Feature`. ([#642](https://github.com/mapbox/mapbox-maps-ios/pull/642))
* Renamed `ColorRepresentable` to `StyleColor` ([#650](https://github.com/mapbox/mapbox-maps-ios/pull/650))
* Removed the argument label from `StyleColor`'s `UIColor` initializer ([#650](https://github.com/mapbox/mapbox-maps-ios/pull/650))
* Renamed `ColorRepresentable.rgbaDescription` to `StyleColor.rgbaString`. ([#650](https://github.com/mapbox/mapbox-maps-ios/pull/650))
* Changed `StyleColor`'s `Encodable` implementation to always encode an rgba color string instead of encoding an rgba expression ([#650](https://github.com/mapbox/mapbox-maps-ios/pull/650))
* Updated the extension on `UIColor` that adds `ExpressionArgumentConvertible` to return an rgba color string instead of an rgba expression. ([#650](https://github.com/mapbox/mapbox-maps-ios/pull/650))
* Annotation managers now sync with their backing source and layer only once per display link. Use `syncSourceAndLayerIfNeeded()` to force the sync to happen earlier. ([#650](https://github.com/mapbox/mapbox-maps-ios/pull/650), [#621](https://github.com/mapbox/mapbox-maps-ios/pull/621))
* The `layerType` argument to `Style._layerPropertyDefaultValue(for:property:)` is now of type `LayerType` instead of `String` ([#650](https://github.com/mapbox/mapbox-maps-ios/pull/650))
* `Expression` decoding will now fail if the operator is missing ([#650](https://github.com/mapbox/mapbox-maps-ios/pull/650))
* `PointAnnotationManager.textVariableAnchor` is now of type `[TextAnchor]?` instead of `[String]?` ([#650](https://github.com/mapbox/mapbox-maps-ios/pull/650))
* `PointAnnotationManager.textWritingMode` is now of type `[TextWritingMode]?` instead of `[String]?` ([#650](https://github.com/mapbox/mapbox-maps-ios/pull/650))

### Features ✨ and improvements 🏁

* It is no longer necessary to `import Turf`. ([#622](https://github.com/mapbox/mapbox-maps-ios/pull/622))
* Enable instant transitions for data driven paint layer properties ([#628](https://github.com/mapbox/mapbox-maps-ios/pull/628))
* Offload networking tasks at the init phase ([#631](https://github.com/mapbox/mapbox-maps-ios/pull/631))
* 3D pucks will now be rendered over other 3D content and occluded by terrain ([#641](https://github.com/mapbox/mapbox-maps-ios/pull/641))
* Added a public, failable, component-wise initializer to `StyleColor` ([#650](https://github.com/mapbox/mapbox-maps-ios/pull/650))
* Updated `StyleColor`'s `Decodable` support to be able to handle rgba color strings as well as rgba expressions ([#650](https://github.com/mapbox/mapbox-maps-ios/pull/650))
* Made generated enums conform to `CaseIterable` ([#650](https://github.com/mapbox/mapbox-maps-ios/pull/650))
* Location puck can now hide the accuracy ring. The default value is to hide the accuracy ring. In order to enable the ring, set the `showAccuracyRing` property in `Puck2DConfiguration` to `true`. [#629](https://github.com/mapbox/mapbox-maps-ios/pull/629)
* Annotation interaction delegates are only called when at least one annotation is detected to have been tapped ([638](https://github.com/mapbox/mapbox-maps-ios/issues/638))


### Bug fixes 🐞

* Fix volatile tiles disappearing on "not modified" response ([#628](https://github.com/mapbox/mapbox-maps-ios/pull/628))
* Fix crash in MapboxMap.clearData() ([#628](https://github.com/mapbox/mapbox-maps-ios/pull/628))
* Trigger map redraw when feature state changes ([#628](https://github.com/mapbox/mapbox-maps-ios/pull/628))
* Do not start background task if telemetry collection is disabled ([#631](https://github.com/mapbox/mapbox-maps-ios/pull/631))
* Fix KVC decoding for iOS 15 ([#631](https://github.com/mapbox/mapbox-maps-ios/pull/631))
* The GeoJSON source backing an `AnnotationMnager` is now removed correctly when an `AnnotationManager` is deallocated ([#633](https://github.com/mapbox/mapbox-maps-ios/pull/633))
* Updated annotations to use `rgbaString` and `init(rgbaString:)` when serializing and deserializing `StyleColor`s ([#650](https://github.com/mapbox/mapbox-maps-ios/pull/650))
* Annotation managers now properly restore the default values of any annotation or common style properties that are reset to nil, with the exception of `text-field` and `line-gradient` for which there are currently issues to resolve between mapbox-maps-ios and mapbox-core-maps-ios. ([#650](https://github.com/mapbox/mapbox-maps-ios/pull/650))
* Fixed Expression decoding when second array element could be an operator ([#650](https://github.com/mapbox/mapbox-maps-ios/pull/650))
* Fixed an issue where layer persistence was not maintained after calling `Style._moveLayer`. ([#643](https://github.com/mapbox/mapbox-maps-ios/pull/643))
* Fix issue where annotations were not being returned to annotation interaction delegates ([638](https://github.com/mapbox/mapbox-maps-ios/issues/638))

### Breaking changes ⚠️
* `TileStore.tileRegionGeometry(forId: String, completion: @escaping (Result<MapboxCommon.Geometry, Error>) -> Void)` has been updated to `TileStore.tileRegionGeometry(forId: String, completion: @escaping (Result<Geometry, Error>) -> Void)`. ([#661](https://github.com/mapbox/mapbox-maps-ios/pull/661))

## 10.0.0-rc.7 - August 25, 2021

### Features ✨ and improvements 🏁

* Add support for `FeatureState` in GeoJSON sources. ([#611](https://github.com/mapbox/mapbox-maps-ios/pull/611))
    * `setFeatureState(sourceId:sourceLayerId:featureId:state:)` is used to associate a `stateMap` for a particular feature
    * `getFeatureState(sourceId:sourceLayerId:featureId:callback:)` is used to retrieve a previously stored `stateMap` for a feature
    * `removeFeatureState(sourceId:sourceLayerId:featureId:stateKey:)` is used to remove a previously stored `stateMap` for a feature
* Added `GeoJSONSource.generateId` ([#593](https://github.com/mapbox/mapbox-maps-ios/pull/593))
* Enable the combined usage of line-dasharray with line-gradient ([#588](https://github.com/mapbox/mapbox-maps-ios/pull/588))
* Fixed rendering issue for round line-join in line gradients ([#594](https://github.com/mapbox/mapbox-maps-ios/pull/594))

### Breaking changes ⚠️

* Removed GeoJSONManager. Please use Turf directly instead to serialize and deserialize GeoJSON. ([#603](https://github.com/mapbox/mapbox-maps-ios/pull/603))
* Add specific geometry types to annotations. ([#612](https://github.com/mapbox/mapbox-maps-ios/pull/612))
* Replace syncAnnotations with property setter. ([#614](https://github.com/mapbox/mapbox-maps-ios/pull/614))

### Bug fixes 🐞

* Update all Annotation files to use `get/set` instead of `didSet`. This fixes an issue where properties were not being set at `init`. ([#590](https://github.com/mapbox/mapbox-maps-ios/pull/590))
* `GeoJSONSource.clusterProperties` is now correctly modeled per the style spec. ([#597](https://github.com/mapbox/mapbox-maps-ios/pull/597))
* Fixes a crash caused by `MapboxMap.clearData()`. ([#609](https://github.com/mapbox/mapbox-maps-ios/pull/609))
* Added missing attribution and links to info alert controller. ([#591](https://github.com/mapbox/mapbox-maps-ios/pull/591))
* Fixed issue that caused incorrect animation of negative padding values ([#602](https://github.com/mapbox/mapbox-maps-ios/pull/602))

## 10.0.0-rc.6 - August 11, 2021

### Features ✨ and improvements 🏁

* Added support for building with Xcode 13b3. ([#564](https://github.com/mapbox/mapbox-maps-ios/pull/564))
* Added attribution to snapshots generated by `Snapshotter`. ([#567](https://github.com/mapbox/mapbox-maps-ios/pull/567))
* Added a convenience initializer for `DownloadStatus` ([#454](https://github.com/mapbox/mapbox-maps-ios/pull/454))

### Bug fixes 🐞

* Fixed an issue where panning was not enabled while zooming. ([#474](https://github.com/mapbox/mapbox-maps-ios/pull/474))

## 10.0.0-rc.5 - July 28, 2021

* Fixed an issue where `MapView` positioning wasn't correct when used in containers such as UIStackView. ([#533](https://github.com/mapbox/mapbox-maps-ios/pull/533))

### Features ✨ and improvements 🏁
* Added new options to `MapSnapshotOptions`
    * `showsLogo` is a flag that will decide whether the logo will be shown on a snapshot
    * `showsAttribution` is a flag that will decide whether the attribution will be shown on a snapshot

## 10.0.0-rc.4 - July 14, 2021

### Features ✨ and improvements 🏁

* Support `text-writing-mode` property for line symbol-placement text labels. ([#522](https://github.com/mapbox/mapbox-maps-ios/pull/522))
  Note: This change will bring following changes for CJK text block:
  1. For vertical CJK text, all the characters including Latin and Numbers will be vertically placed now. Previously, Latin and Numbers are horizontally placed.
  2. For horizontal CJK text, it may have a slight horizontal shift due to the anchor shift.
* Expanded `localizeLabels(into: Locale)` to accept a `[String]`. This array will contain a list of layer ids that you will want to localize. ([#512](https://github.com/mapbox/mapbox-maps-ios/pull/512))

### Breaking changes ⚠️

* `TileRegionError` has a new case `tileCountExceeded(String)`. ([#522](https://github.com/mapbox/mapbox-maps-ios/pull/522))
* FlyToCameraAnimator.state will now be `.inactive` after it completes or is stopped. This change makes its behavior consistent with the behavior of `BasicCameraAnimator`. ([#519](https://github.com/mapbox/mapbox-maps-ios/pull/519))
* Completion blocks added to `BasicCameraAnimator` will no longer be invoked as a side-effect of deinitialization. ([#519](https://github.com/mapbox/mapbox-maps-ios/pull/519))
* Removed the `SupportedLanguage` enum. You may now use `Locale(identifier: String)` as intended. ([#512](https://github.com/mapbox/mapbox-maps-ios/pull/512))
* Removed the `MapView.locale` property. Now, in order to localize values, you must call `mapView.mapboxMap.style.localizeLabels(into: Locale)`. ([#512](https://github.com/mapbox/mapbox-maps-ios/pull/512))

### Bug fixes 🐞

* Clean up network listener after http file source gets out of scope. ([#522](https://github.com/mapbox/mapbox-maps-ios/pull/522))
* Fix `line-center` anchor calculation when the anchor is very near to the line geometry point. ([#522](https://github.com/mapbox/mapbox-maps-ios/pull/522))
* Fix threading issues in HTTP file source. ([#522](https://github.com/mapbox/mapbox-maps-ios/pull/522))
* Fixed an issue that could cause flickering during ease to and basic animations ([#519](https://github.com/mapbox/mapbox-maps-ios/pull/519))
* Fixed an issue that could result in ease to and basic animations never reaching their final values ([#519](https://github.com/mapbox/mapbox-maps-ios/pull/519))

## 10.0.0-rc.3 - June 30, 2021

### Features ✨ and improvements 🏁

* Introduced static method `MapboxMap.clearData(for:completion:)` and instance methods `MapboxMap.clearData(completion:)` and `Snapshotter.clearData(completion:)`. These new methods allow clearing temporary map data. ([#496](https://github.com/mapbox/mapbox-maps-ios/pull/496))
* `MapLoadingError` events now include source and tile information where appropriate. These new fields allow developers to understand what source or tile has failed to load and the reason for the failure. ([#496](https://github.com/mapbox/mapbox-maps-ios/pull/496))

### Bug fixes 🐞

* Fixed a runtime crash that occurred only when the SDK was included as an XCFramework (direct download). ([#497](https://github.com/mapbox/mapbox-maps-ios/pull/497))
* Fixed an issue where animators created by fly to and ease to were not released until the next fly to or ease to began. ([#505](https://github.com/mapbox/mapbox-maps-ios/pull/505))
* Fixed an issue where a complete animator would trigger redrawing unnecessarily. ([#505](https://github.com/mapbox/mapbox-maps-ios/pull/505))
* Fix raster/v1 terrain tiles fetch failures caused by appending pixel ratio to the URLs when tile size is equal to 512 ([#496](https://github.com/mapbox/mapbox-maps-ios/pull/496))
* Improve persistent layer pinning by keeping information about initial LayerPosition ([#496](https://github.com/mapbox/mapbox-maps-ios/pull/496))

## 10.0.0-rc.2 - June 23, 2021

### Features ✨ and improvements 🏁

* Introduced experimental `Style._addPersistentLayer(with:layerPosition:)`, `Style._isPersistentLayer(id:)`, `Style._addPersistentCustomLayer(withId:layerHost:layerPosition:)` APIs, so that the tagged layer and its associated resources remain when a style is reloaded. This improves performance of annotations during a style change. Experimental APIs should be considered liable to change in any SEMVER version. ([#471](https://github.com/mapbox/mapbox-maps-ios/pull/471), [#473](https://github.com/mapbox/mapbox-maps-ios/pull/473))
- Annotations now will persist across style changes by default. ([#475](https://github.com/mapbox/mapbox-maps-ios/pull/475))
- Adds localization support for v10 Maps SDK. This can be used by setting the `mapView.locale`. Use the `SupportedLanguages` enum, which lists currently supported `Locale`. ([#480](https://github.com/mapbox/mapbox-maps-ios/pull/480))
- Fixed Tileset descriptor bug: Completion handler is called even if the `OfflineManager` instance goes out of scope.
- Fixed text rendering when both 'text-rotate' and 'text-offset' are set.

### Breaking changes ⚠️

- MapboxMaps now pins exactly to `MapboxCommon`. ([#485](https://github.com/mapbox/mapbox-maps-ios/pull/485), [#481](https://github.com/mapbox/mapbox-maps-ios/pull/481))

## 10.0.0-rc.1 - June 9, 2021

**The Mapbox Maps SDK for iOS has moved to release candidate status and is now ready for production use.**

### Breaking changes ⚠️

- Converted `MapSnapshotOptions` to a struct. ([#430](https://github.com/mapbox/mapbox-maps-ios/pull/430))
- Removed `CacheManager`. In the following releases, an API to control temporary map data may be provided. ([#440](https://github.com/mapbox/mapbox-maps-ios/pull/440))
- Changed `ResourceOptions.cachePathURL` to `dataPathURL` and removed `cacheSize`. ([#440](https://github.com/mapbox/mapbox-maps-ios/pull/440))
- Annotations don't have a `type` property since they can be directly compared to a type. ([451](https://github.com/mapbox/mapbox-maps-ios/pull/451))
- Internalize extensions of Core and Common types. ([#449](https://github.com/mapbox/mapbox-maps-ios/pull/449))

### Features ✨ and improvements 🏁
- Allows a developer to choose whether the puck is oriented based on `heading` or `course` via a new `puckBearingSource` option in `mapView.location.options`. By default, the puck will be oriented using `heading`. ([#428](https://github.com/mapbox/mapbox-maps-ios/pull/428))
- All stock gesture recognizers are now public on the `GestureManager`. ([450](https://github.com/mapbox/mapbox-maps-ios/pull/450))
- The tap gesture recognizer controlled by any given annotation manager is now public. ([451](https://github.com/mapbox/mapbox-maps-ios/pull/451))

### Bug fixes 🐞

- Fixed a bug where animations were not always honored. ([#443](https://github.com/mapbox/mapbox-maps-ios/pull/443))
- Fixed an issue that vertical text was not positioned correctly if the `text-offset` property was used. ([#440](https://github.com/mapbox/mapbox-maps-ios/pull/440))
- Emit `.mapLoadingError` when an empty token is provided for accessing Mapbox data sources. Before the fix, the application may crash if an empty token was provided and map tries to load data from Mapbox data source. ([#440](https://github.com/mapbox/mapbox-maps-ios/pull/440))
- Do not emit `.mapLoadingError` when an empty URL is set to GeoJSON source. ([#440](https://github.com/mapbox/mapbox-maps-ios/pull/440))

### Dependencies

- Updated MapboxCoreMaps, MapboxCommon and Turf dependencies. ([#440](https://github.com/mapbox/mapbox-maps-ios/pull/440))

## 10.0.0-beta.21 - June 3, 2021

### Breaking changes ⚠️

- Updated MapboxCoreMaps and MapboxCommon dependencies. ([#388](https://github.com/mapbox/mapbox-maps-ios/pull/388))
  - Removed the `MBX` prefix from `MBXGeometry`, `MBXGeometryType` and `MBXFeature`. Existing uses of the similar Turf types need to be fully namespaced, i.e. `Turf.Feature`
  - Introduced separate minZoom/maxZoom fields into CustomGeometrySourceOptions API instead of the formerly used `zoomRange`
  - Improved zooming performance.
  - Fixed terrain transparency issue when a sky layer is not used.
- `MapboxMap.__map` is now private. ([#374](https://github.com/mapbox/mapbox-maps-ios/pull/374))
- Added `CameraManagerProtocol.setCameraBounds`, `MapboxMap.prefetchZoomDelta`, `MapboxMap.options`, `MapboxMap.reduceMemoryUse()`, `MapboxMap.resourceOptions` and `MapboxMap.elevation(at:)`. ([#374](https://github.com/mapbox/mapbox-maps-ios/pull/374))
- Removed `OfflineError.invalidResult` and `OfflineError.typeMismatch`. ([#374](https://github.com/mapbox/mapbox-maps-ios/pull/374))
- Updated `Projection` APIs to be more Swift-like. ([#390](https://github.com/mapbox/mapbox-maps-ios/pull/390))
- Added `ResourceOptionsManager` and removed `CredentialsManager` which it replaces. `ResourceOptions` is now a struct. ([#396](https://github.com/mapbox/mapbox-maps-ios/pull/396))
- Updated the ambient cache path. ([#396](https://github.com/mapbox/mapbox-maps-ios/pull/396))
- Removed `CameraAnimationsManager.setCamera()` and renamed `CameraManagerProtocol._setCamera` to `CameraManagerProtocol.setCamera()`. Use `MapView.mapboxMap.setCamera()` to set the camera. ([#426](https://github.com/mapbox/mapbox-maps-ios/pull/426))
- Removed `MapCameraOptions` and `RenderOptions`; this behavior has moved to both `MapboxMap` and `MapView`. ([#427](https://github.com/mapbox/mapbox-maps-ios/pull/427/files))
- The Annotations library has been rebuilt to expose many more customization options for each annotation. ([#398](https://github.com/mapbox/mapbox-maps-ios/pull/398))
- High level animations return `Cancelable` instead of `CameraAnimator`. ([#400](https://github.com/mapbox/mapbox-maps-ios/pull/400))

### Bug fixes 🐞

- Fixed a bug with `TileStore.tileRegionGeometry` returning invalid value. ([#390](https://github.com/mapbox/mapbox-maps-ios/pull/390))
- Fixed a bug where the underlying renderer was not being destroyed. ([#395](https://github.com/mapbox/mapbox-maps-ios/pull/395))
- Fixed a bug where the snapshotter completion handler was being called twice on cancellation.
([#382](https://github.com/mapbox/mapbox-maps-ios/pull/382))
- Fixed a bug where `GestureManager.delegate` was inaccessible. ([#401](https://github.com/mapbox/mapbox-maps-ios/pull/401))

### Features ✨ and improvements 🏁

- Added `Snapshotter.coordinateBounds(for:)` and `Snapshotter.camera(for:padding:bearing:pitch:)`. ([#386](https://github.com/mapbox/mapbox-maps-ios/pull/386))

### Development 🛠

- Dependency management for development of the SDK has moved to Swift Package Manager and the existing Cartfile has been removed.

## 10.0.0-beta.20 - May 20, 2021

### Breaking changes ⚠️

 - `BaseMapView.on()` has now been replaced by `mapView.mapboxMap.onNext(...) -> Cancelable` and `mapView.mapboxMap.onEvery(...) -> Cancelable`. ([#339](https://github.com/mapbox/mapbox-maps-ios/pull/339))
 - `StyleURI`, `PreferredFPS`, and `AnimationOwner` are now structs. ([#285](https://github.com/mapbox/mapbox-maps-ios/pull/285))
 - The `layout` and `paint` substructs for each layer are now merged into the root layer struct. ([#362](https://github.com/mapbox/mapbox-maps-ios/pull/362))
 - `GestureOptions` are owned by `GestureManager` directly. ([#343](https://github.com/mapbox/mapbox-maps-ios/pull/343))
 - `LocationOptions` are owned by `LocationManager` directly. ([#344](https://github.com/mapbox/mapbox-maps-ios/pull/344))
 - `MapCameraOptions` are owned by `mapView.camera` directly. ([#345](https://github.com/mapbox/mapbox-maps-ios/pull/345))
 - `RenderOptions` are owned by `BaseMapView` directly. ([#350](https://github.com/mapbox/mapbox-maps-ios/pull/350))
 - `AnnotationOptions` are owned by `AnnotationManager` directly. ([#351](https://github.com/mapbox/mapbox-maps-ios/pull/351))
 - `MapView` has been coalesced into `BaseMapView` and the resulting object is called `MapView`. ([#353](https://github.com/mapbox/mapbox-maps-ios/pull/353))
 - `Style.uri` is now an optional property. ([#347](https://github.com/mapbox/mapbox-maps-ios/pull/347))
 - `Style` is no longer a dependency on `LocationSupportableMapView`. ([#352](https://github.com/mapbox/mapbox-maps-ios/pull/352))
 - `Style` now has a more flat structure. `Layout` and `Paint` structs are now obsolete and `Layer` properties are at the root layer. ([#362](https://github.com/mapbox/mapbox-maps-ios/pull/362))
 - Changed `LayerPosition` to an enum. ([#](https://github.com/mapbox/mapbox-maps-ios/pull/221))
 - Removed `style` from MapView; updated tests and examples to use `mapboxMap.style`. ([#361](https://github.com/mapbox/mapbox-maps-ios/pull/361))
 - The `visibleFeatures` APIs have been renamed to `queryRenderedFeatures`. ([#361](https://github.com/mapbox/mapbox-maps-ios/pull/361))
 - `LoggingConfiguration` is no longer public. ([#361](https://github.com/mapbox/mapbox-maps-ios/pull/361))
 - The following Swift wrappers have been added for existing types; these primarily change callbacks from using an internal `MBXExpected` type to using Swift's `Result` type. ([#361](https://github.com/mapbox/mapbox-maps-ios/pull/361))
     - `CacheManager`
     - `HttpResponse`
     - `OfflineSwitch` (which replaces NetworkConnectivity)
     - `OfflineRegionManager` (though this API is deprecated)
 - Adds `loadStyleURI` and `loadStyleJSON` to `MapboxMap`. ([#354](https://github.com/mapbox/mapbox-maps-ios/pull/354))

### Bug fixes 🐞

- Fixed an issue where the map's scale bar and compass view could trigger `layoutSubviews()` for the map view. ([#338](https://github.com/mapbox/mapbox-maps-ios/pull/338))

## 10.0.0-beta.19.1 - May 7, 2021

### Breaking changes ⚠️

  - `OrnamentOptions.logo._isVisible` and `OrnamentOptions.attributionButton._isVisible` have been replaced with `OrnamentOptions.logo.visibility` and `OrnamentOptions.attributionButton.visibility`. ([#326](https://github.com/mapbox/mapbox-maps-ios/pull/326))

### Bug fixes 🐞

  - Fixed an issue where location pucks would not be rendered. ([#331](https://github.com/mapbox/mapbox-maps-ios/pull/331))

## 10.0.0-beta.19 - May 6, 2021

### Breaking changes ⚠️

- `camera(for:)` methods have moved from `BaseMapView` to `MapboxMap` ([#286](https://github.com/mapbox/mapbox-maps-ios/pull/286))
  * The API has also been aligned with Android by:
      * Removing default values for parameters
      * Making `bearing` and `pitch` parameters optional
      * Adding the `camera(for:camera:rect:)` variant
- `OrnamentOptions` should now be accessed via `MapView.ornaments.options`. `MapConfig.ornaments` has been removed. Updates can be applied directly to `OrnamentsManager.options`. Previously the map's ornament options were updated on `MapConfig.ornaments` with `MapView.update`. ([#310](https://github.com/mapbox/mapbox-maps-ios/pull/310))
- `OrnamentOptions` now uses structs to manage options for individual ornaments. For example, `OrnamentOptions.scaleBarPosition` is now `OrnamentOptions.scaleBar.position`. ([#318](https://github.com/mapbox/mapbox-maps-ios/pull/318))
- The `LogoView` class is now private. ([#310](https://github.com/mapbox/mapbox-maps-ios/pull/310))
- `Style` has been significantly refactored, for example:
  - Synchronous APIs returning `Result` types now throw.
  - A number of APIs previously accessed via `__map` are now available via the `Style` object.
  - APIs with a `get` prefix have been renamed; for example `getLayer<T>(with:type:)` to `layer<T>(withId:type:) throws` and `getSource<T>(id:type:)` to `source<T>(withId:type:) throws`

### Features ✨ and improvements 🏁

- `OrnamentsManager` is now a public class and can be accessed via the `MapView`'s `ornaments` property.
- `CompassDirectionFormatter` is now public. It provides a string representation of a `CLLocationDirection` and supports the same languages as in pre-v10 versions of the Maps SDK. ([#300](https://github.com/mapbox/mapbox-maps-ios/pull/300))- `OrnamentOptions` should now be accessed via `MapView.ornaments.options`. Updates can be applied directly to the `options` property. Previously the map's ornament options were updated via `MapConfig.ornaments`. ([#310](https://github.com/mapbox/mapbox-maps-ios/pull/310))
- The `LogoView` class is now private. ([#310](https://github.com/mapbox/mapbox-maps-ios/pull/310))

## 10.0.0-beta.18.1 - April 28, 2021

### Breaking changes ⚠️

- #### Camera Animations
  * A new `CameraTransition` struct has been introduced to allow better control on the "from" and "to" values of a camera animation ([#282](https://github.com/mapbox/mapbox-maps-ios/pull/282))
     * A mutable version of the `CameraTransition` struct is passed into every animation block.
  * Animations can only be constructor injected into `CameraAnimator` as part of the `makeAnimator*` methods on `mapView.camera`.
  * The `makeCameraAnimator*` methods have been renamed to `makeAnimator*` methods

- #### Gestures
  - Gestures now directly call `__map.setCamera()` instead of using CoreAnimation

## 10.0.0-beta.18 - April 23, 2021

### Breaking changes ⚠️

- #### `MapView`
  * The initializer has changed to `public init(frame: CGRect, mapInitOptions: MapInitOptions = MapInitOptions(), styleURI: StyleURI? = .streets)`.
  * `MapOptions` has been renamed `MapConfig`. A new `MapOptions` has been introduced; its properties are required to initialize the underlying map object.
  * A `MapInitOptions` configuration struct has been introduced. It currently wraps both `ResourceOptions` and `MapOptions` and is used when initializing a `MapView`.
  * `baseURL` and `accessToken` can no longer be set from a nib or storyboard. Instead a new `MapInitOptionsProvider` protocol and an `IBOutlet` on `MapView` has been introduced to allow a customer `MapInitOptions` to be provided to the `MapView`. This provider is not used when initializing a `MapView` programmatically.
  * The `Manager` suffix has been removed from `MapView.gesturesManager`, `MapView.ornamentsManager`, `MapView.cameraManager`, `MapView.locationManager`, and `MapView.annotationsManager`.
  * `BaseMapView.camera` has been renamed to `BaseMapView.cameraOptions`.

- #### Foundation
  * `AccountManager` has been removed. A new `CredentialsManager` replaces it. You can use `CredentialsManager.default` to set a global access token.
  * MapboxCoreMaps protocol conformances have been encapsulated. ([#265](https://github.com/mapbox/mapbox-maps-ios/pull/265))
      * `ObserverConcrete` has been removed.
      * `BaseMapView` no longer conforms to `MapClient` or `MBMMetalViewProvider`, and the methods they required are now internal.
      * The setter for `BaseMapView.__map` is now private
      * `Snapshotter` no longer conforms to `Observer`, and the method it required is now internal.
  * The `BaseMapView.__map` property has been moved to `BaseMapView.mapboxMap.__map`. ([#280](https://github.com/mapbox/mapbox-maps-ios/pull/280))
  * A `CameraOptions` struct has been introduced. This shadows the class of the same name from MapboxCoreMaps and. This avoids unintended sharing and better reflects the intended value semantics of the `CameraOptions` concept. ([#284](https://github.com/mapbox/mapbox-maps-ios/pull/284))  

- #### Dependencies
  * Updated dependencies to MapboxCoreMaps 10.0.0-beta.20 and MapboxCommon 11.0.1
  * ResourceOptions now contains a `TileStore` instance. Tile store usage is enabled by default, the resource option `tileStoreEnabled` flag is introduced to disable it.  
  * `TileStore` no longer returns cached responses for 401, 403 and unauthorized requests.
  * Fixed a bug where `TileStore` would not invoke completion closures (when client code did not keep a strong reference to the tile store instance).


### Features ✨ and improvements 🏁

- Introduced the `OfflineManager` API that manages style packs and produces tileset descriptors for use with the tile store. The `OfflineManager` and `TileStore` APIs are used in conjunction to download offline regions and associated "style packs". These new APIs replace the deprecated `OfflineRegionManager`. Please see the new `OfflineManager` guide for more details.

### Bug fixes 🐞

- Fixed a crash in line layer rendering, where the uniform buffer size had an incorrect value.

## 10.0.0-beta.17 - April 13, 2021

### Breaking changes ⚠️

- `AnnotationManager` no longer conforms to `Observer` and no longer has a `peer` ([#246](https://github.com/mapbox/mapbox-maps-ios/pull/246))
- `AnnotationSupportableMap` is now internal ([#246](https://github.com/mapbox/mapbox-maps-ios/pull/246))

- #### MapView
    * Initializer has been changed to `public init(frame: CGRect, resourceOptions: ResourceOptions, glyphsRasterizationOptions: GlyphsRasterizationOptions = GlyphsRasterizationOptions.default, styleURI: StyleURI? = .streets)`.
    * `StyleURL` has been renamed to `StyleURI`
    * `OrnamentSupportableMapView` is not internal.

- #### Ornaments
    * `LayoutPosition` has been deprecated in favor of `OrnamentPosition`.
    * `LayoutVisibility` has been deprecated in favor of `OrnamentVisibility`.
    * `showsLogoView` has been renamed to `_showsLogoView`.
    * `showsCompass` and `showsScale` have been deprecated. Visibility properties can be used to set how the Compass and Scale Bar should be shown.

- #### Foundation
    * `cancelTransitions` has been renamed to `cancelAnimations`.
    * [`setCamera()`](https://github.com/mapbox/mapbox-maps-ios/pull/250/files#diff-8fa667141ac423a208a6e7036ed759e7e52fc6940bd58834c1935c2c6ead9c65L177) with individual parameters has been deprecated in favor of [`setCamera(to targetCamera: CameraOptions...)`](https://github.com/mapbox/mapbox-maps-ios/blob/edbf08e37975c81c7ee1cbc4bb046c48d522d306/Sources/MapboxMaps/Foundation/Camera/CameraManager.swift#L140) which requires `CameraOptions`.
    * The following camera convenience functions have been removed:
        * `public func transitionCoordinateBounds(newCoordinateBounds: CoordinateBounds, animated: Bool = false)`
        * `public func transitionCoordinateBounds(to newCoordinateBounds: CoordinateBounds, edgePadding: UIEdgeInsets, animated: Bool = false, completion: ((UIViewAnimatingPosition) -> Void)? = nil)`
        * `public func transitionVisibleCoordinates(newCoordinates: [CLLocationCoordinate2D], edgePadding: UIEdgeInsets, animated: Bool = false)`
        * `public func transitionVisibleCoordinates(to newCoordinates: [CLLocationCoordinate2D], edgePadding: UIEdgeInsets, bearing: CLLocationDirection, duration: TimeInterval, animated: Bool = false, completion: ((UIViewAnimatingPosition) -> Void)? = nil)`
        * `public func resetPosition()`
        * `public func resetNorth(_ animated: Bool = false)`
    * In `CameraAnimator`, `fractionComplete` is now of type `Double` and `delayFactor` now returns a `Double`.
    * `MapboxLogoView` has been renamed to `LogoView`.
    * `MapboxLogoSize` has been renamed to `LogoSize`.

- #### Style
    * Initializer is now marked as internal.
    * `styleUri` property has been renamed to `uri`.
    * The `url` property from `StyleURL` has been removed.

- #### Expressions
    * `init(from: jsonObject)` and `public func jsonObject()` have been removed.
    * `Element.op` has been renamed to `Element.operator`.
    * `Argument.array` has been renamed to `Argument.numberArray`.
    * `ValidExpressionArgument` has been renamed to `ExpressionArgumentConvertible`


### Bug fixes 🐞

* Fixes an issue that could prevent annotations from being selectable. ([#246](https://github.com/mapbox/mapbox-maps-ios/pull/246))
* Fixes an issue where some JSON layers are not be decoded correctly. ([#248](https://github.com/mapbox/mapbox-maps-ios/pull/248))
* Fixes an issue where the location puck was not animating. ([#256](https://github.com/mapbox/mapbox-maps-ios/pull/256))

## 10.0.0-beta.16 - March 29, 2021

### Breaking changes ⚠️

* The `CameraManager.moveCamera` method has been removed. ([#217](https://github.com/mapbox/mapbox-maps-ios/pull/217))
* `UIView.animate` is no longer supported. Instead, use `CameraAnimators`. ([#217](https://github.com/mapbox/mapbox-maps-ios/pull/217))
* Developers should make camera changes directly to `MapView`'s camera
  properties. Previously, changes could be applied to `MapView.cameraView`. ([#217](https://github.com/mapbox/mapbox-maps-ios/pull/217))
* `CameraAnimator` objects are managed by developers and should be stored by
  developers to prevent the animations from falling out of scope.
* `LocationOptions.showUserLocation` has been removed. Use
  `LocationOptions.puckType` instead, setting it to `nil` if you do not want to
  show the user location. `LocationManager.showUserLocation` has also been
  removed. ([#203](https://github.com/mapbox/mapbox-maps-ios/pull/203))
* Make model layer internal and refactor for increased public API clarity
  ([#194](https://github.com/mapbox/mapbox-maps-ios/pull/194), [#198](https://github.com/mapbox/mapbox-maps-ios/pull/198))
  * `ModelLayer` and `ModelSource` are now internal
  * `shouldTrackLocation` flag has been removed from `LocationConsumer` because
    it was never used
  * `PuckType.puck2D`'s associated value is now non-optional. It still has a
    default value corresponding to the previous behavior
  * `LocationPuckManager` is now internal
  * Renaming:
    * `LocationPuck` is now `PuckType`
    * `LocationOptions.locationPuck` is now `LocationOptions.puckType`
    * `LocationIndicatorLayerViewModel` is now `Puck2DConfiguration`
    * `PuckModelLayerViewModel` is now `Puck3DConfiguration`
* Updates dependencies to MapboxCoreMaps 10.0.0-beta.17 and MapboxCommon 10.0.2.
  ([#193](https://github.com/mapbox/mapbox-maps-ios/pull/193))
  * [rendering] Query rendered features now work for fill-extrusions when
    terrain is enabled.
  * [rendering] Improved terrain rendering performance due to reduction of
    loaded tiles.
* All layer paint/layout properties can be defined via expressions ([#185](https://github.com/mapbox/mapbox-maps-ios/pull/185))
* Added RawRepresentable conformance to StyleURL. Removed enum cases for older
  style versions. ([#168](https://github.com/mapbox/mapbox-maps-ios/pull/168))

### Features ✨ and improvements 🏁

* Introduced the platform-driven Drag API for shifting the map’s camera. ([#217](https://github.com/mapbox/mapbox-maps-ios/pull/217))
* Introduced `CameraAnimator`, a UIViewPropertyAnimator-based class for
  animating camera changes. These animators should be created using
  `CameraManager.makeCameraAnimator` methods. ([#217](https://github.com/mapbox/mapbox-maps-ios/pull/217))
* Gesture-driven camera changes have been updated to use camera animators. ([#217](https://github.com/mapbox/mapbox-maps-ios/pull/217))
* The `AnimatorOwner` enum has been added to track owners for individual
  animators. ([#217](https://github.com/mapbox/mapbox-maps-ios/pull/217))
* `CameraManager.fly(to:)` is now built on camera animators. `zoom`, `pitch`,
  `bearing`, and `centerCoordinate` keyframes are supported. ([#217](https://github.com/mapbox/mapbox-maps-ios/pull/217))
* The getter for LocationManager.locationOptions is now public. ([#209](https://github.com/mapbox/mapbox-maps-ios/pull/209))
* Added function to get layer identifier for an annotation type. ([#189](https://github.com/mapbox/mapbox-maps-ios/pull/189))
* Add PreferredFPS.custom() to add support for custom preferred frames per
  second values. ([#157](https://github.com/mapbox/mapbox-maps-ios/pull/157))

### Bug fixes 🐞

* Fixes an issue in which the puck was not reflecting updates to its
  configuration ([#199](https://github.com/mapbox/mapbox-maps-ios/pull/199))

## 10.0.0-beta.15 - March 4, 2021

### Breaking changes ⚠️

* Updates MapboxCoreMaps to v10.0.0.beta.16 and MapboxCommon to v10.0.0-beta.12 ([#152](https://github.com/mapbox/mapbox-maps-ios/pull/152))

### New Events API

* The above breaking change introduces the new Map Events API which will:
  * Simplify the Map API and align it with other weakly typed interfaces
    (addStyleLayer, addStyleSource, etc.).
  * Minimize the effort for addition of new events.
  * Expose experimental events.
  * Suppress events that a developer hasn't subscribed to.
  * Automatically expose new events for Snapshotter (eliminating the need to
    modify MapObserver and MapSnapshotterObserver separately).
* Events that have been removed:
  * `mapResumedRendering`
  * `mapPausedRendering`
  * `mapLoadingStarted`
  * `renderMapStarted`
  * `renderMapFinished`
  * `cameraWillChange`
  * `cameraIsChanging`
* Events that have been renamed:
  * `EventType.Map.mapLoaded` -> `EventType.Map.loaded`
  * `MapEvents.EventKind.cameraDidChange` -> `MapEvents.EventKind.cameraChanged`

### Features ✨ and improvements 🏁

* Maps SDK now supports a static bundle via direct download ([#149](https://github.com/mapbox/mapbox-maps-ios/pull/149))

## 10.0.0-beta.14 - February 24, 2021

### Breaking changes ⚠️

* Updates Turf to v2.0.0-alpha.3 ([#133](https://github.com/mapbox/mapbox-maps-ios/pull/133))

### Features ✨ and improvements 🏁

* Added SwiftUI example. ([#78](https://github.com/mapbox/mapbox-maps-ios/pull/78))
* Allow a developer to synchronously update a layer with one API call -- no
  longer have to retrieve and re-add a layer. ([#85](https://github.com/mapbox/mapbox-maps-ios/pull/85))
* MapboxMaps can now be built and tested using Swift Package Manager ([#125](https://github.com/mapbox/mapbox-maps-ios/pull/125))

### Bug fixes 🐞

* Prevent pitch and zoom from exceeding limits. Also updates default maximum
  pitch to 85 degrees. ([#103](https://github.com/mapbox/mapbox-maps-ios/pull/103))
* Fixed an issue where quick zoom did not work at higher zoom levels. Also made
  the duration argument of the setCamera methods non-optional with default of 0.
  ([#109](https://github.com/mapbox/mapbox-maps-ios/pull/109))
* GestureManager.delegate is now weak ([#134](https://github.com/mapbox/mapbox-maps-ios/pull/134))
* Using heuristic to provide pan drift when the map is pitched ([#120](https://github.com/mapbox/mapbox-maps-ios/pull/120))

## 10.0.0-beta.13 - February 12, 2021

### Breaking changes ⚠️

* Rely on consumer provided view models directly to customize location pucks  ([#86](https://github.com/mapbox/mapbox-maps-ios/pull/86))
* Update Mapbox Common for iOS to v10.0.0-beta.9.1 and MapboxCoreMaps to
  v10.0.0-beta.14.1. ([#89](https://github.com/mapbox/mapbox-maps-ios/pull/89))
* Update to Turf 2.0.0-alpha.2 ([#93](https://github.com/mapbox/mapbox-maps-ios/pull/93))

### Features ✨ and improvements 🏁

* Expose `presentsWithTransaction` property to better synchronize UIKit elements
  with the `MapView`. ([#94](https://github.com/mapbox/mapbox-maps-ios/pull/94))
* Add MapEvents.styleFullyLoaded.  ([#90](https://github.com/mapbox/mapbox-maps-ios/pull/90))

### Bug fixes 🐞

* Refactor Annotation "properties" ([#70](https://github.com/mapbox/mapbox-maps-ios/pull/70))
* Fix Inconsistent Camera Heading ([#68](https://github.com/mapbox/mapbox-maps-ios/pull/68))
* Fix issue where updates to ornament options were not honored ([#84](https://github.com/mapbox/mapbox-maps-ios/pull/84))
* Dictionaries passed to expressions are now sorted by default ([#81](https://github.com/mapbox/mapbox-maps-ios/pull/81))
* Fixed: Pan drift did not work correctly when bearing was non-zero. ([#99](https://github.com/mapbox/mapbox-maps-ios/pull/99))
* Fix issue where toggling LocationOptions.showsUserLocation resulted in options
  not being updated ([#101](https://github.com/mapbox/mapbox-maps-ios/pull/101))
* Pan drift for pitched maps will be disabled. A solution for smooth drifting is
  being worked on. ([#100](https://github.com/mapbox/mapbox-maps-ios/pull/100))

## 10.0.0-beta.12 - January 27, 2021

### Announcement

V10 is the latest version of the Mapbox Maps SDK for iOS. v10 brings substantial
performance improvements, new features like 3D terrain and a more powerful
camera, modern technical foundations, and a better developer experience.

To get started with v10, please refer to our [migration guide](https://docs.mapbox.com/ios/beta/maps/guides/migrate-to-v10/).

### Known Issues

Please visit our [issues](https://github.com/mapbox/mapbox-maps-ios/issues) to
see open bugs, enhancements, or features requests.<|MERGE_RESOLUTION|>--- conflicted
+++ resolved
@@ -4,15 +4,13 @@
 
 ## main
 
-<<<<<<< HEAD
+### Breaking changes ⚠️
+
+* `BasicCameraAnimator` now keeps animators alive without the user storing the animator. ([#646](https://github.com/mapbox/mapbox-maps-ios/pull/646/))
+
 ### Features ✨ and improvements 🏁
 
 * Allow users to set the map's `MapDebugOptions`. ([#648](https://github.com/mapbox/mapbox-maps-ios/pull/648))
-=======
-### Breaking changes ⚠️
-
-* `BasicCameraAnimator` now keeps animators alive without the user storing the animator. ([#646](https://github.com/mapbox/mapbox-maps-ios/pull/646/))
->>>>>>> 8264ce5d
 
 ## 10.0.0-rc.8 - Sept 8, 2021
 
