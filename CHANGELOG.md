# Changelog for Mapbox Maps SDK v10 for iOS

Mapbox welcomes participation and contributions from everyone.

## main

* Fix memory leak when viewport is being deallocated while transition is running. ([#1691](https://github.com/mapbox/mapbox-maps-ios/pull/1691))
<<<<<<< HEAD
* Fix issue with simultaneous recognition of tap gesture. ([#1712](https://github.com/mapbox/mapbox-maps-ios/pull/1712))
=======
* Fix label localization to properly handle Simplified and Traditional Chinese. ([#1687](https://github.com/mapbox/mapbox-maps-ios/pull/1687))
>>>>>>> aff8025f

## 10.10.0-beta-1 - November 4, 2022

* Animates to camera that fit a list of view annotations. ([#1634](https://github.com/mapbox/mapbox-maps-ios/pull/1634))
* Prevent view annotation being shown erroneously after options update.([#1627](https://github.com/mapbox/mapbox-maps-ios/pull/1627))
* Add an example animating a view annotation along a route line. ([#1639](https://github.com/mapbox/mapbox-maps-ios/pull/1639))
* Enable clustering of point annotations, add example of feature. ([#1475](https://github.com/mapbox/mapbox-maps-ios/issues/1475))
* Reduce location provider heading orientation update frequency. ([#1618](https://github.com/mapbox/mapbox-maps-ios/pull/1618))
* Expose the list of added view annotations. ([#1621](https://github.com/mapbox/mapbox-maps-ios/pull/1621))
* Fix `loadStyleURI/loadStyleJSON` completion being invoked more than once. ([#1665](https://github.com/mapbox/mapbox-maps-ios/pull/1665))
* Remove ornament position deprecation. ([#1676](https://github.com/mapbox/mapbox-maps-ios/pull/1676))
* Prevent map from being rendered on background. By aligning better with Scene lifecycle API, as well as, respecting scene/application activation status, rendering artifacts should no longer be an issue after app is coming from background.  ([#1675](https://github.com/mapbox/mapbox-maps-ios/pull/1675))
* Support `isDraggable` and `isSelected` properties for annotations. ([#1659](https://github.com/mapbox/mapbox-maps-ios/pull/1659))
* New API to load custom style JSON on the initilization of MapView. ([#1686](https://github.com/mapbox/mapbox-maps-ios/pull/1686))
* Update MapboxCoreMaps to `v10.10.0-beta.1` and MapboxCommon to `v23.2.0-beta.1`. ([#1680](https://github.com/mapbox/mapbox-maps-ios/pull/1680))
* Add API to enable/disable render of world copies. ([#1684](https://github.com/mapbox/mapbox-maps-ios/pull/1684))
* Avoid triggering assertion for the 3D puck layer when returning `allLayerIdentifiers`. ([#1650](https://github.com/mapbox/mapbox-maps-ios/pull/1650))

## 10.9.0 - October 19, 2022

* Update to MapboxCoreMaps 10.9.0 and MapboxCommon 23.1.0. ([#1652](https://github.com/mapbox/mapbox-maps-ios/pull/1652))

## 10.9.0-rc.1 - October 7, 2022

* Fix accuracy ring radius jumping when zooming the map in/out with `.reducedAccuracy` location authorization.([#1625](https://github.com/mapbox/mapbox-maps-ios/pull/1625))
* Fix behavior with initial view annotation placement.([#1604](https://github.com/mapbox/mapbox-maps-ios/pull/1604))
* Fix behavior where selected view annotation is not moved to correct z-order.([#1607](https://github.com/mapbox/mapbox-maps-ios/pull/1607))
* Update MapboxCoreMaps to `v10.9.0-rc.1`. ([#1630](https://github.com/mapbox/mapbox-maps-ios/pull/1630))
* Update MapboxCommon to `v21.1.0-rc.2`. ([#1630](https://github.com/mapbox/mapbox-maps-ios/pull/1630))

## 10.9.0-beta.2 - September 29, 2022

* Replace MapboxMobileEvents dependency with CoreTelemetry (part of MapboxCommon). ([#1379](https://github.com/mapbox/mapbox-maps-ios/pull/1379))

## 10.9.0-beta.1 - September 21, 2022

* Expose `ResourceRequest` properties publicly. ([#1548](https://github.com/mapbox/mapbox-maps-ios/pull/1548))
* Parse GeoJSON data on a background queue. ([#1576](https://github.com/mapbox/mapbox-maps-ios/pull/1576))
* Fix block retain cycle in `MapboxMap/observeStyleLoad(_:)`, from now on `loadStyleURI` and `loadStyleJSON` completion block will not be invoked when MapboxMap is deallocated. ([#1575](https://github.com/mapbox/mapbox-maps-ios/pull/1575))
* Remove `DictionaryEncoder` enforce nil encoding for nested level of the dictionary. ([#1565](https://github.com/mapbox/mapbox-maps-ios/pull/1565))
* Expose `distance-from-center` and `pitch` expressions. ([#1559](https://github.com/mapbox/mapbox-maps-ios/pull/1559))
* Expose location puck opacity. ([#1585](https://github.com/mapbox/mapbox-maps-ios/pull/1585))
* Update MapboxCoreMaps to v10.9.0-beta.1 and MapboxCommon to v23.1.0-beta.1. ([#1589](https://github.com/mapbox/mapbox-maps-ios/pull/1589))

## 10.8.1 - September 8, 2022

* Downgrade MME to 1.0.8. ([#1572](https://github.com/mapbox/mapbox-maps-ios/pull/1572))
* Update to MapboxCoreMaps 10.8.0 and MapboxCommon 23.0.0. ([#1564](https://github.com/mapbox/mapbox-maps-ios/pull/1564))

## 10.8.0 - September 8, 2022

 ⚠️ MapboxMaps SDK iOS v10.8.0 contained a defect. Although this bug had no known end-user impact, 10.8.0 should not be used in production and has been removed from availability. v10.8.1 resolves the issue and is a drop-in replacement.

## 10.8.0-rc.1 - August 24, 2022

* Apply mercator scale to 3D puck also when its `modelScale` is not specified. ([#1523](https://github.com/mapbox/mapbox-maps-ios/pull/1523))

## 10.8.0-beta.1 - August 11, 2022

* Expose image property for compass ornament. ([#1468](https://github.com/mapbox/mapbox-maps-ios/pull/1468))
* Expand scale bar range up to 15000 km/10000 miles. ([#1455](https://github.com/mapbox/mapbox-maps-ios/pull/1455))
* Add the ability to override scale bar units. ([#1473](https://github.com/mapbox/mapbox-maps-ios/pull/1473))
* Animate padding changes between 2 camera when used with `FlyToCameraAnimator`. ([#1479](https://github.com/mapbox/mapbox-maps-ios/pull/1479))
* Fix NaN latitude crash rarely happening in `CameraAnimationsManager.fly(to:duration:completion)`. ([#1485](https://github.com/mapbox/mapbox-maps-ios/pull/1485))
* Fix `Style.updateLayer(withId:type:update)` so resetting a layer's properties should work. ([#1476](https://github.com/mapbox/mapbox-maps-ios/pull/1476))
* Add the ability to display heading calibration alert. ([#1509](https://github.com/mapbox/mapbox-maps-ios/pull/1509))
* Add support for sonar-like pulsing animation around 2D puck. ([#1513](https://github.com/mapbox/mapbox-maps-ios/pull/1513))
* Support view annotation lookup by an identifier. ([#1512](https://github.com/mapbox/mapbox-maps-ios/pull/1512))

## 10.7.0 - July 28, 2022

* Update to MapboxCoreMaps 10.7.0 and MapboxCommon 22.1.0. ([#1492](https://github.com/mapbox/mapbox-maps-ios/pull/1492))
* Limit `MapboxMap.points(for:)` to the bounds of the map view, if the coordinate's point is beyond then return (-1, -1) for its corresponding point.([#1490](https://github.com/mapbox/mapbox-maps-ios/pull/1490))
* Remove experimental ModelLayer API. ([#1486](https://github.com/mapbox/mapbox-maps-ios/pull/1486))

## 10.7.0-rc.1 - July 14, 2022

* Add rotation threshold to prevent map from being rotated accidentally. ([#1429](https://github.com/mapbox/mapbox-maps-ios/pull/1429))
* Introduce `GestureOptions.simultaneousRotateAndPinchZoomEnabled` and deprecate `GestureOptions.pinchRotateEnabled` in favor of `GestureOptions.rotateEnabled`. ([1429](https://github.com/mapbox/mapbox-maps-ios/pull/1429))
* Expose public initializer for `TilesetDescriptorOptionsForTilesets`. ([#1431](https://github.com/mapbox/mapbox-maps-ios/pull/1431))
* Fix view annotation losing its feature association after update. ([#1446](https://github.com/mapbox/mapbox-maps-ios/pull/1446))
* Update CoreMaps to `10.7.0-rc.1`. ([#1456](https://github.com/mapbox/mapbox-maps-ios/pull/1456))

## 10.7.0-beta.1 - June 29, 2022

* Introduce `FillExtrusionLayer.fillExtrusionAmbientOcclusionIntensity` and `FillExtrusionLayer.fillExtrusionAmbientOcclusionRadius` properties for FillExtrusionLayer. ([1410](https://github.com/mapbox/mapbox-maps-ios/pull/1410))
* Introduce `PointAnnotation.textLineHeight` and deprecated `PointAnnotationManager.textLineHeight`, as `text-line-height` is data-driven property now. ([1410](https://github.com/mapbox/mapbox-maps-ios/pull/1410))
* Remove experimental annotation from Viewport API. ([#1392](https://github.com/mapbox/mapbox-maps-ios/pull/1392))
* Remove deprecated `animationDuration` parameter in `FollowPuckViewportStateOptions` initializer.([#1390](https://github.com/mapbox/mapbox-maps-ios/pull/1390))
* Deprecate existing QueryRenderedFeatures methods and add cancellable counterparts. ([#1378](https://github.com/mapbox/mapbox-maps-ios/pull/1378))
* Add well-formed(type-safe) map event types. ([#1362](https://github.com/mapbox/mapbox-maps-ios/pull/1362))
* Use MapboxCoreMaps API to move a Layer instead of manually removing the layer then adding it back. ([#1367](https://github.com/mapbox/mapbox-maps-ios/pull/1367))
* Expose API to get puck's location updates. ([#1365](https://github.com/mapbox/mapbox-maps-ios/pull/1365))
* Add example for simulating a route with vanishing effects. ([#1328](https://github.com/mapbox/mapbox-maps-ios/pull/1328))
* Expose transition properties for Atmosphere API. ([#1401](https://github.com/mapbox/mapbox-maps-ios/pull/1401))
* Fix Atmosphere API coding keys so engine can read the new values properly. ([#1401](https://github.com/mapbox/mapbox-maps-ios/pull/1401))
* Pause metal rendering earlier in app/scene life-cycle to address rendering artifacts when coming from background. ([#1402](https://github.com/mapbox/mapbox-maps-ios/pull/1402))
* Update to MapboxCoreMaps 10.7.0-beta.1 and MapboxCommon to 22.1.0-beta.1. ([#1415](https://github.com/mapbox/mapbox-maps-ios/pull/1415))

## 10.6.0 - June 16, 2022

* Update to MapboxCoreMaps 10.6.0 and MapboxCommon to 22.0.0. ([#1394](https://github.com/mapbox/mapbox-maps-ios/pull/1394))

## 10.6.0-rc.1 - June 2, 2022

* Update to MapboxCoreMaps 10.6.0-rc.1 and MapboxCommon 22.0.0-rc.2. ([#1368](https://github.com/mapbox/mapbox-maps-ios/pull/1368))
* Add mercator scale factor to 3D puck, so that the 3D puck size won't increase as latitude increases. ([#1347](https://github.com/mapbox/mapbox-maps-ios/pull/1347))

## 10.6.0-beta.2 - May 25, 2022

* Introduce ModelLayer experimental API to render 3D models on the map. ([#1348](https://github.com/mapbox/mapbox-maps-ios/pull/1348))

## 10.6.0-beta.1 - May 20, 2022

* Expose API to check whether an image exists in `Style`. ([#1297](https://github.com/mapbox/mapbox-maps-ios/pull/1297))
* Call `MapboxMap.reduceMemoryUse` when application goes to background. ([#1301](https://github.com/mapbox/mapbox-maps-ios/pull/1301))
* Update to MapboxMobileEvents v1.0.8. ([#1324](https://github.com/mapbox/mapbox-maps-ios/pull/1324))
* Enable explicit drawing behavior for metal view(call `draw()` explicitly instead of `setNeedsDisplay` when view's content need to be redrawn) again.([#1331](https://github.com/mapbox/mapbox-maps-ios/pull/1331))
* Update to MapboxCoreMaps 10.6.0-beta.3 and MapboxCommon 22.0.0-beta.1. ([#1335](https://github.com/mapbox/mapbox-maps-ios/pull/1335), [#1342](https://github.com/mapbox/mapbox-maps-ios/pull/1342))
* Add Atmosphere API ([#1329](https://github.com/mapbox/mapbox-maps-ios/pull/1329))
* Update SDK name in attribution action sheet. ([#1338](https://github.com/mapbox/mapbox-maps-ios/pull/1338))
* Revert tap target to original value. ([#1339](https://github.com/mapbox/mapbox-maps-ios/pull/1339))

## 10.5.0 - May 5, 2022

* Update to MapboxCoreMaps 10.5.1 and MapboxCommon 21.3.0. ([#1310](https://github.com/mapbox/mapbox-maps-ios/pull/1310), [#1313](https://github.com/mapbox/mapbox-maps-ios/pull/1313))
* Invoke animator completion handlers added after completion or cancellation. ([#1305](https://github.com/mapbox/mapbox-maps-ios/pull/1305))

## 10.5.0-rc.1 - April 20, 2022

* Add support for runtime source properties. ([#1267](https://github.com/mapbox/mapbox-maps-ios/pull/1267))
* Start location services lazily. ([#1262](https://github.com/mapbox/mapbox-maps-ios/pull/1262))
* Fix localization crash on iOS 11 and 12. ([#1278](https://github.com/mapbox/mapbox-maps-ios/pull/1278))
* Increase tap target to conform to Apple Human Interface guidelines. ([#1283](https://github.com/mapbox/mapbox-maps-ios/pull/1283))
* Update to MapboxCoreMaps 10.5.0-rc.1 and MapboxCommon 21.3.0-rc.2. ([#1281](https://github.com/mapbox/mapbox-maps-ios/pull/1281))
* Expose API to set memory budget for `MapboxMap`. ([#1288](https://github.com/mapbox/mapbox-maps-ios/pull/1288))

## 10.5.0-beta.1 - April 7, 2022

* Mitigate `OfflineRegionManager.mergeOfflineDatabase(for:completion)` throwing `TypeConversionError.unexpectedType` on a successfull merge. Introduce `OfflineRegionManager.mergeOfflineDatabase(forPath:completion)` as the correct way to merge offline database. ([#1192](https://github.com/mapbox/mapbox-maps-ios/pull/1192))
* Limit MapboxMap.point(for: CLLocationCoordinate2D) to the bounds of map view ([#1195](https://github.com/mapbox/mapbox-maps-ios/pull/1195))
* Add support for app extensions. ([#1183](https://github.com/mapbox/mapbox-maps-ios/pull/1183))
* `BasicCameraAnimator.cancel()` and `.stopAnimation()` now invoke the completion blocks with `UIViewAnimatingPosition.current` instead of crashing with a `fatalError` when invoked prior to `.startAnimation()` or `.startAnimation(afterDelay:)`. ([#1197](https://github.com/mapbox/mapbox-maps-ios/pull/1197))
* `CameraAnimationsManager.stopAnimations()` will now cancel all animators regardless of their state. Previously, only animators with `state == .active` were canceled. ([#1197](https://github.com/mapbox/mapbox-maps-ios/pull/1197))
* Fix animator-related leaks. ([#1200](https://github.com/mapbox/mapbox-maps-ios/pull/1200))
* Improve AnyTouchGestureRecognizer's interaction with other gesture recognizers. ([#1210](https://github.com/mapbox/mapbox-maps-ios/pull/1210))
* Expose convenience properties and methods to transform `CoordinateBounds`. ([1226](https://github.com/mapbox/mapbox-maps-ios/pull/1226))
* Update annotation examples. ([#1215](https://github.com/mapbox/mapbox-maps-ios/pull/1215))
* Add `Style.setLight(_:)` to set light onto a style. Update `BuildingExtrusionsExample` with an example to set a light source on the style. ([#1234](https://github.com/mapbox/mapbox-maps-ios/pull/1234))
* Remove `FollowPuckViewportStateOptions.animationDuration`, a workaround for the moving target problem. ([#1228](https://github.com/mapbox/mapbox-maps-ios/pull/1228))
* Deprecate `FollowPuckViewportStateOptions.animationDuration`, a workaround for the moving target problem. ([#1228](https://github.com/mapbox/mapbox-maps-ios/pull/1228))
* Add map view example with `debugOptions`. ([#1225](https://github.com/mapbox/mapbox-maps-ios/pull/1225))
* Introduce `line-trim-offset` property for LineLayer. ([#1231](https://github.com/mapbox/mapbox-maps-ios/pull/1231))
* Add `MapboxMap.coordinateBoundsUnwrapped`. ([#1241](https://github.com/mapbox/mapbox-maps-ios/pull/1241))
* Update `DefaultViewportTransition` to solve the moving target problem. ([#1245](https://github.com/mapbox/mapbox-maps-ios/pull/1245))
* Increase deceleration cutoff threshold from 20 to 35 to prevent camera changes
 after animation stops. ([#1244](https://github.com/mapbox/mapbox-maps-ios/pull/1244))
* Update to MapboxCoreMaps 10.5.0-beta.1 and MapboxCommon 21.3.0-beta.2. ([#1235](https://github.com/mapbox/mapbox-maps-ios/pull/1235))
* API for using globe projection has been moved to `Style.setProjection(_:)` and `Style.projection` and is no longer experimental. ([#1235](https://github.com/mapbox/mapbox-maps-ios/pull/1235))
* Add `OfflineRegion.getStatus(completion:)`. ([#1239](https://github.com/mapbox/mapbox-maps-ios/pull/1239))
* Add a prefix `maps-ios` to all Log message's category. ([#1250](https://github.com/mapbox/mapbox-maps-ios/pull/1250)))

## 10.4.3 - April 13, 2022

* Update to MapboxCommon 21.2.1. ([#1271](https://github.com/mapbox/mapbox-maps-ios/pull/1271))
* Start location services lazily. ([#1262](https://github.com/mapbox/mapbox-maps-ios/pull/1262))

## 10.4.2 - April 7, 2022

* Update to MapboxCoreMaps 10.4.2 ([#1256](https://github.com/mapbox/mapbox-maps-ios/pull/1256))
* Add `OfflineRegion.getStatus(completion:)`. ([#1239](https://github.com/mapbox/mapbox-maps-ios/pull/1239))

## 10.4.1 - March 28, 2022

* Revert to using metal view draw notifications (`setNeedsDisplay()` instead of `draw()`). ([#1216](https://github.com/mapbox/mapbox-maps-ios/pull/1216))

## 10.4.0 - March 23, 2022

* Update to MapboxCoreMaps 10.4.1 and MapboxCommon 21.2.0. ([#1190](https://github.com/mapbox/mapbox-maps-ios/pull/1190))

## 10.4.0-rc.1 - March 9, 2022

* Update to MapboxCoreMaps 10.4.0-rc.1 and MapboxCommon 21.2.0-rc.1. ([#1158](https://github.com/mapbox/mapbox-maps-ios/pull/1158))
* Enable explicit drawing behavior for metal view(call `draw()` explicitly instead of `setNeedsDisplay` when view's content need to be redrawn).([#1157](https://github.com/mapbox/mapbox-maps-ios/pull/1157))
* Restore cancellation of animations on single tap. ([#1166](https://github.com/mapbox/mapbox-maps-ios/pull/1166))
* Fix issue where invalid locations could be emitted when setting a custom location provider. ([#1172](https://github.com/mapbox/mapbox-maps-ios/pull/1172))
* Fix crash in Puck2D when location accuracy authorization is reduced. ([#1173](https://github.com/mapbox/mapbox-maps-ios/pull/1173))
* Fix an issue where plain text source attribution was not populated in attribution dialog.([1163](https://github.com/mapbox/mapbox-maps-ios/pull/1163))
* `BasicCameraAnimator.owner` is now public. ([#1181](https://github.com/mapbox/mapbox-maps-ios/pull/1181))
* The animation owner for ease-to and fly-to animations is now `"com.mapbox.maps.cameraAnimationsManager"`. ([#1181](https://github.com/mapbox/mapbox-maps-ios/pull/1181))

## 10.4.0-beta.1 - February 23, 2022

* Prevent rendering in background by pausing/resuming display link in response to application or scene lifecycle events. ([#1086](https://github.com/mapbox/mapbox-maps-ios/pull/1086))
* Sync viewport and puck animations. ([#1090](https://github.com/mapbox/mapbox-maps-ios/pull/1090))
* Add puckBearingEnabled property for location. ([#1107](https://github.com/mapbox/mapbox-maps-ios/pull/1107))
* Fix camera change events being fired after map has stopped moving. ([#1118](https://github.com/mapbox/mapbox-maps-ios/pull/1118))
* Fix issue where single tap and double tap to zoom in gestures could recognize simultaneously. ([#1113](https://github.com/mapbox/mapbox-maps-ios/pull/1113))
* Remove experimental GestureOptions.pinchBehavior property. ([#1125](https://github.com/mapbox/mapbox-maps-ios/pull/1125))
* Update to MapboxCoreMaps 10.4.0-beta.1 and MapboxCommon 21.2.0-beta.1. ([#1126](https://github.com/mapbox/mapbox-maps-ios/pull/1126))
* Exposed APIs to allow positioning of other views relative to the logoView, compassView, scaleBarView and attributionButton. ([#1130](https://github.com/mapbox/mapbox-maps-ios/pull/1130))
* Add `GestureOptions.pinchPanEnabled` and `.pinchZoomEnabled`. ([#1092](https://github.com/mapbox/mapbox-maps-ios/pull/1092))
* Fix an issue where pinch gesture emitted superfluous camera changed events. ([#1137](https://github.com/mapbox/mapbox-maps-ios/pull/1137))
* Add focalPoint property to zoom and rotate gestures ([#1122](https://github.com/mapbox/mapbox-maps-ios/pull/1122))
* Expose public initializers for `LayerInfo` and `SourceInfo`. ([#1144](https://github.com/mapbox/mapbox-maps-ios/pull/1144))
* Add `ViewAnnotationManager.removeAll()` that removes all view annotations added before. Introduce `ViewAnnotationUpdateObserver` protocol for notifying when annotion views get their frames or visibility changed. Add `ViewAnnotationManager.addViewAnnotationUpdateObserver(_:)` and `ViewAnnotationManager.removeViewAnnotationUpdateObserver(_:)` to add and remove observers. ([#1136](https://github.com/mapbox/mapbox-maps-ios/pull/1136))

## 10.3.0 - February 10, 2022

* Updated to MapboxCoreMaps 10.3.2 and MapboxCommon 21.1.0. ([#1078](https://github.com/mapbox/mapbox-maps-ios/pull/1078), [#1091](https://github.com/mapbox/mapbox-maps-ios/pull/1091), [#1104](https://github.com/mapbox/mapbox-maps-ios/pull/1104))
* Fixed compass button regression introduced in rc.1. ([#1083](https://github.com/mapbox/mapbox-maps-ios/pull/1083))
* Removed pitch gesture change angle requirements to avoid map freezing during gesture. ([#1089](https://github.com/mapbox/mapbox-maps-ios/pull/1089))

## 10.3.0-rc.1 – January 26, 2022

* Exposed API to invalidate `OfflineRegion`. ([#1026](https://github.com/mapbox/mapbox-maps-ios/pull/1026))
* Exposed API to set metadata for `OfflineRegion`. ([#1060](https://github.com/mapbox/mapbox-maps-ios/pull/1060))
* Refined Viewport API. ([#1040](https://github.com/mapbox/mapbox-maps-ios/pull/1040), [#1050](https://github.com/mapbox/mapbox-maps-ios/pull/1050), [#1058](https://github.com/mapbox/mapbox-maps-ios/pull/1058))
* Add extension function to show or hide bearing image. ([#980](https://github.com/mapbox/mapbox-maps-ios/pull/980))
* Updated to MapboxCoreMaps 10.3.0-rc.1 and MapboxCommon 21.1.0-rc.1. ([#1051](https://github.com/mapbox/mapbox-maps-ios/pull/1051))
* Add APIs to enable customizing 2D puck accuracy ring color. ([#1057](https://github.com/mapbox/mapbox-maps-ios/pull/1057))

## 10.3.0-beta.1 - January 12, 2022

* Exposed `triggerRepaint()` to allow manual map repainting.
    ([#964](https://github.com/mapbox/mapbox-maps-ios/pull/964))
* Exposed `TransitionOptions` to allow control over symbol fade duration.
    ([#902](https://github.com/mapbox/mapbox-maps-ios/pull/902))
* Added `Style.removeTerrain()` to allow removing terrain. ([#918](https://github.com/mapbox/mapbox-maps-ios/pull/918))
* `Snapshotter` initialization now triggers a turnstyle event. ([#908](https://github.com/mapbox/mapbox-maps-ios/pull/908))
* Fixed a bug where 2D puck location was never set when location accuracy authorization was reduced. ([#989](https://github.com/mapbox/mapbox-maps-ios/pull/989))
* Fixed a bug where setting LocationManager.options would cause the LocationProvider to be reconfigured. ([#992](https://github.com/mapbox/mapbox-maps-ios/pull/992))

## 10.2.0 - December 15, 2021
* Update to MapboxCoreMaps 10.2.0 and MapboxCommon 21.0.1. ([#952](https://github.com/mapbox/mapbox-maps-ios/pull/952))
* Fix the crash when MapView had zero width or height. ([#903](https://github.com/mapbox/mapbox-maps-ios/pull/903))

## 10.2.0-rc.1 - December 2, 2021

* Removed experimental designation from persistent layer APIs. ([#849](https://github.com/mapbox/mapbox-maps-ios/pull/849))
* Fixed an issue that prevented direct download artifacts from exposing experimental APIs. ([#854](https://github.com/mapbox/mapbox-maps-ios/pull/854))
* Updates `Style.localizeLabels(into:forLayerIds:)` to only localize the primary localization and not the fall-through localizations. ([#856](https://github.com/mapbox/mapbox-maps-ios/pull/856))
* Removes swiftlint config from direct download artifacts. ([#859](https://github.com/mapbox/mapbox-maps-ios/pull/859))
* Removed `AnnotationView` wrapper views from `ViewAnnotationManager` API. ([#846](https://github.com/mapbox/mapbox-maps-ios/pull/846))
* Reduce geometry wrapping using GeometryConvertible. ([#861](https://github.com/mapbox/mapbox-maps-ios/pull/861))
* Fixed an issue that could prevent the location puck from appearing. ([#862](https://github.com/mapbox/mapbox-maps-ios/pull/862))
* Added support for exponentials to `StyleColor`. ([#873](https://github.com/mapbox/mapbox-maps-ios/pull/873))
* Fixes initialization of attribution dialog. ([#865](https://github.com/mapbox/mapbox-maps-ios/pull/865))
* Improved panning behavior on pitched maps. ([#888](https://github.com/mapbox/mapbox-maps-ios/pull/888))
* Added pinch gesture tradeoff configuration option. ([#890](https://github.com/mapbox/mapbox-maps-ios/pull/890))
* Update to MapboxCoreMaps 10.2.0-rc.1 and MapboxCommon 21.0.0-rc.2. ([#891](https://github.com/mapbox/mapbox-maps-ios/pull/891))

## 10.2.0-beta.1 - November 19, 2021

* Fixed an issue where camera animations triggered with `startAnimation(afterDelay:)` could appear jerky after a pan gesture. ([#789](https://github.com/mapbox/mapbox-maps-ios/pull/789))
* Send location update when puck is nil and other location-related improvements. ([#765](https://github.com/mapbox/mapbox-maps-ios/pull/765))
* Update to MapboxCoreMaps 10.2.0-beta.1 and MapboxCommon 21.0.0-rc.1. ([#836](https://github.com/mapbox/mapbox-maps-ios/pull/836))
* Updates pan and pinch gesture handling to work iteratively rather than based on initial state. ([#837](https://github.com/mapbox/mapbox-maps-ios/pull/837))
* `AnnotationOrchestrator`, rather than the annotation managers, now manages the single-tap gesture recognizer for annotations. ([#840](https://github.com/mapbox/mapbox-maps-ios/pull/840))
* Add view annotations feature, which enables the usage of custom UIView subclasses as annotations. ([#776](https://github.com/mapbox/mapbox-maps-ios/pull/776))

## 10.1.2 - December 13, 2021

* Fixed billing issue when upgrading Mapbox Maps SDK from v6 to v10. ([#943](https://github.com/mapbox/mapbox-maps-ios/pull/943))

## 10.1.1 - December 1, 2021

**NOTE:** As of December 3, 2021, this release is no longer available due to a new bug that was introduced while fixing the billing issue. A new patch will be issued shortly.

* Fixed billing issue when upgrading Mapbox Maps SDK from v6 to v10. ([#885](https://github.com/mapbox/mapbox-maps-ios/pull/885))

## 10.1.0 - November 4, 2021

* Update to `MapboxCoreMaps` v10.1.0 and `MapboxCommon` v20.1.0. ([#807](https://github.com/mapbox/mapbox-maps-ios/pull/807))

## 10.1.0-rc.1 - October 28, 2021

* Fixed an issue with `UIImage` conversion that led to a "mismatched image size" error. ([#790](https://github.com/mapbox/mapbox-maps-ios/pull/790))
* Update to `MapboxCoreMaps` v10.1.0-rc and `MapboxCommon` v20.1.0-rc.2. ([#790](https://github.com/mapbox/mapbox-maps-ios/pull/790))

## 10.1.0-beta.1 - October 21, 2021

* Make `PointAnnotation.Image`'s fields public. ([#753](https://github.com/mapbox/mapbox-maps-ios/pull/753))
* Set `MapboxMap` flags during gestures and animations. ([#754](https://github.com/mapbox/mapbox-maps-ios/pull/754))
* Treat anchor as constant for `ease(to:)` animations. ([#772](https://github.com/mapbox/mapbox-maps-ios/pull/772))
* Fix experimental snapshot API for iOS 15. ([#760](https://github.com/mapbox/mapbox-maps-ios/pull/760))
* Decelerate more quickly (or not at all) on pitched maps. ([#773](https://github.com/mapbox/mapbox-maps-ios/pull/773))
* Add `GestureOptions.pinchRotateEnabled` to configure whether the pinch gesture rotates the map. ([#779](https://github.com/mapbox/mapbox-maps-ios/pull/779))
* Fixed a name collision between Swift symbols and `MapboxCoreMaps.Task`. ([#769](https://github.com/mapbox/mapbox-maps-ios/pull/769))
* Fixed an issue that caused `queryFeatureExtension` to fail. ([#769](https://github.com/mapbox/mapbox-maps-ios/pull/769))
* Updated `MapboxCoreMaps` to v10.1.0-beta and `MapboxCommon` to 20.1.0-rc.1. ([#769](https://github.com/mapbox/mapbox-maps-ios/pull/769))

## 10.0.3 - December 13, 2021

* Fixed billing issue when upgrading Mapbox Maps SDK from v6 to v10. ([#942](https://github.com/mapbox/mapbox-maps-ios/pull/942))

## 10.0.2 - November 29, 2021

**NOTE:** As of December 3, 2021, this release is no longer available due to a new bug that was introduced while fixing the billing issue. A new patch will be issued shortly.

* Fixed billing issue when upgrading Mapbox Maps SDK from v6 to v10. ([#876](https://github.com/mapbox/mapbox-maps-ios/pull/876))

## 10.0.1 - October 15, 2021

* Passing an unsupported locale into `Style.localizeLabels(into:forLayerIds:)` throws an error instead of crashing. ([#752](https://github.com/mapbox/mapbox-maps-ios/pull/752))
* Fixed a bug affecting the persistence of user settings when upgrading to v10. ([#758](https://github.com/mapbox/mapbox-maps-ios/pull/758))
* Allow compass visibility to accurately reflect set value. ([#757](https://github.com/mapbox/mapbox-maps-ios/pull/757))
* Update MapboxMobileEvents to v1.0.6, fixing a null pointer crash. ([#762](https://github.com/mapbox/mapbox-maps-ios/pull/762))

## 10.0.0 - October 6, 2021

### Breaking changes ⚠️

* Removes default parameter values in the `addImage` function. ([#695](https://github.com/mapbox/mapbox-maps-ios/pull/695))
* `public func layer<T: Layer>(withId id: String) throws -> T` has been updated to `public func layer<T>(withId id: String, type: T.Type) throws -> T where T: Layer`. ([#694](https://github.com/mapbox/mapbox-maps-ios/pull/694))
* `public func updateLayer<T: Layer>(withId id: String, update: (inout T) throws -> Void) throws` has been updated to `public func updateLayer<T>(withId id: String, type: T.Type, update: (inout T) throws -> Void) throws where T: Layer`. ([#694](https://github.com/mapbox/mapbox-maps-ios/pull/694))
* `public func source<T: Source>(withId id: String) throws -> T` has been updated to `public func source<T>(withId id: String, type: T.Type) throws -> T where T: Source`. ([#694](https://github.com/mapbox/mapbox-maps-ios/pull/694))
* `@_spi(Experimental) public func layer(withId id: String, type: Layer.Type) throws -> Layer` is no longer experimental and has been updated to `public func layer(withId id: String) throws -> Layer`. ([#694](https://github.com/mapbox/mapbox-maps-ios/pull/694))
* `@_spi(Experimental) public func source(withId id: String, type: Source.Type) throws  -> Source` is no longer experimental and has been updated to `public func source(withId id: String) throws  -> Source`. ([#694](https://github.com/mapbox/mapbox-maps-ios/pull/694))
* `GestureManagerDelegate.gestureBegan(for:)` has been renamed to `GestureManagerDelegate.gestureManager(_:didBegin:)`. ([#697](https://github.com/mapbox/mapbox-maps-ios/pull/697))
* Added the public delegate methods `GestureManagerDelegate.gestureManager(_:didEnd:willAnimate:)` and `GestureManagerDelegate.gestureManager(_:didEndAnimatingFor:)`. ([#697](https://github.com/mapbox/mapbox-maps-ios/pull/697))
* Converts `PointAnnotation.Image` from an `enum` to a `struct`. ([#707](https://github.com/mapbox/mapbox-maps-ios/pull/707))
* Removes `PointAnnotation.Image.default`. ([#707](https://github.com/mapbox/mapbox-maps-ios/pull/707))
* Replaces `PointAnnotation.Image.custom` with `PointAnnotation.Image.init(image:name:)`. ([#707](https://github.com/mapbox/mapbox-maps-ios/pull/707))
* The `tapGestureRecognizer` var on each `*AnnotationManager` has been removed in favor of a unified tap gesture recognizer available at `GestureManager.singleTapGestureRecognizer`([#709](https://github.com/mapbox/mapbox-maps-ios/pull/709)).
* `public func layerProperty(for layerId: String, property: String) -> Any` has been renamed to `public func layerPropertyValue(for layerId: String, property: String) -> Any` to avoid ambiguity. ([#708](https://github.com/mapbox/mapbox-maps-ios/pull/708))
* `MapboxCommon.Geometry` extension methods are now marked as internal. ([#683](https://github.com/mapbox/mapbox-maps-ios/pull/683))
* `TileRegionLoadOptions` init now takes a `Geometry` instead of a `MapboxCommon.Geometry`. ([#711](https://github.com/mapbox/mapbox-maps-ios/pull/711))
* `CameraAnimationsManager.options` has been removed. Use `MapboxMap.cameraBounds` and `MapboxMap.setCameraBounds(with:)` instead. ([#712](https://github.com/mapbox/mapbox-maps-ios/pull/712))
* `MapboxMap.setCameraBounds(for:)` has been renamed to `.setCameraBounds(with:)` ([#712](https://github.com/mapbox/mapbox-maps-ios/pull/712))
* Renames `Style.updateGeoJSONSource<T: GeoJSONObject>(withId:geoJSON:)` to `Style.updateGeoJSONSource(withId:geoJSON:)`. Instead of passing in the expected GeoJSON object type, you perform pattern matching on the return value using `case let`. ([#715](https://github.com/mapbox/mapbox-maps-ios/pull/715))
* Setting `data` property on a GeoJSON source via `Style.setSourceProperty(for:property:value:)` or `Style.updateGeoJSONSource(withId:geoJSON:)` is now asynchronous and never returns an error. Errors will be reported asynchronously via a `MapEvents.EventKind.mapLoadingError` event instead. ([#732](https://github.com/mapbox/mapbox-maps-ios/pull/732))
* Core and Common APIs that accept user-defined implementations of protocols now hold strong references to the provided objects. Please audit your usage of the following protocols and make any required changes to avoid memory leaks: `CustomLayerHost`, `ElevationData`, `MapClient`, `MBMMetalViewProvider`, `Observer`, `OfflineRegionObserver`, `HttpServiceInterceptorInterface`, `HttpServiceInterface`, `LogWriterBackend`, `OfflineSwitchObserver`, `ReachabilityInterface`, `TileStoreObserver`. ([#732](https://github.com/mapbox/mapbox-maps-ios/pull/732))
* Extends `OfflineRegionGeometryDefinition.geometry` to use `Geometry` rather than `MapboxCommon.Geometry`. It also adds a convenience initializer that takes a `Geometry`. ([#706](https://github.com/mapbox/mapbox-maps-ios/pull/706))
* Annotation managers are now kept alive by the `AnnotationOrchestrator` (`MapView.annotations`) until they are explicitly destroyed by calling `mapView.annotations.removeAnnotationManager(withId:)` or are implicitly destroyed by creating a second annotation manager with the same ID. ([#725](https://github.com/mapbox/mapbox-maps-ios/pull/725))
* The `AnnotationManager` protocol now conforms to `AnyObject`. ([#725](https://github.com/mapbox/mapbox-maps-ios/pull/725))
* `PreferredFPS` has been removed. `MapView.preferredFramesPerSecond` now of type `Int`, rather than `PreferredFPS`. ([#735](https://github.com/mapbox/mapbox-maps-ios/pull/735))
* `QueriedFeature.feature` is no longer optional. ([#737](https://github.com/mapbox/mapbox-maps-ios/pull/737))
* `TypeConversionError` has a new case `unsuccessfulConversion`. ([#737](https://github.com/mapbox/mapbox-maps-ios/pull/737))

### Features ✨ and improvements 🏁

* `TileRegionLoadOptions` exposes its geometry as a `Geometry`. ([#711](https://github.com/mapbox/mapbox-maps-ios/pull/711))
* Adds `FeatureExtensionValue.init(value: Any?, features: [Feature]?)` that works with Turf. ([#717](https://github.com/mapbox/mapbox-maps-ios/pull/717))
* Adds `FeatureExtensionValue.features: [Feature]?` that works with Turf. ([#717](https://github.com/mapbox/mapbox-maps-ios/pull/717))
* APIs that accept Turf `Feature` now allow `Feature.identifier` and `.properties` to be `nil`. ([#717](https://github.com/mapbox/mapbox-maps-ios/pull/717))
* APIs that accept Turf `Feature` now ignore `Feature.properties` instead of crashing if it cannot be converted to `[String: NSObject]`. ([#717](https://github.com/mapbox/mapbox-maps-ios/pull/717))
* Any touch event in the map now immediately disables camera animation. Temporarily disable user interaction on the `MapView` to disable this behavior as needed. ([#712](https://github.com/mapbox/mapbox-maps-ios/pull/712))
* `BasicCameraAnimator` no longer updates the camera a final time after being stopped or canceled prior to running to completion. ([#712](https://github.com/mapbox/mapbox-maps-ios/pull/712))
* `BasicCameraAnimator.isReversed` is now settable. ([#712](https://github.com/mapbox/mapbox-maps-ios/pull/712))
* The double tap, quick zoom, and double touch gestures now use the gesture's location in the view to anchor camera changes. Previously, they used the camera's center coordinate. ([#722](https://github.com/mapbox/mapbox-maps-ios/pull/722))
* `MapboxCommon.HTTPServiceFactory.reset()` has been added to release the HTTP service implementation. ([#732](https://github.com/mapbox/mapbox-maps-ios/pull/732))
* `AnnotationOrchestrator.annotationManagersById` has been added. This dictionary contains all annotation managers that have not been removed. ([#725](https://github.com/mapbox/mapbox-maps-ios/pull/725))
* Adds the `ExpressionArgument.geoJSONObject(_:)` case, which allows you to include a `Turf.GeoJSONObject` instance in an expression with the `Expression.Operator.distance` or `Expression.Operator.within` operator. ([#730](https://github.com/mapbox/mapbox-maps-ios/pull/730))
* Adds `MapView.preferredFrameRateRange` for devices using iOS 15.0 and up. ([#735](https://github.com/mapbox/mapbox-maps-ios/pull/735))
* Adds `TileStore.subscribe(_:)` which can be used to observe a `TileStore`'s activity. The API design deviates from Android's add/remove observer API so that the developer-provided `TileStoreObserver` can be wrapped into a `MapboxCommon_Private.TileStoreObserver` without needing to use global state or something like Objective-C associated objects to look up which wrapper goes with with developer-provided observer when calling `__removeObserver`. ([#737](https://github.com/mapbox/mapbox-maps-ios/pull/737))
* Adds `TileStoreObserver` protocol. ([#737](https://github.com/mapbox/mapbox-maps-ios/pull/737))

### Bug fixes 🐞
* Fix rendering artifacts for a model layer when `model-opacity` property is used. ([#732](https://github.com/mapbox/mapbox-maps-ios/pull/732))
* Improve rendering performance by avoiding unnecessary re-layout for cached tiles. ([#732](https://github.com/mapbox/mapbox-maps-ios/pull/732))
* Fix telemetry opt-out through attribution dialog. ([#743](https://github.com/mapbox/mapbox-maps-ios/pull/743))

### Dependencies

* Updates MapboxCoreMaps to v10.0.0, MapboxCommon to v20.0.0. ([#732](https://github.com/mapbox/mapbox-maps-ios/pull/732))
* Updates [Turf to v2._x_](https://github.com/mapbox/turf-swift/releases/tag/v2.0.0). ([#741](https://github.com/mapbox/mapbox-maps-ios/pull/741))
* Updates MapboxMobileEvents to v1.0.5. ([#724](https://github.com/mapbox/mapbox-maps-ios/pull/724))

## 10.0.0-rc.9 - September 22, 2021

### Breaking changes ⚠️

* `BasicCameraAnimator` now keeps animators alive without the user storing the animator. ([#646](https://github.com/mapbox/mapbox-maps-ios/pull/646/))
* Experimental style APIs are now marked with `@_spi(Experimental)` and the previously used underscore prefixes have been removed. In order to access these methods, use `@_spi(Experimental)` to annotate the import statement for MapboxMaps. ([#680](https://github.com/mapbox/mapbox-maps-ios/pull/680))
* `RenderedQueryOptions.filter` is now of type `Expression` instead of `Any` ([#689](https://github.com/mapbox/mapbox-maps-ios/pull/689))
* `OfflineRegionGeometryDefinition.geometry` is now of type `Turf.Geometry` instead of `MapboxCommon.Geometry` ([#689](https://github.com/mapbox/mapbox-maps-ios/pull/689))
* The `HTTPResponse` init methods that take `MapboxCommon.Expected` instead of `Result` are now correctly marked as refined for Swift. ([#689](https://github.com/mapbox/mapbox-maps-ios/pull/689))
* The `DownloadStatus` init methods that take `MapboxCommon.Expected` instead of `Result` and `NSNumber?` instead of `UInt64?` are not correctly marked as refined for Swift. ([#689](https://github.com/mapbox/mapbox-maps-ios/pull/689))
* `GestureOptions.hapticFeedbackEnabled` has been removed. ([#663](https://github.com/mapbox/mapbox-maps-ios/pull/663))
* `GestureManager.decelarationRate` has been removed and `GestureOptions.decelerationRate` is the single source of truth. ([#662](https://github.com/mapbox/mapbox-maps-ios/pull/662))
* `GestureManager` no longer conforms to `NSObject` and is not a `UIGestureRecognizerDelegate`. ([#669](https://github.com/mapbox/mapbox-maps-ios/pull/669))
* `TapGestureHandler.init` was previously public by mistake and is now internal. ([#677](https://github.com/mapbox/mapbox-maps-ios/pull/677))
* The behavior of `GestureManager.options` has been updated to better reflect the `isEnabled` state of the associated gesture recognizers. ([#677](https://github.com/mapbox/mapbox-maps-ios/pull/677))
* The gesture recognizer properties of `GestureManager` are no longer `Optional`. ([#677](https://github.com/mapbox/mapbox-maps-ios/pull/677))
* `GestureType` has been redesigned so that its cases have a 1-1 relationship with the built-in gestures. ([#677](https://github.com/mapbox/mapbox-maps-ios/pull/677))
* `GestureManager.rotationGestureRecognizer` has been removed. Rotation is now handled by `.pinchGestureRecognizer` in addition to its preexisting handling of panning and zooming. ([#696](https://github.com/mapbox/mapbox-maps-ios/pull/696))
* `GestureManager.doubleTapToZoomOutGestureRecognizer` has been replaced with `.doubleTouchToZoomOutGestureRecognizer`. ([#696](https://github.com/mapbox/mapbox-maps-ios/pull/696))
* `PanScrollingMode` has been renamed to `PanMode`. ([#696](https://github.com/mapbox/mapbox-maps-ios/pull/696))
* `GestureOptions.zoomEnabled` has been replaced by `.doubleTapToZoomInEnabled`, `.doubleTouchToZoomOutEnabled`, and `.quickZoomEnabled`. ([#696](https://github.com/mapbox/mapbox-maps-ios/pull/696))
* `GestureOptions.rotateEnabled` has been removed. ([#696](https://github.com/mapbox/mapbox-maps-ios/pull/696))
* `GestureOptions.scrollEnabled` has been renamed to `.panEnabled`. ([#696](https://github.com/mapbox/mapbox-maps-ios/pull/696))
* `GestureOptions.scrollingMode` has been renamed to `.panMode`. ([#696](https://github.com/mapbox/mapbox-maps-ios/pull/696))
* `GestureOptions.decelerationRate` has been renamed to `.panDecelerationFactor`. ([#696](https://github.com/mapbox/mapbox-maps-ios/pull/696))
* `GestureType.doubleTapToZoomOut` has been replaced with `.doubleTouchToZoomOut`. ([#696](https://github.com/mapbox/mapbox-maps-ios/pull/696))
* `GestureType.rotate` has been removed. ([#696](https://github.com/mapbox/mapbox-maps-ios/pull/696))
* `GestureType` cases have been reordered for consistency with `GestureOptions` and `GestureManager`. ([#696](https://github.com/mapbox/mapbox-maps-ios/pull/696))

### Features ✨ and improvements 🏁

* Allow users to set the map's `MapDebugOptions`. ([#648](https://github.com/mapbox/mapbox-maps-ios/pull/648))
* Implement 'promoteId' feature for geojson and vector sources. The feature allows to promote feature's property to a feature id, so that promoted id can be used with FeatureState API. ([#660](https://github.com/mapbox/mapbox-maps-ios/pull/660))
* Tiled 3D model layer and source ([#689](https://github.com/mapbox/mapbox-maps-ios/pull/689))
* Enable instant transitions for data driven symbol layer properties ([#689](https://github.com/mapbox/mapbox-maps-ios/pull/689))
* Implement face culling for Metal ([#689](https://github.com/mapbox/mapbox-maps-ios/pull/689))
* `HTTPServiceInterface.getInstance()` is now publicly available. ([#689](https://github.com/mapbox/mapbox-maps-ios/pull/689))
* `CameraState`'s fields are now `var`s instead of `let`s for testing purposes, and a public, memberwise initializer has been added. ([#677](https://github.com/mapbox/mapbox-maps-ios/pull/677))
* `PanScrollingMode` now conforms to `CaseIterable`. ([#677](https://github.com/mapbox/mapbox-maps-ios/pull/677))
* `GestureType` now conforms to `CaseIterable`. ([#677](https://github.com/mapbox/mapbox-maps-ios/pull/677))
* Pan deceleration has been reimplemented to produce a more natural deceleration effect. ([#692](https://github.com/mapbox/mapbox-maps-ios/pull/692))
* Expose new API to allow users to create a `UIImage` out of the last rendered MapView state. ([#693](https://github.com/mapbox/mapbox-maps-ios/pull/693))

### Bug fixes 🐞

* Fixes animations that are started within an UIKit animation context. ([#684](https://github.com/mapbox/mapbox-maps-ios/pull/684))
* Fix transition between layers with all-constant properties ([#689](https://github.com/mapbox/mapbox-maps-ios/pull/689))
* Fix rendering artifact for a line layer, when its line-gradient property is set at runtime. ([#689](https://github.com/mapbox/mapbox-maps-ios/pull/689))
* Don't draw SDF images in text-field and issue warning for it ([#689](https://github.com/mapbox/mapbox-maps-ios/pull/689))
* Fix incorrect return from `StyleManager#getStyleLayerPropertyDefaultValue` for 'text-field'. Now the default value is set to `["format", "" , {}]` ([#689](https://github.com/mapbox/mapbox-maps-ios/pull/689))
* GestureManager no longer sets itself as the delegate of all gestures in MapView when its options change. ([#677](https://github.com/mapbox/mapbox-maps-ios/pull/677))
* Fixes an issue where tapping the compass could fail to set the bearing to 0 if there was already an animation running. Tapping the compass now cancels any existing animations. ([#696](https://github.com/mapbox/mapbox-maps-ios/pull/696))
* Fixes issues with the pinch gesture when removing and re-adding one of the two required touches. ([#696](https://github.com/mapbox/mapbox-maps-ios/pull/696))
* Fixes an issue where a pan gesture would fail if it interrupted the deceleration from a previous pan gesture. ([#696](https://github.com/mapbox/mapbox-maps-ios/pull/696))

## 10.0.0-rc.8 - September 8, 2021

### Breaking changes ⚠️

* `QueriedFeature.feature` is now of type `Turf.Feature?` instead of `MapboxCommon.Feature`. ([#628](https://github.com/mapbox/mapbox-maps-ios/pull/628))
* Enables error notification in offline mode if the required resource is missing in cache (before map did not emit any notification in this case) ([#628](https://github.com/mapbox/mapbox-maps-ios/pull/628))
* Suppresses error notifications on missing volatile tiles in offline mode ([#628](https://github.com/mapbox/mapbox-maps-ios/pull/628))
* Adapt setBounds to gl-js behavior: constraining of coordinates and zoom level is now stricter to prevent out of bounds map area to be visible in the viewport ([#628](https://github.com/mapbox/mapbox-maps-ios/pull/628))
* Add HTTP interceptor API - HttpServiceInterface has a new method `setInterceptor` that must be implemented ([#628](https://github.com/mapbox/mapbox-maps-ios/pull/628))
* `Geometry` now refers to `Turf.Geometry` instead of `MapboxCommon.Geometry`. ([#622](https://github.com/mapbox/mapbox-maps-ios/pull/622))
* `Feature` now refers to `Turf.Feature` instead of `MapboxCommon.Feature`. ([#642](https://github.com/mapbox/mapbox-maps-ios/pull/642))
* Renamed `ColorRepresentable` to `StyleColor` ([#650](https://github.com/mapbox/mapbox-maps-ios/pull/650))
* Removed the argument label from `StyleColor`'s `UIColor` initializer ([#650](https://github.com/mapbox/mapbox-maps-ios/pull/650))
* Renamed `ColorRepresentable.rgbaDescription` to `StyleColor.rgbaString`. ([#650](https://github.com/mapbox/mapbox-maps-ios/pull/650))
* Changed `StyleColor`'s `Encodable` implementation to always encode an rgba color string instead of encoding an rgba expression ([#650](https://github.com/mapbox/mapbox-maps-ios/pull/650))
* Updated the extension on `UIColor` that adds `ExpressionArgumentConvertible` to return an rgba color string instead of an rgba expression. ([#650](https://github.com/mapbox/mapbox-maps-ios/pull/650))
* Annotation managers now sync with their backing source and layer only once per display link. Use `syncSourceAndLayerIfNeeded()` to force the sync to happen earlier. ([#650](https://github.com/mapbox/mapbox-maps-ios/pull/650), [#621](https://github.com/mapbox/mapbox-maps-ios/pull/621))
* The `layerType` argument to `Style._layerPropertyDefaultValue(for:property:)` is now of type `LayerType` instead of `String` ([#650](https://github.com/mapbox/mapbox-maps-ios/pull/650))
* `Expression` decoding will now fail if the operator is missing ([#650](https://github.com/mapbox/mapbox-maps-ios/pull/650))
* `PointAnnotationManager.textVariableAnchor` is now of type `[TextAnchor]?` instead of `[String]?` ([#650](https://github.com/mapbox/mapbox-maps-ios/pull/650))
* `PointAnnotationManager.textWritingMode` is now of type `[TextWritingMode]?` instead of `[String]?` ([#650](https://github.com/mapbox/mapbox-maps-ios/pull/650))

### Features ✨ and improvements 🏁

* It is no longer necessary to `import Turf`. ([#622](https://github.com/mapbox/mapbox-maps-ios/pull/622))
* Enable instant transitions for data driven paint layer properties ([#628](https://github.com/mapbox/mapbox-maps-ios/pull/628))
* Offload networking tasks at the init phase ([#631](https://github.com/mapbox/mapbox-maps-ios/pull/631))
* 3D pucks will now be rendered over other 3D content and occluded by terrain ([#641](https://github.com/mapbox/mapbox-maps-ios/pull/641))
* Added a public, failable, component-wise initializer to `StyleColor` ([#650](https://github.com/mapbox/mapbox-maps-ios/pull/650))
* Updated `StyleColor`'s `Decodable` support to be able to handle rgba color strings as well as rgba expressions ([#650](https://github.com/mapbox/mapbox-maps-ios/pull/650))
* Made generated enums conform to `CaseIterable` ([#650](https://github.com/mapbox/mapbox-maps-ios/pull/650))
* Location puck can now hide the accuracy ring. The default value is to hide the accuracy ring. In order to enable the ring, set the `showAccuracyRing` property in `Puck2DConfiguration` to `true`. [#629](https://github.com/mapbox/mapbox-maps-ios/pull/629)
* Annotation interaction delegates are only called when at least one annotation is detected to have been tapped ([638](https://github.com/mapbox/mapbox-maps-ios/issues/638))


### Bug fixes 🐞

* Fix volatile tiles disappearing on "not modified" response ([#628](https://github.com/mapbox/mapbox-maps-ios/pull/628))
* Fix crash in MapboxMap.clearData() ([#628](https://github.com/mapbox/mapbox-maps-ios/pull/628))
* Trigger map redraw when feature state changes ([#628](https://github.com/mapbox/mapbox-maps-ios/pull/628))
* Do not start background task if telemetry collection is disabled ([#631](https://github.com/mapbox/mapbox-maps-ios/pull/631))
* Fix KVC decoding for iOS 15 ([#631](https://github.com/mapbox/mapbox-maps-ios/pull/631))
* The GeoJSON source backing an `AnnotationMnager` is now removed correctly when an `AnnotationManager` is deallocated ([#633](https://github.com/mapbox/mapbox-maps-ios/pull/633))
* Updated annotations to use `rgbaString` and `init(rgbaString:)` when serializing and deserializing `StyleColor`s ([#650](https://github.com/mapbox/mapbox-maps-ios/pull/650))
* Annotation managers now properly restore the default values of any annotation or common style properties that are reset to nil, with the exception of `text-field` and `line-gradient` for which there are currently issues to resolve between mapbox-maps-ios and mapbox-core-maps-ios. ([#650](https://github.com/mapbox/mapbox-maps-ios/pull/650))
* Fixed Expression decoding when second array element could be an operator ([#650](https://github.com/mapbox/mapbox-maps-ios/pull/650))
* Fixed an issue where layer persistence was not maintained after calling `Style._moveLayer`. ([#643](https://github.com/mapbox/mapbox-maps-ios/pull/643))
* Fix issue where annotations were not being returned to annotation interaction delegates ([638](https://github.com/mapbox/mapbox-maps-ios/issues/638))

### Breaking changes ⚠️
* `TileStore.tileRegionGeometry(forId: String, completion: @escaping (Result<MapboxCommon.Geometry, Error>) -> Void)` has been updated to `TileStore.tileRegionGeometry(forId: String, completion: @escaping (Result<Geometry, Error>) -> Void)`. ([#661](https://github.com/mapbox/mapbox-maps-ios/pull/661))

## 10.0.0-rc.7 - August 25, 2021

### Features ✨ and improvements 🏁

* Add support for `FeatureState` in GeoJSON sources. ([#611](https://github.com/mapbox/mapbox-maps-ios/pull/611))
    * `setFeatureState(sourceId:sourceLayerId:featureId:state:)` is used to associate a `stateMap` for a particular feature
    * `getFeatureState(sourceId:sourceLayerId:featureId:callback:)` is used to retrieve a previously stored `stateMap` for a feature
    * `removeFeatureState(sourceId:sourceLayerId:featureId:stateKey:)` is used to remove a previously stored `stateMap` for a feature
* Added `GeoJSONSource.generateId` ([#593](https://github.com/mapbox/mapbox-maps-ios/pull/593))
* Enable the combined usage of line-dasharray with line-gradient ([#588](https://github.com/mapbox/mapbox-maps-ios/pull/588))
* Fixed rendering issue for round line-join in line gradients ([#594](https://github.com/mapbox/mapbox-maps-ios/pull/594))

### Breaking changes ⚠️

* Removed GeoJSONManager. Please use Turf directly instead to serialize and deserialize GeoJSON. ([#603](https://github.com/mapbox/mapbox-maps-ios/pull/603))
* Add specific geometry types to annotations. ([#612](https://github.com/mapbox/mapbox-maps-ios/pull/612))
* Replace syncAnnotations with property setter. ([#614](https://github.com/mapbox/mapbox-maps-ios/pull/614))

### Bug fixes 🐞

* Update all Annotation files to use `get/set` instead of `didSet`. This fixes an issue where properties were not being set at `init`. ([#590](https://github.com/mapbox/mapbox-maps-ios/pull/590))
* `GeoJSONSource.clusterProperties` is now correctly modeled per the style spec. ([#597](https://github.com/mapbox/mapbox-maps-ios/pull/597))
* Fixes a crash caused by `MapboxMap.clearData()`. ([#609](https://github.com/mapbox/mapbox-maps-ios/pull/609))
* Added missing attribution and links to info alert controller. ([#591](https://github.com/mapbox/mapbox-maps-ios/pull/591))
* Fixed issue that caused incorrect animation of negative padding values ([#602](https://github.com/mapbox/mapbox-maps-ios/pull/602))

## 10.0.0-rc.6 - August 11, 2021

### Features ✨ and improvements 🏁

* Added support for building with Xcode 13b3. ([#564](https://github.com/mapbox/mapbox-maps-ios/pull/564))
* Added attribution to snapshots generated by `Snapshotter`. ([#567](https://github.com/mapbox/mapbox-maps-ios/pull/567))
* Added a convenience initializer for `DownloadStatus` ([#454](https://github.com/mapbox/mapbox-maps-ios/pull/454))

### Bug fixes 🐞

* Fixed an issue where panning was not enabled while zooming. ([#474](https://github.com/mapbox/mapbox-maps-ios/pull/474))

## 10.0.0-rc.5 - July 28, 2021

* Fixed an issue where `MapView` positioning wasn't correct when used in containers such as UIStackView. ([#533](https://github.com/mapbox/mapbox-maps-ios/pull/533))

### Features ✨ and improvements 🏁
* Added new options to `MapSnapshotOptions`
    * `showsLogo` is a flag that will decide whether the logo will be shown on a snapshot
    * `showsAttribution` is a flag that will decide whether the attribution will be shown on a snapshot

## 10.0.0-rc.4 - July 14, 2021

### Features ✨ and improvements 🏁

* Support `text-writing-mode` property for line symbol-placement text labels. ([#522](https://github.com/mapbox/mapbox-maps-ios/pull/522))
  Note: This change will bring following changes for CJK text block:
  1. For vertical CJK text, all the characters including Latin and Numbers will be vertically placed now. Previously, Latin and Numbers are horizontally placed.
  2. For horizontal CJK text, it may have a slight horizontal shift due to the anchor shift.
* Expanded `localizeLabels(into: Locale)` to accept a `[String]`. This array will contain a list of layer ids that you will want to localize. ([#512](https://github.com/mapbox/mapbox-maps-ios/pull/512))

### Breaking changes ⚠️

* `TileRegionError` has a new case `tileCountExceeded(String)`. ([#522](https://github.com/mapbox/mapbox-maps-ios/pull/522))
* FlyToCameraAnimator.state will now be `.inactive` after it completes or is stopped. This change makes its behavior consistent with the behavior of `BasicCameraAnimator`. ([#519](https://github.com/mapbox/mapbox-maps-ios/pull/519))
* Completion blocks added to `BasicCameraAnimator` will no longer be invoked as a side-effect of deinitialization. ([#519](https://github.com/mapbox/mapbox-maps-ios/pull/519))
* Removed the `SupportedLanguage` enum. You may now use `Locale(identifier: String)` as intended. ([#512](https://github.com/mapbox/mapbox-maps-ios/pull/512))
* Removed the `MapView.locale` property. Now, in order to localize values, you must call `mapView.mapboxMap.style.localizeLabels(into: Locale)`. ([#512](https://github.com/mapbox/mapbox-maps-ios/pull/512))

### Bug fixes 🐞

* Clean up network listener after http file source gets out of scope. ([#522](https://github.com/mapbox/mapbox-maps-ios/pull/522))
* Fix `line-center` anchor calculation when the anchor is very near to the line geometry point. ([#522](https://github.com/mapbox/mapbox-maps-ios/pull/522))
* Fix threading issues in HTTP file source. ([#522](https://github.com/mapbox/mapbox-maps-ios/pull/522))
* Fixed an issue that could cause flickering during ease to and basic animations ([#519](https://github.com/mapbox/mapbox-maps-ios/pull/519))
* Fixed an issue that could result in ease to and basic animations never reaching their final values ([#519](https://github.com/mapbox/mapbox-maps-ios/pull/519))

## 10.0.0-rc.3 - June 30, 2021

### Features ✨ and improvements 🏁

* Introduced static method `MapboxMap.clearData(for:completion:)` and instance methods `MapboxMap.clearData(completion:)` and `Snapshotter.clearData(completion:)`. These new methods allow clearing temporary map data. ([#496](https://github.com/mapbox/mapbox-maps-ios/pull/496))
* `MapLoadingError` events now include source and tile information where appropriate. These new fields allow developers to understand what source or tile has failed to load and the reason for the failure. ([#496](https://github.com/mapbox/mapbox-maps-ios/pull/496))

### Bug fixes 🐞

* Fixed a runtime crash that occurred only when the SDK was included as an XCFramework (direct download). ([#497](https://github.com/mapbox/mapbox-maps-ios/pull/497))
* Fixed an issue where animators created by fly to and ease to were not released until the next fly to or ease to began. ([#505](https://github.com/mapbox/mapbox-maps-ios/pull/505))
* Fixed an issue where a complete animator would trigger redrawing unnecessarily. ([#505](https://github.com/mapbox/mapbox-maps-ios/pull/505))
* Fix raster/v1 terrain tiles fetch failures caused by appending pixel ratio to the URLs when tile size is equal to 512 ([#496](https://github.com/mapbox/mapbox-maps-ios/pull/496))
* Improve persistent layer pinning by keeping information about initial LayerPosition ([#496](https://github.com/mapbox/mapbox-maps-ios/pull/496))

## 10.0.0-rc.2 - June 23, 2021

### Features ✨ and improvements 🏁

* Introduced experimental `Style._addPersistentLayer(with:layerPosition:)`, `Style._isPersistentLayer(id:)`, `Style._addPersistentCustomLayer(withId:layerHost:layerPosition:)` APIs, so that the tagged layer and its associated resources remain when a style is reloaded. This improves performance of annotations during a style change. Experimental APIs should be considered liable to change in any SEMVER version. ([#471](https://github.com/mapbox/mapbox-maps-ios/pull/471), [#473](https://github.com/mapbox/mapbox-maps-ios/pull/473))
- Annotations now will persist across style changes by default. ([#475](https://github.com/mapbox/mapbox-maps-ios/pull/475))
- Adds localization support for v10 Maps SDK. This can be used by setting the `mapView.locale`. Use the `SupportedLanguages` enum, which lists currently supported `Locale`. ([#480](https://github.com/mapbox/mapbox-maps-ios/pull/480))
- Fixed Tileset descriptor bug: Completion handler is called even if the `OfflineManager` instance goes out of scope.
- Fixed text rendering when both 'text-rotate' and 'text-offset' are set.

### Breaking changes ⚠️

- MapboxMaps now pins exactly to `MapboxCommon`. ([#485](https://github.com/mapbox/mapbox-maps-ios/pull/485), [#481](https://github.com/mapbox/mapbox-maps-ios/pull/481))

## 10.0.0-rc.1 - June 9, 2021

**The Mapbox Maps SDK for iOS has moved to release candidate status and is now ready for production use.**

### Breaking changes ⚠️

- Converted `MapSnapshotOptions` to a struct. ([#430](https://github.com/mapbox/mapbox-maps-ios/pull/430))
- Removed `CacheManager`. In the following releases, an API to control temporary map data may be provided. ([#440](https://github.com/mapbox/mapbox-maps-ios/pull/440))
- Changed `ResourceOptions.cachePathURL` to `dataPathURL` and removed `cacheSize`. ([#440](https://github.com/mapbox/mapbox-maps-ios/pull/440))
- Annotations don't have a `type` property since they can be directly compared to a type. ([451](https://github.com/mapbox/mapbox-maps-ios/pull/451))
- Internalize extensions of Core and Common types. ([#449](https://github.com/mapbox/mapbox-maps-ios/pull/449))

### Features ✨ and improvements 🏁
- Allows a developer to choose whether the puck is oriented based on `heading` or `course` via a new `puckBearingSource` option in `mapView.location.options`. By default, the puck will be oriented using `heading`. ([#428](https://github.com/mapbox/mapbox-maps-ios/pull/428))
- All stock gesture recognizers are now public on the `GestureManager`. ([450](https://github.com/mapbox/mapbox-maps-ios/pull/450))
- The tap gesture recognizer controlled by any given annotation manager is now public. ([451](https://github.com/mapbox/mapbox-maps-ios/pull/451))

### Bug fixes 🐞

- Fixed a bug where animations were not always honored. ([#443](https://github.com/mapbox/mapbox-maps-ios/pull/443))
- Fixed an issue that vertical text was not positioned correctly if the `text-offset` property was used. ([#440](https://github.com/mapbox/mapbox-maps-ios/pull/440))
- Emit `.mapLoadingError` when an empty token is provided for accessing Mapbox data sources. Before the fix, the application may crash if an empty token was provided and map tries to load data from Mapbox data source. ([#440](https://github.com/mapbox/mapbox-maps-ios/pull/440))
- Do not emit `.mapLoadingError` when an empty URL is set to GeoJSON source. ([#440](https://github.com/mapbox/mapbox-maps-ios/pull/440))

### Dependencies

- Updated MapboxCoreMaps, MapboxCommon and Turf dependencies. ([#440](https://github.com/mapbox/mapbox-maps-ios/pull/440))

## 10.0.0-beta.21 - June 3, 2021

### Breaking changes ⚠️

- Updated MapboxCoreMaps and MapboxCommon dependencies. ([#388](https://github.com/mapbox/mapbox-maps-ios/pull/388))
  - Removed the `MBX` prefix from `MBXGeometry`, `MBXGeometryType` and `MBXFeature`. Existing uses of the similar Turf types need to be fully namespaced, i.e. `Turf.Feature`
  - Introduced separate minZoom/maxZoom fields into CustomGeometrySourceOptions API instead of the formerly used `zoomRange`
  - Improved zooming performance.
  - Fixed terrain transparency issue when a sky layer is not used.
- `MapboxMap.__map` is now private. ([#374](https://github.com/mapbox/mapbox-maps-ios/pull/374))
- Added `CameraManagerProtocol.setCameraBounds`, `MapboxMap.prefetchZoomDelta`, `MapboxMap.options`, `MapboxMap.reduceMemoryUse()`, `MapboxMap.resourceOptions` and `MapboxMap.elevation(at:)`. ([#374](https://github.com/mapbox/mapbox-maps-ios/pull/374))
- Removed `OfflineError.invalidResult` and `OfflineError.typeMismatch`. ([#374](https://github.com/mapbox/mapbox-maps-ios/pull/374))
- Updated `Projection` APIs to be more Swift-like. ([#390](https://github.com/mapbox/mapbox-maps-ios/pull/390))
- Added `ResourceOptionsManager` and removed `CredentialsManager` which it replaces. `ResourceOptions` is now a struct. ([#396](https://github.com/mapbox/mapbox-maps-ios/pull/396))
- Updated the ambient cache path. ([#396](https://github.com/mapbox/mapbox-maps-ios/pull/396))
- Removed `CameraAnimationsManager.setCamera()` and renamed `CameraManagerProtocol._setCamera` to `CameraManagerProtocol.setCamera()`. Use `MapView.mapboxMap.setCamera()` to set the camera. ([#426](https://github.com/mapbox/mapbox-maps-ios/pull/426))
- Removed `MapCameraOptions` and `RenderOptions`; this behavior has moved to both `MapboxMap` and `MapView`. ([#427](https://github.com/mapbox/mapbox-maps-ios/pull/427/files))
- The Annotations library has been rebuilt to expose many more customization options for each annotation. ([#398](https://github.com/mapbox/mapbox-maps-ios/pull/398))
- High level animations return `Cancelable` instead of `CameraAnimator`. ([#400](https://github.com/mapbox/mapbox-maps-ios/pull/400))

### Bug fixes 🐞

- Fixed a bug with `TileStore.tileRegionGeometry` returning invalid value. ([#390](https://github.com/mapbox/mapbox-maps-ios/pull/390))
- Fixed a bug where the underlying renderer was not being destroyed. ([#395](https://github.com/mapbox/mapbox-maps-ios/pull/395))
- Fixed a bug where the snapshotter completion handler was being called twice on cancellation.
([#382](https://github.com/mapbox/mapbox-maps-ios/pull/382))
- Fixed a bug where `GestureManager.delegate` was inaccessible. ([#401](https://github.com/mapbox/mapbox-maps-ios/pull/401))

### Features ✨ and improvements 🏁

- Added `Snapshotter.coordinateBounds(for:)` and `Snapshotter.camera(for:padding:bearing:pitch:)`. ([#386](https://github.com/mapbox/mapbox-maps-ios/pull/386))

### Development 🛠

- Dependency management for development of the SDK has moved to Swift Package Manager and the existing Cartfile has been removed.

## 10.0.0-beta.20 - May 20, 2021

### Breaking changes ⚠️

 - `BaseMapView.on()` has now been replaced by `mapView.mapboxMap.onNext(...) -> Cancelable` and `mapView.mapboxMap.onEvery(...) -> Cancelable`. ([#339](https://github.com/mapbox/mapbox-maps-ios/pull/339))
 - `StyleURI`, `PreferredFPS`, and `AnimationOwner` are now structs. ([#285](https://github.com/mapbox/mapbox-maps-ios/pull/285))
 - The `layout` and `paint` substructs for each layer are now merged into the root layer struct. ([#362](https://github.com/mapbox/mapbox-maps-ios/pull/362))
 - `GestureOptions` are owned by `GestureManager` directly. ([#343](https://github.com/mapbox/mapbox-maps-ios/pull/343))
 - `LocationOptions` are owned by `LocationManager` directly. ([#344](https://github.com/mapbox/mapbox-maps-ios/pull/344))
 - `MapCameraOptions` are owned by `mapView.camera` directly. ([#345](https://github.com/mapbox/mapbox-maps-ios/pull/345))
 - `RenderOptions` are owned by `BaseMapView` directly. ([#350](https://github.com/mapbox/mapbox-maps-ios/pull/350))
 - `AnnotationOptions` are owned by `AnnotationManager` directly. ([#351](https://github.com/mapbox/mapbox-maps-ios/pull/351))
 - `MapView` has been coalesced into `BaseMapView` and the resulting object is called `MapView`. ([#353](https://github.com/mapbox/mapbox-maps-ios/pull/353))
 - `Style.uri` is now an optional property. ([#347](https://github.com/mapbox/mapbox-maps-ios/pull/347))
 - `Style` is no longer a dependency on `LocationSupportableMapView`. ([#352](https://github.com/mapbox/mapbox-maps-ios/pull/352))
 - `Style` now has a more flat structure. `Layout` and `Paint` structs are now obsolete and `Layer` properties are at the root layer. ([#362](https://github.com/mapbox/mapbox-maps-ios/pull/362))
 - Changed `LayerPosition` to an enum. ([#](https://github.com/mapbox/mapbox-maps-ios/pull/221))
 - Removed `style` from MapView; updated tests and examples to use `mapboxMap.style`. ([#361](https://github.com/mapbox/mapbox-maps-ios/pull/361))
 - The `visibleFeatures` APIs have been renamed to `queryRenderedFeatures`. ([#361](https://github.com/mapbox/mapbox-maps-ios/pull/361))
 - `LoggingConfiguration` is no longer public. ([#361](https://github.com/mapbox/mapbox-maps-ios/pull/361))
 - The following Swift wrappers have been added for existing types; these primarily change callbacks from using an internal `MBXExpected` type to using Swift's `Result` type. ([#361](https://github.com/mapbox/mapbox-maps-ios/pull/361))
     - `CacheManager`
     - `HttpResponse`
     - `OfflineSwitch` (which replaces NetworkConnectivity)
     - `OfflineRegionManager` (though this API is deprecated)
 - Adds `loadStyleURI` and `loadStyleJSON` to `MapboxMap`. ([#354](https://github.com/mapbox/mapbox-maps-ios/pull/354))

### Bug fixes 🐞

- Fixed an issue where the map's scale bar and compass view could trigger `layoutSubviews()` for the map view. ([#338](https://github.com/mapbox/mapbox-maps-ios/pull/338))

## 10.0.0-beta.19.1 - May 7, 2021

### Breaking changes ⚠️

  - `OrnamentOptions.logo._isVisible` and `OrnamentOptions.attributionButton._isVisible` have been replaced with `OrnamentOptions.logo.visibility` and `OrnamentOptions.attributionButton.visibility`. ([#326](https://github.com/mapbox/mapbox-maps-ios/pull/326))

### Bug fixes 🐞

  - Fixed an issue where location pucks would not be rendered. ([#331](https://github.com/mapbox/mapbox-maps-ios/pull/331))

## 10.0.0-beta.19 - May 6, 2021

### Breaking changes ⚠️

- `camera(for:)` methods have moved from `BaseMapView` to `MapboxMap` ([#286](https://github.com/mapbox/mapbox-maps-ios/pull/286))
  * The API has also been aligned with Android by:
      * Removing default values for parameters
      * Making `bearing` and `pitch` parameters optional
      * Adding the `camera(for:camera:rect:)` variant
- `OrnamentOptions` should now be accessed via `MapView.ornaments.options`. `MapConfig.ornaments` has been removed. Updates can be applied directly to `OrnamentsManager.options`. Previously the map's ornament options were updated on `MapConfig.ornaments` with `MapView.update`. ([#310](https://github.com/mapbox/mapbox-maps-ios/pull/310))
- `OrnamentOptions` now uses structs to manage options for individual ornaments. For example, `OrnamentOptions.scaleBarPosition` is now `OrnamentOptions.scaleBar.position`. ([#318](https://github.com/mapbox/mapbox-maps-ios/pull/318))
- The `LogoView` class is now private. ([#310](https://github.com/mapbox/mapbox-maps-ios/pull/310))
- `Style` has been significantly refactored, for example:
  - Synchronous APIs returning `Result` types now throw.
  - A number of APIs previously accessed via `__map` are now available via the `Style` object.
  - APIs with a `get` prefix have been renamed; for example `getLayer<T>(with:type:)` to `layer<T>(withId:type:) throws` and `getSource<T>(id:type:)` to `source<T>(withId:type:) throws`

### Features ✨ and improvements 🏁

- `OrnamentsManager` is now a public class and can be accessed via the `MapView`'s `ornaments` property.
- `CompassDirectionFormatter` is now public. It provides a string representation of a `CLLocationDirection` and supports the same languages as in pre-v10 versions of the Maps SDK. ([#300](https://github.com/mapbox/mapbox-maps-ios/pull/300))- `OrnamentOptions` should now be accessed via `MapView.ornaments.options`. Updates can be applied directly to the `options` property. Previously the map's ornament options were updated via `MapConfig.ornaments`. ([#310](https://github.com/mapbox/mapbox-maps-ios/pull/310))
- The `LogoView` class is now private. ([#310](https://github.com/mapbox/mapbox-maps-ios/pull/310))

## 10.0.0-beta.18.1 - April 28, 2021

### Breaking changes ⚠️

- #### Camera Animations
  * A new `CameraTransition` struct has been introduced to allow better control on the "from" and "to" values of a camera animation ([#282](https://github.com/mapbox/mapbox-maps-ios/pull/282))
     * A mutable version of the `CameraTransition` struct is passed into every animation block.
  * Animations can only be constructor injected into `CameraAnimator` as part of the `makeAnimator*` methods on `mapView.camera`.
  * The `makeCameraAnimator*` methods have been renamed to `makeAnimator*` methods

- #### Gestures
  - Gestures now directly call `__map.setCamera()` instead of using CoreAnimation

## 10.0.0-beta.18 - April 23, 2021

### Breaking changes ⚠️

- #### `MapView`
  * The initializer has changed to `public init(frame: CGRect, mapInitOptions: MapInitOptions = MapInitOptions(), styleURI: StyleURI? = .streets)`.
  * `MapOptions` has been renamed `MapConfig`. A new `MapOptions` has been introduced; its properties are required to initialize the underlying map object.
  * A `MapInitOptions` configuration struct has been introduced. It currently wraps both `ResourceOptions` and `MapOptions` and is used when initializing a `MapView`.
  * `baseURL` and `accessToken` can no longer be set from a nib or storyboard. Instead a new `MapInitOptionsProvider` protocol and an `IBOutlet` on `MapView` has been introduced to allow a customer `MapInitOptions` to be provided to the `MapView`. This provider is not used when initializing a `MapView` programmatically.
  * The `Manager` suffix has been removed from `MapView.gesturesManager`, `MapView.ornamentsManager`, `MapView.cameraManager`, `MapView.locationManager`, and `MapView.annotationsManager`.
  * `BaseMapView.camera` has been renamed to `BaseMapView.cameraOptions`.

- #### Foundation
  * `AccountManager` has been removed. A new `CredentialsManager` replaces it. You can use `CredentialsManager.default` to set a global access token.
  * MapboxCoreMaps protocol conformances have been encapsulated. ([#265](https://github.com/mapbox/mapbox-maps-ios/pull/265))
      * `ObserverConcrete` has been removed.
      * `BaseMapView` no longer conforms to `MapClient` or `MBMMetalViewProvider`, and the methods they required are now internal.
      * The setter for `BaseMapView.__map` is now private
      * `Snapshotter` no longer conforms to `Observer`, and the method it required is now internal.
  * The `BaseMapView.__map` property has been moved to `BaseMapView.mapboxMap.__map`. ([#280](https://github.com/mapbox/mapbox-maps-ios/pull/280))
  * A `CameraOptions` struct has been introduced. This shadows the class of the same name from MapboxCoreMaps and. This avoids unintended sharing and better reflects the intended value semantics of the `CameraOptions` concept. ([#284](https://github.com/mapbox/mapbox-maps-ios/pull/284))

- #### Dependencies
  * Updated dependencies to MapboxCoreMaps 10.0.0-beta.20 and MapboxCommon 11.0.1
  * ResourceOptions now contains a `TileStore` instance. Tile store usage is enabled by default, the resource option `tileStoreEnabled` flag is introduced to disable it.
  * `TileStore` no longer returns cached responses for 401, 403 and unauthorized requests.
  * Fixed a bug where `TileStore` would not invoke completion closures (when client code did not keep a strong reference to the tile store instance).


### Features ✨ and improvements 🏁

- Introduced the `OfflineManager` API that manages style packs and produces tileset descriptors for use with the tile store. The `OfflineManager` and `TileStore` APIs are used in conjunction to download offline regions and associated "style packs". These new APIs replace the deprecated `OfflineRegionManager`. Please see the new `OfflineManager` guide for more details.

### Bug fixes 🐞

- Fixed a crash in line layer rendering, where the uniform buffer size had an incorrect value.

## 10.0.0-beta.17 - April 13, 2021

### Breaking changes ⚠️

- `AnnotationManager` no longer conforms to `Observer` and no longer has a `peer` ([#246](https://github.com/mapbox/mapbox-maps-ios/pull/246))
- `AnnotationSupportableMap` is now internal ([#246](https://github.com/mapbox/mapbox-maps-ios/pull/246))

- #### MapView
    * Initializer has been changed to `public init(frame: CGRect, resourceOptions: ResourceOptions, glyphsRasterizationOptions: GlyphsRasterizationOptions = GlyphsRasterizationOptions.default, styleURI: StyleURI? = .streets)`.
    * `StyleURL` has been renamed to `StyleURI`
    * `OrnamentSupportableMapView` is not internal.

- #### Ornaments
    * `LayoutPosition` has been deprecated in favor of `OrnamentPosition`.
    * `LayoutVisibility` has been deprecated in favor of `OrnamentVisibility`.
    * `showsLogoView` has been renamed to `_showsLogoView`.
    * `showsCompass` and `showsScale` have been deprecated. Visibility properties can be used to set how the Compass and Scale Bar should be shown.

- #### Foundation
    * `cancelTransitions` has been renamed to `cancelAnimations`.
    * [`setCamera()`](https://github.com/mapbox/mapbox-maps-ios/pull/250/files#diff-8fa667141ac423a208a6e7036ed759e7e52fc6940bd58834c1935c2c6ead9c65L177) with individual parameters has been deprecated in favor of [`setCamera(to targetCamera: CameraOptions...)`](https://github.com/mapbox/mapbox-maps-ios/blob/edbf08e37975c81c7ee1cbc4bb046c48d522d306/Sources/MapboxMaps/Foundation/Camera/CameraManager.swift#L140) which requires `CameraOptions`.
    * The following camera convenience functions have been removed:
        * `public func transitionCoordinateBounds(newCoordinateBounds: CoordinateBounds, animated: Bool = false)`
        * `public func transitionCoordinateBounds(to newCoordinateBounds: CoordinateBounds, edgePadding: UIEdgeInsets, animated: Bool = false, completion: ((UIViewAnimatingPosition) -> Void)? = nil)`
        * `public func transitionVisibleCoordinates(newCoordinates: [CLLocationCoordinate2D], edgePadding: UIEdgeInsets, animated: Bool = false)`
        * `public func transitionVisibleCoordinates(to newCoordinates: [CLLocationCoordinate2D], edgePadding: UIEdgeInsets, bearing: CLLocationDirection, duration: TimeInterval, animated: Bool = false, completion: ((UIViewAnimatingPosition) -> Void)? = nil)`
        * `public func resetPosition()`
        * `public func resetNorth(_ animated: Bool = false)`
    * In `CameraAnimator`, `fractionComplete` is now of type `Double` and `delayFactor` now returns a `Double`.
    * `MapboxLogoView` has been renamed to `LogoView`.
    * `MapboxLogoSize` has been renamed to `LogoSize`.

- #### Style
    * Initializer is now marked as internal.
    * `styleUri` property has been renamed to `uri`.
    * The `url` property from `StyleURL` has been removed.

- #### Expressions
    * `init(from: jsonObject)` and `public func jsonObject()` have been removed.
    * `Element.op` has been renamed to `Element.operator`.
    * `Argument.array` has been renamed to `Argument.numberArray`.
    * `ValidExpressionArgument` has been renamed to `ExpressionArgumentConvertible`


### Bug fixes 🐞

* Fixes an issue that could prevent annotations from being selectable. ([#246](https://github.com/mapbox/mapbox-maps-ios/pull/246))
* Fixes an issue where some JSON layers are not be decoded correctly. ([#248](https://github.com/mapbox/mapbox-maps-ios/pull/248))
* Fixes an issue where the location puck was not animating. ([#256](https://github.com/mapbox/mapbox-maps-ios/pull/256))

## 10.0.0-beta.16 - March 29, 2021

### Breaking changes ⚠️

* The `CameraManager.moveCamera` method has been removed. ([#217](https://github.com/mapbox/mapbox-maps-ios/pull/217))
* `UIView.animate` is no longer supported. Instead, use `CameraAnimators`. ([#217](https://github.com/mapbox/mapbox-maps-ios/pull/217))
* Developers should make camera changes directly to `MapView`'s camera
  properties. Previously, changes could be applied to `MapView.cameraView`. ([#217](https://github.com/mapbox/mapbox-maps-ios/pull/217))
* `CameraAnimator` objects are managed by developers and should be stored by
  developers to prevent the animations from falling out of scope.
* `LocationOptions.showUserLocation` has been removed. Use
  `LocationOptions.puckType` instead, setting it to `nil` if you do not want to
  show the user location. `LocationManager.showUserLocation` has also been
  removed. ([#203](https://github.com/mapbox/mapbox-maps-ios/pull/203))
* Make model layer internal and refactor for increased public API clarity
  ([#194](https://github.com/mapbox/mapbox-maps-ios/pull/194), [#198](https://github.com/mapbox/mapbox-maps-ios/pull/198))
  * `ModelLayer` and `ModelSource` are now internal
  * `shouldTrackLocation` flag has been removed from `LocationConsumer` because
    it was never used
  * `PuckType.puck2D`'s associated value is now non-optional. It still has a
    default value corresponding to the previous behavior
  * `LocationPuckManager` is now internal
  * Renaming:
    * `LocationPuck` is now `PuckType`
    * `LocationOptions.locationPuck` is now `LocationOptions.puckType`
    * `LocationIndicatorLayerViewModel` is now `Puck2DConfiguration`
    * `PuckModelLayerViewModel` is now `Puck3DConfiguration`
* Updates dependencies to MapboxCoreMaps 10.0.0-beta.17 and MapboxCommon 10.0.2.
  ([#193](https://github.com/mapbox/mapbox-maps-ios/pull/193))
  * [rendering] Query rendered features now work for fill-extrusions when
    terrain is enabled.
  * [rendering] Improved terrain rendering performance due to reduction of
    loaded tiles.
* All layer paint/layout properties can be defined via expressions ([#185](https://github.com/mapbox/mapbox-maps-ios/pull/185))
* Added RawRepresentable conformance to StyleURL. Removed enum cases for older
  style versions. ([#168](https://github.com/mapbox/mapbox-maps-ios/pull/168))

### Features ✨ and improvements 🏁

* Introduced the platform-driven Drag API for shifting the map’s camera. ([#217](https://github.com/mapbox/mapbox-maps-ios/pull/217))
* Introduced `CameraAnimator`, a UIViewPropertyAnimator-based class for
  animating camera changes. These animators should be created using
  `CameraManager.makeCameraAnimator` methods. ([#217](https://github.com/mapbox/mapbox-maps-ios/pull/217))
* Gesture-driven camera changes have been updated to use camera animators. ([#217](https://github.com/mapbox/mapbox-maps-ios/pull/217))
* The `AnimatorOwner` enum has been added to track owners for individual
  animators. ([#217](https://github.com/mapbox/mapbox-maps-ios/pull/217))
* `CameraManager.fly(to:)` is now built on camera animators. `zoom`, `pitch`,
  `bearing`, and `centerCoordinate` keyframes are supported. ([#217](https://github.com/mapbox/mapbox-maps-ios/pull/217))
* The getter for LocationManager.locationOptions is now public. ([#209](https://github.com/mapbox/mapbox-maps-ios/pull/209))
* Added function to get layer identifier for an annotation type. ([#189](https://github.com/mapbox/mapbox-maps-ios/pull/189))
* Add PreferredFPS.custom() to add support for custom preferred frames per
  second values. ([#157](https://github.com/mapbox/mapbox-maps-ios/pull/157))

### Bug fixes 🐞

* Fixes an issue in which the puck was not reflecting updates to its
  configuration ([#199](https://github.com/mapbox/mapbox-maps-ios/pull/199))

## 10.0.0-beta.15 - March 4, 2021

### Breaking changes ⚠️

* Updates MapboxCoreMaps to v10.0.0.beta.16 and MapboxCommon to v10.0.0-beta.12 ([#152](https://github.com/mapbox/mapbox-maps-ios/pull/152))

### New Events API

* The above breaking change introduces the new Map Events API which will:
  * Simplify the Map API and align it with other weakly typed interfaces
    (addStyleLayer, addStyleSource, etc.).
  * Minimize the effort for addition of new events.
  * Expose experimental events.
  * Suppress events that a developer hasn't subscribed to.
  * Automatically expose new events for Snapshotter (eliminating the need to
    modify MapObserver and MapSnapshotterObserver separately).
* Events that have been removed:
  * `mapResumedRendering`
  * `mapPausedRendering`
  * `mapLoadingStarted`
  * `renderMapStarted`
  * `renderMapFinished`
  * `cameraWillChange`
  * `cameraIsChanging`
* Events that have been renamed:
  * `EventType.Map.mapLoaded` -> `EventType.Map.loaded`
  * `MapEvents.EventKind.cameraDidChange` -> `MapEvents.EventKind.cameraChanged`

### Features ✨ and improvements 🏁

* Maps SDK now supports a static bundle via direct download ([#149](https://github.com/mapbox/mapbox-maps-ios/pull/149))

## 10.0.0-beta.14 - February 24, 2021

### Breaking changes ⚠️

* Updates Turf to v2.0.0-alpha.3 ([#133](https://github.com/mapbox/mapbox-maps-ios/pull/133))

### Features ✨ and improvements 🏁

* Added SwiftUI example. ([#78](https://github.com/mapbox/mapbox-maps-ios/pull/78))
* Allow a developer to synchronously update a layer with one API call -- no
  longer have to retrieve and re-add a layer. ([#85](https://github.com/mapbox/mapbox-maps-ios/pull/85))
* MapboxMaps can now be built and tested using Swift Package Manager ([#125](https://github.com/mapbox/mapbox-maps-ios/pull/125))

### Bug fixes 🐞

* Prevent pitch and zoom from exceeding limits. Also updates default maximum
  pitch to 85 degrees. ([#103](https://github.com/mapbox/mapbox-maps-ios/pull/103))
* Fixed an issue where quick zoom did not work at higher zoom levels. Also made
  the duration argument of the setCamera methods non-optional with default of 0.
  ([#109](https://github.com/mapbox/mapbox-maps-ios/pull/109))
* GestureManager.delegate is now weak ([#134](https://github.com/mapbox/mapbox-maps-ios/pull/134))
* Using heuristic to provide pan drift when the map is pitched ([#120](https://github.com/mapbox/mapbox-maps-ios/pull/120))

## 10.0.0-beta.13 - February 12, 2021

### Breaking changes ⚠️

* Rely on consumer provided view models directly to customize location pucks  ([#86](https://github.com/mapbox/mapbox-maps-ios/pull/86))
* Update Mapbox Common for iOS to v10.0.0-beta.9.1 and MapboxCoreMaps to
  v10.0.0-beta.14.1. ([#89](https://github.com/mapbox/mapbox-maps-ios/pull/89))
* Update to Turf 2.0.0-alpha.2 ([#93](https://github.com/mapbox/mapbox-maps-ios/pull/93))

### Features ✨ and improvements 🏁

* Expose `presentsWithTransaction` property to better synchronize UIKit elements
  with the `MapView`. ([#94](https://github.com/mapbox/mapbox-maps-ios/pull/94))
* Add MapEvents.styleFullyLoaded.  ([#90](https://github.com/mapbox/mapbox-maps-ios/pull/90))

### Bug fixes 🐞

* Refactor Annotation "properties" ([#70](https://github.com/mapbox/mapbox-maps-ios/pull/70))
* Fix Inconsistent Camera Heading ([#68](https://github.com/mapbox/mapbox-maps-ios/pull/68))
* Fix issue where updates to ornament options were not honored ([#84](https://github.com/mapbox/mapbox-maps-ios/pull/84))
* Dictionaries passed to expressions are now sorted by default ([#81](https://github.com/mapbox/mapbox-maps-ios/pull/81))
* Fixed: Pan drift did not work correctly when bearing was non-zero. ([#99](https://github.com/mapbox/mapbox-maps-ios/pull/99))
* Fix issue where toggling LocationOptions.showsUserLocation resulted in options
  not being updated ([#101](https://github.com/mapbox/mapbox-maps-ios/pull/101))
* Pan drift for pitched maps will be disabled. A solution for smooth drifting is
  being worked on. ([#100](https://github.com/mapbox/mapbox-maps-ios/pull/100))

## 10.0.0-beta.12 - January 27, 2021

### Announcement

V10 is the latest version of the Mapbox Maps SDK for iOS. v10 brings substantial
performance improvements, new features like 3D terrain and a more powerful
camera, modern technical foundations, and a better developer experience.

To get started with v10, please refer to our [migration guide](https://docs.mapbox.com/ios/beta/maps/guides/migrate-to-v10/).

### Known Issues

Please visit our [issues](https://github.com/mapbox/mapbox-maps-ios/issues) to
see open bugs, enhancements, or features requests.<|MERGE_RESOLUTION|>--- conflicted
+++ resolved
@@ -5,11 +5,8 @@
 ## main
 
 * Fix memory leak when viewport is being deallocated while transition is running. ([#1691](https://github.com/mapbox/mapbox-maps-ios/pull/1691))
-<<<<<<< HEAD
 * Fix issue with simultaneous recognition of tap gesture. ([#1712](https://github.com/mapbox/mapbox-maps-ios/pull/1712))
-=======
 * Fix label localization to properly handle Simplified and Traditional Chinese. ([#1687](https://github.com/mapbox/mapbox-maps-ios/pull/1687))
->>>>>>> aff8025f
 
 ## 10.10.0-beta-1 - November 4, 2022
 
