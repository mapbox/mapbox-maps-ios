# Changelog for Mapbox Maps SDK v11 for iOS

Mapbox welcomes participation and contributions from everyone.

## main

<<<<<<< HEAD
### Breaking changes ⚠️
* Experimental `MapStyle` no longer conforms to Equatable.

### Features ✨ and improvements 🏁
* Introduce an experimental Style DSL, enabling developers to add map style content like Sources, Layers, Style Images, Terrain, Light and Atmosphere to their map style at runtime in a declarative pattern. See the documentation [here](https://docs.mapbox.com/ios/maps/api/11.2.0-beta.1/documentation/mapboxmaps/style-dsl) for more information. For SwiftUI users, this Style DSL provides a more natural approach to manipulating content.
=======
* Update the minimum Xcode version to 15.2 (Swift 5.9).
>>>>>>> 5f7a052c
* Add `onClusterTap` and `onClusterLongPress` to AnnotationManagers(UIKit) and AnnotationGroups(SwiftUI) which support clustering
* Add annotations drag handlers callbacks `dragBeginHandler`, `dragChangeHandler`, `dragEndHandler` to all Annotation types.
* Bump core maps version to 11.2.0 and common sdk to 24.2.0.

## 11.2.0 - 28 February, 2024

* Bump core maps version to 11.2.0 and common sdk to 24.2.0.

## 11.2.0-rc.1 - 15 February, 2024

### Bug fixes 🐞

* Fix Map and encompassing List scroll at the same time
* visionOS small enhancements

## 11.2.0-beta.1 - 1 February, 2024

### Features ✨ and improvements 🏁

* vision OS support. 🚀
* Add easing curve parameter to `CameraAnimationsManager.fly(to:duration:curve:completion)`, make `TimingCurve` public with few more options.
* Expose `MapboxMap.centerAltitudeMode` and ensure correct `centerAltitudeMode` on gesture ending.
* Expose extra configuration methods for `MapboxMap`: `setNorthOrientation(_:)`, `setConstrainMode(_:)` and `setViewportMode(_:)`.
Use them to configure respective map options after creating a map view.
* Expose `MapboxMap.reduceMemoryUse()` which can be used in situations when it is important to keep the memory footprint minimal.
* Expose `MapboxMap.isAnimationInProgress` and `MapboxMap.isGestureInProgress` to query current status of both built-in and custom camera animations and gestures.
* Expose experimental `CustomRasterSource` and non-experimental `CustomGeometrySource` as regular `Source`'s providing a better way to work with them and also allow for using them in Style DSL.
* Introduce `tileCacheBudget` property on `GeoJsonSource`, `RasterSource`, `RasterDemSource`, `RasterArraySource`, `VectorSource`, `CustomGeometrySource`, and `CustomRasterSource`.
* `MapboxMaps/setTileCacheBudget(size:)` will now use the `TileCacheBudgetSize` property, the older method with `TileCacheBudget` has been deprecated and will be removed in a future major release.
* Introduce `SymbolLayer.iconColorSaturation` API.
* Introduce experimental `RasterLayer.rasterElevation` API.
* Introduce experimental `MapboxMap.collectPerformanceStatistics` allowing to collect map rendering performance statistics, both for UIKit and SwiftUI.

### Bug fixes 🐞
* Fix MapView flickering during resizing.
* Fix glitch in chained camera animations.
* Build XCFramework with `SWIFT_SERIALIZE_DEBUGGING_OPTIONS=NO` flag to avoid serialized search paths in Swift modules.
* Fixed a crash that occurs when annotations have duplicate identifiers.

### Dependency Updates
* Bump Turf version to `2.8.0`.
* Bump minimum Xcode version to `14.3.1`.

## 11.1.0 - 17 January, 2024

* Add `customData` field in Annotaion and deprecate `userInfo`. `userInfo` behaviour rolled back to v10 behaviour.
* Fixed a bug where the attribution dialog does not appear when there is a presented view controller.
* Make padding optional in `MapboxMap.camera(for:padding:bearing:pitch:maxZoom:offset:)` and `MapboxMap.camera(for:padding:bearing:pitch:)`.
* Update CoreMaps to 11.1.0 and Common to 24.1.0

## 11.1.0-rc.1 - 04 January, 2024

### Bug fixes 🐞

* Fix the bug where the annotation could disappear when it is dragged.

## 11.1.0-beta.1 - 19 December, 2023

⚠️⚠️⚠️ Known Issues ⚠️⚠️⚠️

* `RasterArraySource.rasterLayers` is always `nil` for any source.
Workaround: use `MapboxMap.sourceProperty(for:property:).value` to fetch a value of `RasterArraySource.rasterLayers`.

* Expose method to get coordinate info for point(s): `MapboxMap.coordinateInfo(for:)` and `MapboxMap.coordinatesInfo(for:)`.
* [SwiftUI] Expose `Map.gestureHandlers()` for handling Map gesture events.
* Introduce experimental `RasterArraySource`, along with `RasterLayer.rasterArrayBand`.
* Introduce `-emissiveStrength` attribute for `FillExtrusionLayer`, `HillShadeLayer` and `RasterLayer`.
* Update MapboxCoreMaps to v11.1.0-beta.1 and MapboxCommon to v24.1.0-beta.2

## 11.0.0 - 29 November, 2023

* Introduce [`Slot`](https://docs.mapbox.com/ios/maps/api/11.0.0-rc.2/documentation/mapboxmaps/slot/) for assigning a layer to a slot.
* Update MapboxCoreMaps to v11.0.0 and MapboxCommon to v24.0.0

## 11.0.0-rc.2 - 17 November, 2023

### Breaking changes ⚠️

- Note: SwiftUI support is an experimental feature, its API may be changed until it stabilizes.

* [SwiftUI] Fixed point annotations clustering.
* [SwiftUI] Viewport inset system was refactored:
  - The `Viewport.inset(...)` function was removed in favor of the `Viewport.padding(...)`
  - The `Viewport.inset(...)` previously had an `ignoringSafeArea` parameter which allowed developers to specify if an edge safe area inset should be accounted for in padding calculation. Starting with this version, instead of this parameter there is a `Map.usesSafeAreaInsetsAsPadding(_:)` modifier that enables or disables this for all edges.

### Features ✨ and improvements 🏁
 * [SwiftUI] New `Map.additionalSafeAreaInsets(...)` modifier that adds additional global safe area insets for the map. Use them to display any UI elements on top of the map. The additional safe area will automatically be accounted for in camera padding calculation in every Viewport.
 * Added `allowOverlapWithPuck` and `ignoreCameraPadding` options to `ViewAnnotation` and `MapViewAnnotation`.

### Bug fixes 🐞

* [SwiftUI] Fix bug when `Viewport.inset(...)` didn't use safe area insets on the first load.
* [SwiftUI] Fix map basic coordinator clinging to the first subscriptions.

## 11.0.0-rc.1 - 3 November, 2023

### Breaking changes ⚠️

* `MapboxMap.loadStyle` methods changed error type from `MapLoadingError` to `Error`.
* `OverviewViewportStateOptions.coordinatesPadding` is renamed to `OverviewViewportStateOptions.geometryPadding`.
* [SwiftUI] ``Viewport.overview(geometry:bearing:pitch:coordinatesPadding:maxZoom:offset:)` is renamed to `Viewport.overview(geometry:bearing:pitch:geometryPadding:maxZoom:offset:)`
* Bearing indication on user location puck is disabled by default to reduce amount map redraws.
    To re-enable bearing update rendering, set `mapView.location.options.puckBearingEnabled` to `true`.
* The default behavior of resetting the viewport to idle is changed. Previously viewport was reset to idle when the user touched the map for longer than 150 ms. Now it will happen when the user pans the map. If the desired behavior is different, you can disable the default by setting `mapView.viewport.options.transitionsToIdleUponUserInteraction` to `false` and implementing any gesture that calls `mapView.viewport.idle()`.

### Features ✨ and improvements 🏁

* Refactor `MapboxMap.loadStyle` to cancel previous style loads when called multiple times.
* New experimental `StyleManager.load(mapStyle:transition:completion)` method to load `MapStyle` in `MapboxMap`, or `Snapshotter`:
  ```swift
  mapboxMap.load(mapStyle: .standard(lightPreset: .dawn, showRoadLabels: false)) { _ in
    print("Style is loaded")
  }
  ```
* Support `slot` for annotation managers and annotation groups.
* [SwiftUI] Annotation groups can be created with static list of annotations. In the example below polyline annotation group displays two annotations on the same layer.
  ```swift
  Map {
      PolylineAnnotationGroup {
          PolylineAnnotation(lineCoordinates: route.coordinates)
              .lineColor("blue")
          if let alternativeRoute {
              PolylineAnnotation(lineCoordinates: alternativeRoute.coordinates)
                  .lineColor("green")
          }
      }
      .lineCap(.round)
      .slot("middle")
  }
  ```
* [SwiftUI] Expose `transitionsToIdleUponUserInteraction` modifier.
* Introduce typed API for assining a layer to a slot.
* Introduce `Slot` for assining a layer to a slot.
* Introduce [`Slot`](https://docs.mapbox.com/ios/maps/api/11.0.0-rc.1-docc/documentation/mapboxmaps/slot) for assigning a layer to a slot.

### Bug fixes 🐞

* Fix issue where 2D puck images are not getting updates.
* [SwiftUI] Fixed issue when viewport inset with safe area is calculated incorrectly.
* Fixed issue when quick interaction didn't lead to resetting viewport to `idle`.

## 11.0.0-beta.6 - 23 October, 2023

### Breaking changes ⚠️

* Style projection can be undefined for styles that do not explicitly specify it, so `MapboxMap.projection` has become optional.
* View Annotation API is changed:
  - `ViewAnnotationOptions.geometry` was removed in favor of `ViewAnnotationOptions.annotatedFeature`.
  - `ViewAnnotationOptions.associatedFeatureId` was removed. Use `AnnotatedFeature.layerFeature(layerId:featureId:)` with `ViewAnnotationOptions.annotatedFeature` to bind View Annotation to features rendered by any layer.
  - [SwiftUI] Use `MapViewAnnotation` instead of `ViewAnnotation` to display view annotations in SwiftUI.
* `OverviewViewportStateOptions.padding` is renamed to `OverviewViewportStateOptions.coordinatePadding`, the `OverviewViewportStateOptions.padding` now represents the camera padding.

### Features ✨ and improvements 🏁

* New `ViewAnnotation` class is added for simplifying View Annotation management. It is a simple to use replacement for the old `ViewAnnotationOptions`. It automatically updates size and other properties of annotations, and provides new features:
  - Automatic anchor position from specified `ViewAnnotation.variableAnchor` configurations.
  - Supports displaying not only at point features, but also at lines and polygons.
* Support Dynamic View Annotations in SwiftUI.
* Add `MapboxMaps.camera(for:camera:coordinatesPadding:maxZoom:offset)`.
* Add `MapViewDebugOptions.padding` debug option.
* Add `maxZoom` and `offset` parameters to `OverviewViewportStateOptions`.

### Bug fixes 🐞

* Fix issue when transition to Overview Viewport resulted in double padding.
* [SwiftUI] Fix issue when Overview Viewport is incorrect if set as initial viewport.

## 11.0.0-beta.5 - 9 October, 2023

* Add a new CustomLayer API to simplify manipulation of layers with custom rendering (aka "CustomLayerHost").
* The following APIs have been promoted to stable:
  - `LineLayer/lineDepthOcclusionFactor`, `LineLayer/lineDepthOcclusionFactorTransition`, `LineLayer/lineEmissiveStrength` and `LineLayer/lineEmissiveStrengthTransition`
  - `SymbolLayer/iconImageCrossFade`, `SymbolLayer/iconImageCrossFadeTransition`, `SymbolLayer/iconEmissiveStrength`, `SymbolLayer/iconEmissiveStrengthTransition`, `SymbolLayer/textEmissiveStrength` and `SymbolLayer/textEmissiveStrengthTransition`
  - `BackgroundLayer/backgroundEmissiveStrength` and `BackgroundLayer/backgroundEmissiveStrengthTransition`
  - `CircleLayer/circleEmissiveStrength` and `CircleLayer/circleEmissiveStrengthTransition`
  - `FillLayer/fillEmissiveStrength` and `FillLayer/fillEmissiveStrengthTransition`
  - `AmbientLight`, `DirectionalLight` and related APIs.
* Fix memory leak in SwiftUI.
* Expose `MapViewDebugOptions` in SwiftUI.

## 11.0.0-beta.4 - 20 September, 2023

### Breaking changes ⚠️

* `StyleColor.red`, `StyleColor.green`, `StyleColor.blue`, `StyleColor.alpha` are not in use anymore and got removed.
* The `syncSourceAndLayerIfNeeded` method in every annotation manager (e.g`PointAnnotationManager` and others) was removed from the public API.

### Features ✨ and improvements 🏁

* Add MSAA support with the `MapInitOptions/antialiasingSampleCount` property.
* `StyleColor` - add support for all color formats as defined by [Mapbox Style Spec](https://docs.mapbox.com/style-spec/reference/types/#color).
* Introduce experimental Custom Raster Source APIs: `StyleManager/addCustomRasterSource`, `StyleManager/setCustomRasterSourceTileData`, `StyleManager/invalidateCustomRasterSourceTile`, `StyleManager/invalidateCustomRasterSourceRegion`.
* Introduce new Map Content Gesture System.
* Add an experimental `MapView/cameraDebugOverlay` which returns a UIView displaying the current state of the camera.
* Add `MapView/debugOptions` which wraps the debugOptions on the underlying map in `MapViewDebugOptions`. An additional `.camera` debug option has been added, which adds a `CameraDebugView` to the map to see the current camera state. `MapboxMap/debugOptions` has been deprecated; access the underlying map debug options through `mapView.debugOptions.nativeDebugOptions` instead.

## 11.0.0-beta.3 - 8 September, 2023

### Breaking changes ⚠️

* `MapboxMap.dragStart()` and `MapboxMap.dragEnd()` are not in use anymore and got removed.
* Remove `MapOptions/optimizeForTerrain` option. Whenever terrain is present layer order is automatically adjusted for better performance.

### Features ✨ and improvements 🏁

* Improve map camera and gestures when terrain is used to fix camera bumpiness and map flickering.
* Expose a method to remove tile region with a completion: `TileStore.removeTileRegion(forId:completion:)`.
* Bump core maps version to 11.0.0-beta.4 and common sdk to 24.0.0-beta.4.

### Bug fixes 🐞

* Fix `modelCastShadows` and `modelReceiveShadows` options of `Puck3DConfiguration` being ignored.
* Fix `StyleColor` failing to initialize with non-sRGB color spaces by converting supplied `UIColor`s to `sRGB` color space by default.

## 11.0.0-beta.2 - 23 August, 2023

* Introduce experimental `MapboxRecorder`, which allows recording of the map and replaying custom scenarios.
* Expose `slot` property on `Layer` protocol.
* Bump core maps version to 11.0.0-beta.3 and common sdk to 24.0.0-beta.3.
* Add privacy policy attribution dialog action.

## 11.0.0-beta.1 - 2 August, 2023

* Introduce `hsl`, `hsla` color expression.
* Introduce `random` expression.
* Introduce `measureLight` expression lights configuration property.
* Introduce `LineLayer/lineBorderColor`, `LineLayer/lineBorderWidth` APIs.
* Introduce `SymbolLayer/iconImageCrossFade` API.
* Introduce experimental `BackgroundLayer/backgroundEmissiveStrength`, `CircleLayer/circleEmissiveStrength`, `FillLayer/fillEmissiveStrength`, `LineLayer/lineEmissiveStrength`, `SymbolLayer/iconEmissiveStrength`, `SymbolLayer/textEmissiveStrength`, `ModelLayer/modelEmissiveStrength`, `ModelLayer/modelRoughness`, `ModelLayer/modelHeightBasedEmissiveStrengthMultiplier` APIs.
* Introduce experimental `FillExtrusionLayer/fillExtrusionAmbientOcclusionWallRadius`, `FillExtrusionLayer/fillExtrusionAmbientOcclusionGroundRadius`, `FillExtrusionLayer/fillExtrusionAmbientOcclusionGroundAttenuation`, `FillExtrusionLayer/fillExtrusionFloodLightColor`, `FillExtrusionLayer/fillExtrusionFloodLightIntensity`, `FillExtrusionLayer/fillExtrusionFloodLightWallRadius`, `FillExtrusionLayer/fillExtrusionFloodLightGroundRadius`, `FillExtrusionLayer/fillExtrusionFloodLightGroundAttenuation`, `FillExtrusionLayer/fillExtrusionVerticalScale` APIs.
* Rename `Viewport` to `ViewportManager`.
* Apply `ModelScaleMode.viewport` to Puck3D configuration and remove the custom expression for the `modelScale` of the puck. This means if you are using a constant for `Puck3DConfiguration/modelScale` in v10, you need to adjust this model-scale constant so the puck would be rendered correctly in v11, while this value depends on other configurations of your puck, we have found the new adjusted model-scale to fall between 10x-100x of the old value.
* Add experimental `tileCover` method to the `Snapshotter` that returns tile ids covering the map.
* Add optional `maxZoom` and `offset` parameters to `MapboxMap.camera(for coordinateBounds:)`. `MapboxMap.camera(for coordinateBounds:)`, `MapboxMap.camera(for coordinates:)`, and `MapboxMap.camera(for geometry:)` no longer return a padding value.
* `Location` is splitted into `Location` and `Heading` structs, the location and heading data are now animated individually.
* Replace `loadStyleJSON(_:completion:)`/`loadStyleJSON(_:completion:)` with overloaded `loadStyle(_:completion:)`.
* Mark `Expression.Operator.activeAnchor` as experimental.
* Add transition options as a parameter to `loadStyle(...)` methods.
* `Expression.Operator` is now a struct with static variables instead of enum.
* Add `MapboxMap.coordinate(s)Info(for:)` for converting offscreen points into geographical coordinates.
* Fixed an issue when `MapboxMap.point(for:)` could return false negative result.
* Remove `source`, `sourceLayer`, `filter` properties from the `Layer` protocol requirement.
* Bump core maps version to 11.0.0-beta.1.
* Refactor style Light API: introduce `AmbientLight`, `DirectionalLight`, `FlatLight` and methods to set them.
* Add expression support to `Layer.visibility`.
* Expose new APIs for working with style importing and configuration: getStyleImports(), removeStyleImport(forImportId:), getStyleImportSchema(forImportId:), getStyleImportConfigProperties(forImportId:), setStyleImportConfigPropertiesForImportId(_:configs:), getStyleImportConfigProperty(forImportId:config:), setStyleImportConfigPropertyForImportId(_:config:value:)
* Expose `slot` property for all `Layer`s to link layers from imported styles.
* Convert Style properties enums into structs.
* Bump core maps version to 11.0.0-beta.2 and common sdk to 24.0.0-beta.2.
* Remove MetaKit reexport.

## 11.0.0-alpha.2 - 21 June, 2023

* Remove unnecessary check before updating a geo json source.
* Remove deprecated `LocationManager.updateHeadingForCurrentDeviceOrientation()` method.
* Remove deprecated `MapEvents.EventKind`.
* Make NSNumber extension internal.
* Remove experimental `MapboxMap.setRenderCache(_:)` method.
* Remove deprecated `GestureOptions.pinchRotateEnabled`.
* Remove deprecated `Location` initializer.
* Remove deprecated transition properties from layers.
* Make `easeTo/flyTo` return non-optional cancelable token.
* Add `rotation` case to `GestureType` to be able to detect rotation separately from other gestures.
* Enable zoom during a drag gesture.
* Fix bearing value is fluctuating between initial value and correct value during a rotation gesture.
* Allows animation during any ongoing gestures.
* Sync map size to the size of the metal view.
* Fix missing feature properties for `nil`/`null` values.
* Added experimental `tileCover` method to `MapboxMap` that returns tile ids covering the map.
* Expose `owner` property for `CameraAnimator` protocol
* Updated core styles to the latest versions.
* Merge `TilesetDescriptorOptions` and `TilesetDescriptorOptionsForTilesets`. To enable tileset descriptor creation for a list of tilesets that are not part of the original style use `TilesetDescriptorOptions`.
* Use `DataRef` to pass snapshot and style image data by reference, improving performance
* Bumped min iOS version to 12.0
* Expose a subset of ModelLayer APIs.
* Protocol `LocationProvider` now requires class semantic for implementation.
* The Map events have been reworked:
  - Now all Map events payloads are serialize-free, which brings more type safety and eliminates possible deserialization errors;
  - The `MapboxMap` and `Snapshotter` now expose `on`-prefixed properties that allows you to subscribe to map events via `observe` and `observeNext` methods:
    ```swift
    mapboxMap.onCameraChanged.observe { [weak self] event in
      self?.camera = event.cameraState
    }.store(in: &cancelables)

    mapboxMap.onStyleLoaded.observeNext { [weak self] _ in
      self?.configureStyle()
    }.store(in: &cancelables)
    ```
  - The `AnyCancelable` object returned from `observe` and `observeNext` should be stored, otherwise the subscription will be immediately canceled;
  - The same `on`-prefixed properties can now be used as `Combine.Publisher`:
    ```swift
    import Combine
    mapboxMap.onCameraChanged
      .debounce(for: .milliseconds(500), scheduler: DispatchQueue.main)
      .map(\.cameraState)
      .sink { [weak self] cameraState in
        self?.camera = cameraState
      }.store(in: &cancellables)
    ```
  - Methods `MapboxMap.onEvery`, `MapboxMap.onNext`, `Snapshotter.onEvery`, `Snapshotter.onNext` have been deprecated;
  - Methods `MapboxMap.observe` and `Snapshotter.observe` have been removed.
* Deprecate `PointAnnotationManager.iconTextFit` and `PointAnnotationManager.iconTextFitPadding` in favor of `PointAnnotation.iconTextFit` and `PointAnnotation.iconTextFitPadding`.
* Remove deprecated `PuckBearingSource`and related APIs.
* Experimental API `MapboxMap/setMemoryBudget` was renamed to `MapboxMaps/setTileCacheBudget` and promoted to stable.
* Location consumer methods have been renamed to align with Swift API Design Guidelines. Use `addLocationConsumer(_:)` and `removeLocationConsumer(_:)` rather than `addLocationConsumer(newConsumer:)` and `removeLocationConsumer(consumer:)`.
* `SourceType` and `LayerType` are now structs with static variables instead of enums
* Remove `ResourceOptions` and `ResourceOptionsManager`. Introduce `MapboxOptions` and `MapboxMapsOptions` to handle application-level access token and other generic options.
  - Mapbox's access token can now be set with `MapboxCommon.MapboxOptions`. By default, MapboxMaps SDK will try to read the access token from app bundle's property list or `MapboxAccessToken` file when Maps service are initialized; if you wish to set access token programmatically, it is highly recommended to set it before initializing a `MapView`.
    ```swift
    import MapboxMaps

    MapboxOptions.accessToken = accessToken
    ```
  - `TileStore`no longer requires `TileStoreOptions.mapboxAccessToken` to be explicitly set.
  - Configurations for the external resources used by Maps API can now be set with `MapboxMapsOptions`:
    ```swift
    import MapboxMaps

    MapboxMapsOptions.dataPath = customDataPathURL
    MapboxMapsOptions.assetPath = customAssetPathURL
    MapboxMapsOptions.tileStoreUsageMode = .readOnly
    MapboxMapsOptions.tileStore = tileStore
    ```
  - To clear the temporary map data, you can use `MapboxMap.clearData(completion:)`
* Expose new 3D Lights API: `AmbientLight` and `DirectionalLight`.
* `TypeConversionError`, `SnapshotError`, and `ViewAnnotationManagerError` are now structs with static variables instead of enums
* Extend `Layer` protocol with `visibility` property.
* Add required `id` property to `Source`. After that change `id` should be specified for source upon creation:
  ```swift
  let terrainSource = RasterDemSource(id: "terrain-source")
  mapView.mapboxMap.addSource(terrainSource)
  ```
* Support string option in `GeoJSONSourceData`.
* Allows passing `extraOptions` (which must be a valid JSON object) when creating `StylePackLoadOptions`and `TilesetDescriptorOptions`.
* Deprecate `MapboxMap/style` and `Snapshotter/style`, from now on you can access Style APIs directly from `MapboxMap` and `Snapshotter` instance.
* Add a new API to enable Tracing with `Tracing.status = .enabled`. Checkout `Tracing` reference to see more.
* Introduce `FillExtrusionLayer.fillExtrusionRoundedRoof` , `FillExtrusionLayer.fillExtrusionEdgeRadius` API.
* Introduce `line-depth-occlusion` API.
* Introduce `FillExtrusionLayer/fillExtrusionRoundedRoof`, `FillExtrusionLayer/fillExtrusionEdgeRadius` API.
* Introduce `lineDepthOcclusionFactor` API for `LineLayer`s and `PolylineAnnotiationManager`.
* Add `Codable` support to `CameraOptions`, `CameraState`, `FollowPuckViewportStateBearing`, `FollowPuckViewportStateOptions`.
* Expose new Style APIs for partial GeoJSON update:
```swift
MapboxMap.addGeoJSONSourceFeatures(forSourceId:features:dataId:)
MapboxMap.updateGeoJSONSourceFeatures(forSourceId:features:dataId:)
MapboxMap.removeGeoJSONSourceFeatures(forSourceId:featureIds:dataId:)
```
## 10.15.0 - July 27, 2023

* Update MapboxCoreMaps to 10.15.0 and MapboxCommon to 23.7.0.
* Fixed an issue when `MapboxMap.point(for:)` could return false negative result.

## 10.15.0-rc.1 - July 13, 2023

* Update MapboxCoreMaps to 10.15.0-rc.1 and MapboxCommon to 23.7.0-rc.1.
* Fixed an issue when `MapboxMap.point(for:)` could return false negative result.

## 10.15.0-beta.1 - June 29, 2023

* Remove unneeded synthesized initializers
* Update MapboxCoreMaps to 10.15.0-beta.1 and MapboxCommon to 23.7.0-beta.1.

## 10.14.0 - June 14, 2023

* Added experimental `tileCover` method to the `Snapshotter` that returns tile ids covering the map.
* Update MapboxCoreMaps to 10.14.0 and MapboxCommon to 23.6.0.

## 10.14.0-rc.1 - May 31, 2023

* Fix the issue with simultaneous zooming/panning during the pitch gesture.
* Fix the issue with black MapView when transparent style is used.
* Update MapboxCoreMaps to 10.14.0-rc.1 and MapboxCommon to 23.6.0-rc.1.

## 10.14.0-beta.1 - May 17, 2023

* Add a renamed flag to `PuckBearingSource` and related APIs.
* Update MapboxCoreMaps to 10.14.0-beta.1 and MapboxCommon to 23.6.0-beta.1.

## 10.13.1 - May 5, 2023

* Remove XCFramework binary dependency on MapboxMobileEvents.
* Update MapboxCoreMaps to 10.13.1 and MapboxCommon to 23.5.0
* [CarPlay] Fix display link is not correctly paused/resumed when map is added to a CarPlay dashboard scene.

## 10.13.0-rc.1 - April 19, 2023

* Update MapboxCoreMaps to 10.13.0-rc.1 and MapboxCommon to 23.5.0-rc.1.

## 10.13.0-beta.1 - April 5, 2023

* Remove unnecessary check before updating a geo json source.
* Enable zoom during a drag gesture.
* Fix bearing value is fluctuating between initial value and correct value during a rotation gesture.
* Allows animation during any ongoing gestures.
* Sync map size to the size of the metal view.
* Fix visual jitter when an annotation dragging ends.
* Fix missing feature properties for `nil`/`null` values.
* Added experimental `tileCover` method to `MapboxMap` that returns tile ids covering the map.
* Update MapboxCoreMaps to 10.13.0-beta.1 and MapboxCommon to 23.5.0-beta.1.

## 10.12.1 - March 29, 2023

* Bump MapboxCoreMaps to 10.12.1

## 10.12.0 - March 22, 2023

* Deprecate `Snapshotter.tileMode`.
* Bump MapboxCoreMaps to 10.12.0 and MapboxCommon to 23.4.0

## 10.12.0-rc.1 - March 8, 2023

* Correct user-agent fragment sent to events/telemetry service.
* Bump MapboxCoreMaps to 10.12.0-rc.1 and MapboxCommon to 23.4.0-rc.1.
* Change annotation end-of-drag delay to 0.125 to minimize lagging.
* Different data types are now used for `querySourceFeatures` and `queryRenderedFeatures`: `QueriedSourceFeature` and `QueriedRenderedFeature`. `QueriedRenderedFeature` has a new field `layer` which contains the queried feature's layer id.
* Remove deprecated `queryRenderedFeatures()` methods. Use `queryRenderedFeatures(with:options:completion:)` instead.
* Remove deprecated `queryFeatureExtension()` method. Use `getGeoJsonClusterLeaves()`/`getGeoJsonClusterChildren()`/`getGeoJsonClusterExpansionZoom()` instead.
* Add the `MapboxMap.resetFeatureState` method.
* Add `callback` argument to the `MapboxMap` methods `getFeatureState`, `setFeatureState`, `removeFeatureState`.
* Return `cancelable` from the `MapboxMap` methods : `getFeatureState`, `setFeatureState`, `removeFeatureState`, `querySourceFeatures`, `getGeoJsonClusterLeaves`, `getGeoJsonClusterChildren`, `getGeoJsonClusterExpansionZoom`.
* The `CameraOptions/padding` field is now optional.

## 10.12.0-beta.1 - February 22, 2023

* Added basic signposts for performance profiling. To enable them, use `MAPBOX_MAPS_SIGNPOSTS_ENABLED` environment variable. ([#1818](https://github.com/mapbox/mapbox-maps-ios/pull/1818))
* Fix build erros appearing when SDK distributed as a static library through Cocoapods. ([#1888](https://github.com/mapbox/mapbox-maps-ios/pull/1888))
* Update MapboxCoreMaps to `v10.12.0-beta.1` and MapboxCommon to `v23.4.0-beta.1`
* Fix app extension support. ([#1916](https://github.com/mapbox/mapbox-maps-ios/pull/1916))
* Allow pass `dataId` to `sourceDataLoaded` event.
* Add a dedicated GestureRecognizer (and Handler) to interrupt deceleration animation on tap on the map.

## 10.11.0 - February 8, 2023
* Update to MapboxCoreMaps 10.11.1 and MapboxCommon 23.3.1. ([#1899](https://github.com/mapbox/mapbox-maps-ios/pull/1899))

## 10.11.0-rc.1 - January 26, 2023

* Improve stability of attribution parsing. ([#1849](https://github.com/mapbox/mapbox-maps-ios/pull/1849))
* Enable `Expression` to be created without an operator so `clusterProperties` can support advanced use cases. ([#1855](https://github.com/mapbox/mapbox-maps-ios/pull/1855))
* Update CoreMaps `10.11.0-rc.1` and CommonSDK `23.3.0-rc.1`. ([#1856](https://github.com/mapbox/mapbox-maps-ios/pull/1875))
* Angle normalization function was improved to prevent map spinning on close angles. ([#1828](https://github.com/mapbox/mapbox-maps-ios/pull/1828))

## 10.11.0-beta.1 - January 12, 2023

* Reduce CPU usage/energy consumption whem map idling while showing user location. ([#1789](https://github.com/mapbox/mapbox-maps-ios/pull/1789))
* Fix loading errors appearing when providing custom endpoint for `ResourceOptions.baseURL`. ([#1749](https://github.com/mapbox/mapbox-maps-ios/pull/1749))
* Remove delegate requirement for annotation interaction. ([#1750](https://github.com/mapbox/mapbox-maps-ios/pull/1750))
* Reset compass image to default one if `nil` was passed to the `MapboxCompassOrnamentView.updateImage(image:)`. ([#1766](https://github.com/mapbox/mapbox-maps-ios/pull/1766), [#1772](https://github.com/mapbox/mapbox-maps-ios/pull/1772))
* Prevent `PointAnnotationManager` to remove images that are not owned by it from Style. ([#1775](https://github.com/mapbox/mapbox-maps-ios/pull/1775))
* Use `sdf` parameter when adding a style image. ([#1803](https://github.com/mapbox/mapbox-maps-ios/pull/1803))
* Fix scale bar grows beyond its maximum width at large zoom near north/south poles. ([#1802](https://github.com/mapbox/mapbox-maps-ios/pull/1802))
* Improve GeoJSONSource add/update performance by passing `GeoJSONSourceData` directly. ([#1815](https://github.com/mapbox/mapbox-maps-ios/pull/1815))
* Support `Expression` in `FormatOptions`. ([#1826](https://github.com/mapbox/mapbox-maps-ios/pull/1826))
* Update to MapboxCoreMaps 10.11.0-beta.1 and MapboxCommon 23.3.0-beta.1. ([#1842](https://github.com/mapbox/mapbox-maps-ios/pull/1842))

## 10.10.1 - December 20, 2022

* [CarPlay] Fix map view permanently pausing when moving to window on foreground ([#1808](https://github.com/mapbox/mapbox-maps-ios/pull/1808))

## 10.10.0 - December 8, 2022

* Update CoreMaps and CommonSDK. ([#1777](https://github.com/mapbox/mapbox-maps-ios/pull/1777))

## 10.10.0-rc.1 - November 18, 2022

* Fix memory leak when viewport is being deallocated while transition is running. ([#1691](https://github.com/mapbox/mapbox-maps-ios/pull/1691))
* Fix issue with simultaneous recognition of tap gesture. ([#1712](https://github.com/mapbox/mapbox-maps-ios/pull/1712))
* Fix label localization to properly handle Simplified and Traditional Chinese. ([#1687](https://github.com/mapbox/mapbox-maps-ios/pull/1687))
* Allow simultaneous recognition of map- and annotation- handling gesture recognizers. ([#1737](https://github.com/mapbox/mapbox-maps-ios/pull/1737))
* Update MapboxCommon to `v23.2.0-rc.3`. ([#1738](https://github.com/mapbox/mapbox-maps-ios/pull/1738))

## 10.10.0-beta.1 - November 4, 2022

* Animates to camera that fit a list of view annotations. ([#1634](https://github.com/mapbox/mapbox-maps-ios/pull/1634))
* Prevent view annotation being shown erroneously after options update.([#1627](https://github.com/mapbox/mapbox-maps-ios/pull/1627))
* Add an example animating a view annotation along a route line. ([#1639](https://github.com/mapbox/mapbox-maps-ios/pull/1639))
* Enable clustering of point annotations, add example of feature. ([#1475](https://github.com/mapbox/mapbox-maps-ios/issues/1475))
* Reduce location provider heading orientation update frequency. ([#1618](https://github.com/mapbox/mapbox-maps-ios/pull/1618))
* Expose the list of added view annotations. ([#1621](https://github.com/mapbox/mapbox-maps-ios/pull/1621))
* Fix `loadStyleURI/loadStyleJSON` completion being invoked more than once. ([#1665](https://github.com/mapbox/mapbox-maps-ios/pull/1665))
* Remove ornament position deprecation. ([#1676](https://github.com/mapbox/mapbox-maps-ios/pull/1676))
* Prevent map from being rendered on background. By aligning better with Scene lifecycle API, as well as, respecting scene/application activation status, rendering artifacts should no longer be an issue after app is coming from background.  ([#1675](https://github.com/mapbox/mapbox-maps-ios/pull/1675))
* Support `isDraggable` and `isSelected` properties for annotations. ([#1659](https://github.com/mapbox/mapbox-maps-ios/pull/1659))
* New API to load custom style JSON on the initilization of MapView. ([#1686](https://github.com/mapbox/mapbox-maps-ios/pull/1686))
* Update MapboxCoreMaps to `v10.10.0-beta.1` and MapboxCommon to `v23.2.0-beta.1`. ([#1680](https://github.com/mapbox/mapbox-maps-ios/pull/1680))
* Add API to enable/disable render of world copies. ([#1684](https://github.com/mapbox/mapbox-maps-ios/pull/1684))
* Avoid triggering assertion for the 3D puck layer when returning `allLayerIdentifiers`. ([#1650](https://github.com/mapbox/mapbox-maps-ios/pull/1650))

## 10.9.0 - October 19, 2022

* Update to MapboxCoreMaps 10.9.0 and MapboxCommon 23.1.0. ([#1652](https://github.com/mapbox/mapbox-maps-ios/pull/1652))

## 10.9.0-rc.1 - October 7, 2022

* Fix accuracy ring radius jumping when zooming the map in/out with `.reducedAccuracy` location authorization.([#1625](https://github.com/mapbox/mapbox-maps-ios/pull/1625))
* Fix behavior with initial view annotation placement.([#1604](https://github.com/mapbox/mapbox-maps-ios/pull/1604))
* Fix behavior where selected view annotation is not moved to correct z-order.([#1607](https://github.com/mapbox/mapbox-maps-ios/pull/1607))
* Update MapboxCoreMaps to `v10.9.0-rc.1`. ([#1630](https://github.com/mapbox/mapbox-maps-ios/pull/1630))
* Update MapboxCommon to `v21.1.0-rc.2`. ([#1630](https://github.com/mapbox/mapbox-maps-ios/pull/1630))

## 10.9.0-beta.2 - September 29, 2022

* Replace MapboxMobileEvents dependency with CoreTelemetry (part of MapboxCommon). ([#1379](https://github.com/mapbox/mapbox-maps-ios/pull/1379))

## 10.9.0-beta.1 - September 21, 2022

* Expose `ResourceRequest` properties publicly. ([#1548](https://github.com/mapbox/mapbox-maps-ios/pull/1548))
* Parse GeoJSON data on a background queue. ([#1576](https://github.com/mapbox/mapbox-maps-ios/pull/1576))
* Fix block retain cycle in `MapboxMap/observeStyleLoad(_:)`, from now on `loadStyleURI` and `loadStyleJSON` completion block will not be invoked when MapboxMap is deallocated. ([#1575](https://github.com/mapbox/mapbox-maps-ios/pull/1575))
* Remove `DictionaryEncoder` enforce nil encoding for nested level of the dictionary. ([#1565](https://github.com/mapbox/mapbox-maps-ios/pull/1565))
* Expose `distance-from-center` and `pitch` expressions. ([#1559](https://github.com/mapbox/mapbox-maps-ios/pull/1559))
* Expose location puck opacity. ([#1585](https://github.com/mapbox/mapbox-maps-ios/pull/1585))
* Update MapboxCoreMaps to v10.9.0-beta.1 and MapboxCommon to v23.1.0-beta.1. ([#1589](https://github.com/mapbox/mapbox-maps-ios/pull/1589))

## 10.8.1 - September 8, 2022

* Downgrade MME to 1.0.8. ([#1572](https://github.com/mapbox/mapbox-maps-ios/pull/1572))
* Update to MapboxCoreMaps 10.8.0 and MapboxCommon 23.0.0. ([#1564](https://github.com/mapbox/mapbox-maps-ios/pull/1564))

## 10.8.0 - September 8, 2022

 ⚠️ MapboxMaps SDK iOS v10.8.0 contained a defect. Although this bug had no known end-user impact, 10.8.0 should not be used in production and has been removed from availability. v10.8.1 resolves the issue and is a drop-in replacement.

## 10.8.0-rc.1 - August 24, 2022

* Apply mercator scale to 3D puck also when its `modelScale` is not specified. ([#1523](https://github.com/mapbox/mapbox-maps-ios/pull/1523))

## 10.8.0-beta.1 - August 11, 2022

* Expose image property for compass ornament. ([#1468](https://github.com/mapbox/mapbox-maps-ios/pull/1468))
* Expand scale bar range up to 15000 km/10000 miles. ([#1455](https://github.com/mapbox/mapbox-maps-ios/pull/1455))
* Add the ability to override scale bar units. ([#1473](https://github.com/mapbox/mapbox-maps-ios/pull/1473))
* Animate padding changes between 2 camera when used with `FlyToCameraAnimator`. ([#1479](https://github.com/mapbox/mapbox-maps-ios/pull/1479))
* Fix NaN latitude crash rarely happening in `CameraAnimationsManager.fly(to:duration:completion)`. ([#1485](https://github.com/mapbox/mapbox-maps-ios/pull/1485))
* Fix `Style.updateLayer(withId:type:update)` so resetting a layer's properties should work. ([#1476](https://github.com/mapbox/mapbox-maps-ios/pull/1476))
* Add the ability to display heading calibration alert. ([#1509](https://github.com/mapbox/mapbox-maps-ios/pull/1509))
* Add support for sonar-like pulsing animation around 2D puck. ([#1513](https://github.com/mapbox/mapbox-maps-ios/pull/1513))
* Support view annotation lookup by an identifier. ([#1512](https://github.com/mapbox/mapbox-maps-ios/pull/1512))

## 10.7.0 - July 28, 2022

* Update to MapboxCoreMaps 10.7.0 and MapboxCommon 22.1.0. ([#1492](https://github.com/mapbox/mapbox-maps-ios/pull/1492))
* Limit `MapboxMap.points(for:)` to the bounds of the map view, if the coordinate's point is beyond then return (-1, -1) for its corresponding point.([#1490](https://github.com/mapbox/mapbox-maps-ios/pull/1490))
* Remove experimental ModelLayer API. ([#1486](https://github.com/mapbox/mapbox-maps-ios/pull/1486))

## 10.7.0-rc.1 - July 14, 2022

* Add rotation threshold to prevent map from being rotated accidentally. ([#1429](https://github.com/mapbox/mapbox-maps-ios/pull/1429))
* Introduce `GestureOptions.simultaneousRotateAndPinchZoomEnabled` and deprecate `GestureOptions.pinchRotateEnabled` in favor of `GestureOptions.rotateEnabled`. ([1429](https://github.com/mapbox/mapbox-maps-ios/pull/1429))
* Expose public initializer for `TilesetDescriptorOptionsForTilesets`. ([#1431](https://github.com/mapbox/mapbox-maps-ios/pull/1431))
* Fix view annotation losing its feature association after update. ([#1446](https://github.com/mapbox/mapbox-maps-ios/pull/1446))
* Update CoreMaps to `10.7.0-rc.1`. ([#1456](https://github.com/mapbox/mapbox-maps-ios/pull/1456))

## 10.7.0-beta.1 - June 29, 2022

* Introduce `FillExtrusionLayer.fillExtrusionAmbientOcclusionIntensity` and `FillExtrusionLayer.fillExtrusionAmbientOcclusionRadius` properties for FillExtrusionLayer. ([1410](https://github.com/mapbox/mapbox-maps-ios/pull/1410))
* Introduce `PointAnnotation.textLineHeight` and deprecated `PointAnnotationManager.textLineHeight`, as `text-line-height` is data-driven property now. ([1410](https://github.com/mapbox/mapbox-maps-ios/pull/1410))
* Remove experimental annotation from Viewport API. ([#1392](https://github.com/mapbox/mapbox-maps-ios/pull/1392))
* Remove deprecated `animationDuration` parameter in `FollowPuckViewportStateOptions` initializer.([#1390](https://github.com/mapbox/mapbox-maps-ios/pull/1390))
* Deprecate existing QueryRenderedFeatures methods and add cancellable counterparts. ([#1378](https://github.com/mapbox/mapbox-maps-ios/pull/1378))
* Add well-formed(type-safe) map event types. ([#1362](https://github.com/mapbox/mapbox-maps-ios/pull/1362))
* Use MapboxCoreMaps API to move a Layer instead of manually removing the layer then adding it back. ([#1367](https://github.com/mapbox/mapbox-maps-ios/pull/1367))
* Expose API to get puck's location updates. ([#1365](https://github.com/mapbox/mapbox-maps-ios/pull/1365))
* Add example for simulating a route with vanishing effects. ([#1328](https://github.com/mapbox/mapbox-maps-ios/pull/1328))
* Expose transition properties for Atmosphere API. ([#1401](https://github.com/mapbox/mapbox-maps-ios/pull/1401))
* Fix Atmosphere API coding keys so engine can read the new values properly. ([#1401](https://github.com/mapbox/mapbox-maps-ios/pull/1401))
* Pause metal rendering earlier in app/scene life-cycle to address rendering artifacts when coming from background. ([#1402](https://github.com/mapbox/mapbox-maps-ios/pull/1402))
* Update to MapboxCoreMaps 10.7.0-beta.1 and MapboxCommon to 22.1.0-beta.1. ([#1415](https://github.com/mapbox/mapbox-maps-ios/pull/1415))

## 10.6.0 - June 16, 2022

* Update to MapboxCoreMaps 10.6.0 and MapboxCommon to 22.0.0. ([#1394](https://github.com/mapbox/mapbox-maps-ios/pull/1394))

## 10.6.0-rc.1 - June 2, 2022

* Update to MapboxCoreMaps 10.6.0-rc.1 and MapboxCommon 22.0.0-rc.2. ([#1368](https://github.com/mapbox/mapbox-maps-ios/pull/1368))
* Add mercator scale factor to 3D puck, so that the 3D puck size won't increase as latitude increases. ([#1347](https://github.com/mapbox/mapbox-maps-ios/pull/1347))

## 10.6.0-beta.2 - May 25, 2022

* Introduce ModelLayer experimental API to render 3D models on the map. ([#1348](https://github.com/mapbox/mapbox-maps-ios/pull/1348))

## 10.6.0-beta.1 - May 20, 2022

* Expose API to check whether an image exists in `Style`. ([#1297](https://github.com/mapbox/mapbox-maps-ios/pull/1297))
* Call `MapboxMap.reduceMemoryUse` when application goes to background. ([#1301](https://github.com/mapbox/mapbox-maps-ios/pull/1301))
* Update to MapboxMobileEvents v1.0.8. ([#1324](https://github.com/mapbox/mapbox-maps-ios/pull/1324))
* Enable explicit drawing behavior for metal view(call `draw()` explicitly instead of `setNeedsDisplay` when view's content need to be redrawn) again.([#1331](https://github.com/mapbox/mapbox-maps-ios/pull/1331))
* Update to MapboxCoreMaps 10.6.0-beta.3 and MapboxCommon 22.0.0-beta.1. ([#1335](https://github.com/mapbox/mapbox-maps-ios/pull/1335), [#1342](https://github.com/mapbox/mapbox-maps-ios/pull/1342))
* Add Atmosphere API ([#1329](https://github.com/mapbox/mapbox-maps-ios/pull/1329))
* Update SDK name in attribution action sheet. ([#1338](https://github.com/mapbox/mapbox-maps-ios/pull/1338))
* Revert tap target to original value. ([#1339](https://github.com/mapbox/mapbox-maps-ios/pull/1339))

## 10.5.0 - May 5, 2022

* Update to MapboxCoreMaps 10.5.1 and MapboxCommon 21.3.0. ([#1310](https://github.com/mapbox/mapbox-maps-ios/pull/1310), [#1313](https://github.com/mapbox/mapbox-maps-ios/pull/1313))
* Invoke animator completion handlers added after completion or cancellation. ([#1305](https://github.com/mapbox/mapbox-maps-ios/pull/1305))

## 10.5.0-rc.1 - April 20, 2022

* Add support for runtime source properties. ([#1267](https://github.com/mapbox/mapbox-maps-ios/pull/1267))
* Start location services lazily. ([#1262](https://github.com/mapbox/mapbox-maps-ios/pull/1262))
* Fix localization crash on iOS 11 and 12. ([#1278](https://github.com/mapbox/mapbox-maps-ios/pull/1278))
* Increase tap target to conform to Apple Human Interface guidelines. ([#1283](https://github.com/mapbox/mapbox-maps-ios/pull/1283))
* Update to MapboxCoreMaps 10.5.0-rc.1 and MapboxCommon 21.3.0-rc.2. ([#1281](https://github.com/mapbox/mapbox-maps-ios/pull/1281))
* Expose API to set memory budget for `MapboxMap`. ([#1288](https://github.com/mapbox/mapbox-maps-ios/pull/1288))

## 10.5.0-beta.1 - April 7, 2022

* Mitigate `OfflineRegionManager.mergeOfflineDatabase(for:completion)` throwing `TypeConversionError.unexpectedType` on a successfull merge. Introduce `OfflineRegionManager.mergeOfflineDatabase(forPath:completion)` as the correct way to merge offline database. ([#1192](https://github.com/mapbox/mapbox-maps-ios/pull/1192))
* Limit MapboxMap.point(for: CLLocationCoordinate2D) to the bounds of map view ([#1195](https://github.com/mapbox/mapbox-maps-ios/pull/1195))
* Add support for app extensions. ([#1183](https://github.com/mapbox/mapbox-maps-ios/pull/1183))
* `BasicCameraAnimator.cancel()` and `.stopAnimation()` now invoke the completion blocks with `UIViewAnimatingPosition.current` instead of crashing with a `fatalError` when invoked prior to `.startAnimation()` or `.startAnimation(afterDelay:)`. ([#1197](https://github.com/mapbox/mapbox-maps-ios/pull/1197))
* `CameraAnimationsManager.stopAnimations()` will now cancel all animators regardless of their state. Previously, only animators with `state == .active` were canceled. ([#1197](https://github.com/mapbox/mapbox-maps-ios/pull/1197))
* Fix animator-related leaks. ([#1200](https://github.com/mapbox/mapbox-maps-ios/pull/1200))
* Improve AnyTouchGestureRecognizer's interaction with other gesture recognizers. ([#1210](https://github.com/mapbox/mapbox-maps-ios/pull/1210))
* Expose convenience properties and methods to transform `CoordinateBounds`. ([1226](https://github.com/mapbox/mapbox-maps-ios/pull/1226))
* Update annotation examples. ([#1215](https://github.com/mapbox/mapbox-maps-ios/pull/1215))
* Add `Style.setLight(_:)` to set light onto a style. Update `BuildingExtrusionsExample` with an example to set a light source on the style. ([#1234](https://github.com/mapbox/mapbox-maps-ios/pull/1234))
* Remove `FollowPuckViewportStateOptions.animationDuration`, a workaround for the moving target problem. ([#1228](https://github.com/mapbox/mapbox-maps-ios/pull/1228))
* Deprecate `FollowPuckViewportStateOptions.animationDuration`, a workaround for the moving target problem. ([#1228](https://github.com/mapbox/mapbox-maps-ios/pull/1228))
* Add map view example with `debugOptions`. ([#1225](https://github.com/mapbox/mapbox-maps-ios/pull/1225))
* Introduce `line-trim-offset` property for LineLayer. ([#1231](https://github.com/mapbox/mapbox-maps-ios/pull/1231))
* Add `MapboxMap.coordinateBoundsUnwrapped`. ([#1241](https://github.com/mapbox/mapbox-maps-ios/pull/1241))
* Update `DefaultViewportTransition` to solve the moving target problem. ([#1245](https://github.com/mapbox/mapbox-maps-ios/pull/1245))
* Increase deceleration cutoff threshold from 20 to 35 to prevent camera changes
 after animation stops. ([#1244](https://github.com/mapbox/mapbox-maps-ios/pull/1244))
* Update to MapboxCoreMaps 10.5.0-beta.1 and MapboxCommon 21.3.0-beta.2. ([#1235](https://github.com/mapbox/mapbox-maps-ios/pull/1235))
* API for using globe projection has been moved to `Style.setProjection(_:)` and `Style.projection` and is no longer experimental. ([#1235](https://github.com/mapbox/mapbox-maps-ios/pull/1235))
* Add `OfflineRegion.getStatus(completion:)`. ([#1239](https://github.com/mapbox/mapbox-maps-ios/pull/1239))
* Add a prefix `maps-ios` to all Log message's category. ([#1250](https://github.com/mapbox/mapbox-maps-ios/pull/1250)))

## 10.4.3 - April 13, 2022

* Update to MapboxCommon 21.2.1. ([#1271](https://github.com/mapbox/mapbox-maps-ios/pull/1271))
* Start location services lazily. ([#1262](https://github.com/mapbox/mapbox-maps-ios/pull/1262))

## 10.4.2 - April 7, 2022

* Update to MapboxCoreMaps 10.4.2 ([#1256](https://github.com/mapbox/mapbox-maps-ios/pull/1256))
* Add `OfflineRegion.getStatus(completion:)`. ([#1239](https://github.com/mapbox/mapbox-maps-ios/pull/1239))

## 10.4.1 - March 28, 2022

* Revert to using metal view draw notifications (`setNeedsDisplay()` instead of `draw()`). ([#1216](https://github.com/mapbox/mapbox-maps-ios/pull/1216))

## 10.4.0 - March 23, 2022

* Update to MapboxCoreMaps 10.4.1 and MapboxCommon 21.2.0. ([#1190](https://github.com/mapbox/mapbox-maps-ios/pull/1190))

## 10.4.0-rc.1 - March 9, 2022

* Update to MapboxCoreMaps 10.4.0-rc.1 and MapboxCommon 21.2.0-rc.1. ([#1158](https://github.com/mapbox/mapbox-maps-ios/pull/1158))
* Enable explicit drawing behavior for metal view(call `draw()` explicitly instead of `setNeedsDisplay` when view's content need to be redrawn).([#1157](https://github.com/mapbox/mapbox-maps-ios/pull/1157))
* Restore cancellation of animations on single tap. ([#1166](https://github.com/mapbox/mapbox-maps-ios/pull/1166))
* Fix issue where invalid locations could be emitted when setting a custom location provider. ([#1172](https://github.com/mapbox/mapbox-maps-ios/pull/1172))
* Fix crash in Puck2D when location accuracy authorization is reduced. ([#1173](https://github.com/mapbox/mapbox-maps-ios/pull/1173))
* Fix an issue where plain text source attribution was not populated in attribution dialog.([1163](https://github.com/mapbox/mapbox-maps-ios/pull/1163))
* `BasicCameraAnimator.owner` is now public. ([#1181](https://github.com/mapbox/mapbox-maps-ios/pull/1181))
* The animation owner for ease-to and fly-to animations is now `"com.mapbox.maps.cameraAnimationsManager"`. ([#1181](https://github.com/mapbox/mapbox-maps-ios/pull/1181))

## 10.4.0-beta.1 - February 23, 2022

* Prevent rendering in background by pausing/resuming display link in response to application or scene lifecycle events. ([#1086](https://github.com/mapbox/mapbox-maps-ios/pull/1086))
* Sync viewport and puck animations. ([#1090](https://github.com/mapbox/mapbox-maps-ios/pull/1090))
* Add puckBearingEnabled property for location. ([#1107](https://github.com/mapbox/mapbox-maps-ios/pull/1107))
* Fix camera change events being fired after map has stopped moving. ([#1118](https://github.com/mapbox/mapbox-maps-ios/pull/1118))
* Fix issue where single tap and double tap to zoom in gestures could recognize simultaneously. ([#1113](https://github.com/mapbox/mapbox-maps-ios/pull/1113))
* Remove experimental GestureOptions.pinchBehavior property. ([#1125](https://github.com/mapbox/mapbox-maps-ios/pull/1125))
* Update to MapboxCoreMaps 10.4.0-beta.1 and MapboxCommon 21.2.0-beta.1. ([#1126](https://github.com/mapbox/mapbox-maps-ios/pull/1126))
* Exposed APIs to allow positioning of other views relative to the logoView, compassView, scaleBarView and attributionButton. ([#1130](https://github.com/mapbox/mapbox-maps-ios/pull/1130))
* Add `GestureOptions.pinchPanEnabled` and `.pinchZoomEnabled`. ([#1092](https://github.com/mapbox/mapbox-maps-ios/pull/1092))
* Fix an issue where pinch gesture emitted superfluous camera changed events. ([#1137](https://github.com/mapbox/mapbox-maps-ios/pull/1137))
* Add focalPoint property to zoom and rotate gestures ([#1122](https://github.com/mapbox/mapbox-maps-ios/pull/1122))
* Expose public initializers for `LayerInfo` and `SourceInfo`. ([#1144](https://github.com/mapbox/mapbox-maps-ios/pull/1144))
* Add `ViewAnnotationManager.removeAll()` that removes all view annotations added before. Introduce `ViewAnnotationUpdateObserver` protocol for notifying when annotion views get their frames or visibility changed. Add `ViewAnnotationManager.addViewAnnotationUpdateObserver(_:)` and `ViewAnnotationManager.removeViewAnnotationUpdateObserver(_:)` to add and remove observers. ([#1136](https://github.com/mapbox/mapbox-maps-ios/pull/1136))

## 10.3.0 - February 10, 2022

* Updated to MapboxCoreMaps 10.3.2 and MapboxCommon 21.1.0. ([#1078](https://github.com/mapbox/mapbox-maps-ios/pull/1078), [#1091](https://github.com/mapbox/mapbox-maps-ios/pull/1091), [#1104](https://github.com/mapbox/mapbox-maps-ios/pull/1104))
* Fixed compass button regression introduced in rc.1. ([#1083](https://github.com/mapbox/mapbox-maps-ios/pull/1083))
* Removed pitch gesture change angle requirements to avoid map freezing during gesture. ([#1089](https://github.com/mapbox/mapbox-maps-ios/pull/1089))

## 10.3.0-rc.1 – January 26, 2022

* Exposed API to invalidate `OfflineRegion`. ([#1026](https://github.com/mapbox/mapbox-maps-ios/pull/1026))
* Exposed API to set metadata for `OfflineRegion`. ([#1060](https://github.com/mapbox/mapbox-maps-ios/pull/1060))
* Refined Viewport API. ([#1040](https://github.com/mapbox/mapbox-maps-ios/pull/1040), [#1050](https://github.com/mapbox/mapbox-maps-ios/pull/1050), [#1058](https://github.com/mapbox/mapbox-maps-ios/pull/1058))
* Add extension function to show or hide bearing image. ([#980](https://github.com/mapbox/mapbox-maps-ios/pull/980))
* Updated to MapboxCoreMaps 10.3.0-rc.1 and MapboxCommon 21.1.0-rc.1. ([#1051](https://github.com/mapbox/mapbox-maps-ios/pull/1051))
* Add APIs to enable customizing 2D puck accuracy ring color. ([#1057](https://github.com/mapbox/mapbox-maps-ios/pull/1057))

## 10.3.0-beta.1 - January 12, 2022

* Exposed `triggerRepaint()` to allow manual map repainting.
    ([#964](https://github.com/mapbox/mapbox-maps-ios/pull/964))
* Exposed `TransitionOptions` to allow control over symbol fade duration.
    ([#902](https://github.com/mapbox/mapbox-maps-ios/pull/902))
* Added `Style.removeTerrain()` to allow removing terrain. ([#918](https://github.com/mapbox/mapbox-maps-ios/pull/918))
* `Snapshotter` initialization now triggers a turnstyle event. ([#908](https://github.com/mapbox/mapbox-maps-ios/pull/908))
* Fixed a bug where 2D puck location was never set when location accuracy authorization was reduced. ([#989](https://github.com/mapbox/mapbox-maps-ios/pull/989))
* Fixed a bug where setting LocationManager.options would cause the LocationProvider to be reconfigured. ([#992](https://github.com/mapbox/mapbox-maps-ios/pull/992))

## 10.2.0 - December 15, 2021
* Update to MapboxCoreMaps 10.2.0 and MapboxCommon 21.0.1. ([#952](https://github.com/mapbox/mapbox-maps-ios/pull/952))
* Fix the crash when MapView had zero width or height. ([#903](https://github.com/mapbox/mapbox-maps-ios/pull/903))

## 10.2.0-rc.1 - December 2, 2021

* Removed experimental designation from persistent layer APIs. ([#849](https://github.com/mapbox/mapbox-maps-ios/pull/849))
* Fixed an issue that prevented direct download artifacts from exposing experimental APIs. ([#854](https://github.com/mapbox/mapbox-maps-ios/pull/854))
* Updates `Style.localizeLabels(into:forLayerIds:)` to only localize the primary localization and not the fall-through localizations. ([#856](https://github.com/mapbox/mapbox-maps-ios/pull/856))
* Removes swiftlint config from direct download artifacts. ([#859](https://github.com/mapbox/mapbox-maps-ios/pull/859))
* Removed `AnnotationView` wrapper views from `ViewAnnotationManager` API. ([#846](https://github.com/mapbox/mapbox-maps-ios/pull/846))
* Reduce geometry wrapping using GeometryConvertible. ([#861](https://github.com/mapbox/mapbox-maps-ios/pull/861))
* Fixed an issue that could prevent the location puck from appearing. ([#862](https://github.com/mapbox/mapbox-maps-ios/pull/862))
* Added support for exponentials to `StyleColor`. ([#873](https://github.com/mapbox/mapbox-maps-ios/pull/873))
* Fixes initialization of attribution dialog. ([#865](https://github.com/mapbox/mapbox-maps-ios/pull/865))
* Improved panning behavior on pitched maps. ([#888](https://github.com/mapbox/mapbox-maps-ios/pull/888))
* Added pinch gesture tradeoff configuration option. ([#890](https://github.com/mapbox/mapbox-maps-ios/pull/890))
* Update to MapboxCoreMaps 10.2.0-rc.1 and MapboxCommon 21.0.0-rc.2. ([#891](https://github.com/mapbox/mapbox-maps-ios/pull/891))

## 10.2.0-beta.1 - November 19, 2021

* Fixed an issue where camera animations triggered with `startAnimation(afterDelay:)` could appear jerky after a pan gesture. ([#789](https://github.com/mapbox/mapbox-maps-ios/pull/789))
* Send location update when puck is nil and other location-related improvements. ([#765](https://github.com/mapbox/mapbox-maps-ios/pull/765))
* Update to MapboxCoreMaps 10.2.0-beta.1 and MapboxCommon 21.0.0-rc.1. ([#836](https://github.com/mapbox/mapbox-maps-ios/pull/836))
* Updates pan and pinch gesture handling to work iteratively rather than based on initial state. ([#837](https://github.com/mapbox/mapbox-maps-ios/pull/837))
* `AnnotationOrchestrator`, rather than the annotation managers, now manages the single-tap gesture recognizer for annotations. ([#840](https://github.com/mapbox/mapbox-maps-ios/pull/840))
* Add view annotations feature, which enables the usage of custom UIView subclasses as annotations. ([#776](https://github.com/mapbox/mapbox-maps-ios/pull/776))

## 10.1.2 - December 13, 2021

* Fixed billing issue when upgrading Mapbox Maps SDK from v6 to v10. ([#943](https://github.com/mapbox/mapbox-maps-ios/pull/943))

## 10.1.1 - December 1, 2021

**NOTE:** As of December 3, 2021, this release is no longer available due to a new bug that was introduced while fixing the billing issue. A new patch will be issued shortly.

* Fixed billing issue when upgrading Mapbox Maps SDK from v6 to v10. ([#885](https://github.com/mapbox/mapbox-maps-ios/pull/885))

## 10.1.0 - November 4, 2021

* Update to `MapboxCoreMaps` v10.1.0 and `MapboxCommon` v20.1.0. ([#807](https://github.com/mapbox/mapbox-maps-ios/pull/807))

## 10.1.0-rc.1 - October 28, 2021

* Fixed an issue with `UIImage` conversion that led to a "mismatched image size" error. ([#790](https://github.com/mapbox/mapbox-maps-ios/pull/790))
* Update to `MapboxCoreMaps` v10.1.0-rc and `MapboxCommon` v20.1.0-rc.2. ([#790](https://github.com/mapbox/mapbox-maps-ios/pull/790))

## 10.1.0-beta.1 - October 21, 2021

* Make `PointAnnotation.Image`'s fields public. ([#753](https://github.com/mapbox/mapbox-maps-ios/pull/753))
* Set `MapboxMap` flags during gestures and animations. ([#754](https://github.com/mapbox/mapbox-maps-ios/pull/754))
* Treat anchor as constant for `ease(to:)` animations. ([#772](https://github.com/mapbox/mapbox-maps-ios/pull/772))
* Fix experimental snapshot API for iOS 15. ([#760](https://github.com/mapbox/mapbox-maps-ios/pull/760))
* Decelerate more quickly (or not at all) on pitched maps. ([#773](https://github.com/mapbox/mapbox-maps-ios/pull/773))
* Add `GestureOptions.pinchRotateEnabled` to configure whether the pinch gesture rotates the map. ([#779](https://github.com/mapbox/mapbox-maps-ios/pull/779))
* Fixed a name collision between Swift symbols and `MapboxCoreMaps.Task`. ([#769](https://github.com/mapbox/mapbox-maps-ios/pull/769))
* Fixed an issue that caused `queryFeatureExtension` to fail. ([#769](https://github.com/mapbox/mapbox-maps-ios/pull/769))
* Updated `MapboxCoreMaps` to v10.1.0-beta and `MapboxCommon` to 20.1.0-rc.1. ([#769](https://github.com/mapbox/mapbox-maps-ios/pull/769))

## 10.0.3 - December 13, 2021

* Fixed billing issue when upgrading Mapbox Maps SDK from v6 to v10. ([#942](https://github.com/mapbox/mapbox-maps-ios/pull/942))

## 10.0.2 - November 29, 2021

**NOTE:** As of December 3, 2021, this release is no longer available due to a new bug that was introduced while fixing the billing issue. A new patch will be issued shortly.

* Fixed billing issue when upgrading Mapbox Maps SDK from v6 to v10. ([#876](https://github.com/mapbox/mapbox-maps-ios/pull/876))

## 10.0.1 - October 15, 2021

* Passing an unsupported locale into `Style.localizeLabels(into:forLayerIds:)` throws an error instead of crashing. ([#752](https://github.com/mapbox/mapbox-maps-ios/pull/752))
* Fixed a bug affecting the persistence of user settings when upgrading to v10. ([#758](https://github.com/mapbox/mapbox-maps-ios/pull/758))
* Allow compass visibility to accurately reflect set value. ([#757](https://github.com/mapbox/mapbox-maps-ios/pull/757))
* Update MapboxMobileEvents to v1.0.6, fixing a null pointer crash. ([#762](https://github.com/mapbox/mapbox-maps-ios/pull/762))

## 10.0.0 - October 6, 2021

### Breaking changes ⚠️

* Removes default parameter values in the `addImage` function. ([#695](https://github.com/mapbox/mapbox-maps-ios/pull/695))
* `public func layer<T: Layer>(withId id: String) throws -> T` has been updated to `public func layer<T>(withId id: String, type: T.Type) throws -> T where T: Layer`. ([#694](https://github.com/mapbox/mapbox-maps-ios/pull/694))
* `public func updateLayer<T: Layer>(withId id: String, update: (inout T) throws -> Void) throws` has been updated to `public func updateLayer<T>(withId id: String, type: T.Type, update: (inout T) throws -> Void) throws where T: Layer`. ([#694](https://github.com/mapbox/mapbox-maps-ios/pull/694))
* `public func source<T: Source>(withId id: String) throws -> T` has been updated to `public func source<T>(withId id: String, type: T.Type) throws -> T where T: Source`. ([#694](https://github.com/mapbox/mapbox-maps-ios/pull/694))
* `@_spi(Experimental) public func layer(withId id: String, type: Layer.Type) throws -> Layer` is no longer experimental and has been updated to `public func layer(withId id: String) throws -> Layer`. ([#694](https://github.com/mapbox/mapbox-maps-ios/pull/694))
* `@_spi(Experimental) public func source(withId id: String, type: Source.Type) throws  -> Source` is no longer experimental and has been updated to `public func source(withId id: String) throws  -> Source`. ([#694](https://github.com/mapbox/mapbox-maps-ios/pull/694))
* `GestureManagerDelegate.gestureBegan(for:)` has been renamed to `GestureManagerDelegate.gestureManager(_:didBegin:)`. ([#697](https://github.com/mapbox/mapbox-maps-ios/pull/697))
* Added the public delegate methods `GestureManagerDelegate.gestureManager(_:didEnd:willAnimate:)` and `GestureManagerDelegate.gestureManager(_:didEndAnimatingFor:)`. ([#697](https://github.com/mapbox/mapbox-maps-ios/pull/697))
* Converts `PointAnnotation.Image` from an `enum` to a `struct`. ([#707](https://github.com/mapbox/mapbox-maps-ios/pull/707))
* Removes `PointAnnotation.Image.default`. ([#707](https://github.com/mapbox/mapbox-maps-ios/pull/707))
* Replaces `PointAnnotation.Image.custom` with `PointAnnotation.Image.init(image:name:)`. ([#707](https://github.com/mapbox/mapbox-maps-ios/pull/707))
* The `tapGestureRecognizer` var on each `*AnnotationManager` has been removed in favor of a unified tap gesture recognizer available at `GestureManager.singleTapGestureRecognizer`([#709](https://github.com/mapbox/mapbox-maps-ios/pull/709)).
* `public func layerProperty(for layerId: String, property: String) -> Any` has been renamed to `public func layerPropertyValue(for layerId: String, property: String) -> Any` to avoid ambiguity. ([#708](https://github.com/mapbox/mapbox-maps-ios/pull/708))
* `MapboxCommon.Geometry` extension methods are now marked as internal. ([#683](https://github.com/mapbox/mapbox-maps-ios/pull/683))
* `TileRegionLoadOptions` init now takes a `Geometry` instead of a `MapboxCommon.Geometry`. ([#711](https://github.com/mapbox/mapbox-maps-ios/pull/711))
* `CameraAnimationsManager.options` has been removed. Use `MapboxMap.cameraBounds` and `MapboxMap.setCameraBounds(with:)` instead. ([#712](https://github.com/mapbox/mapbox-maps-ios/pull/712))
* `MapboxMap.setCameraBounds(for:)` has been renamed to `.setCameraBounds(with:)` ([#712](https://github.com/mapbox/mapbox-maps-ios/pull/712))
* Renames `Style.updateGeoJSONSource<T: GeoJSONObject>(withId:geoJSON:)` to `Style.updateGeoJSONSource(withId:geoJSON:)`. Instead of passing in the expected GeoJSON object type, you perform pattern matching on the return value using `case let`. ([#715](https://github.com/mapbox/mapbox-maps-ios/pull/715))
* Setting `data` property on a GeoJSON source via `Style.setSourceProperty(for:property:value:)` or `Style.updateGeoJSONSource(withId:geoJSON:)` is now asynchronous and never returns an error. Errors will be reported asynchronously via a `MapEvents.EventKind.mapLoadingError` event instead. ([#732](https://github.com/mapbox/mapbox-maps-ios/pull/732))
* Core and Common APIs that accept user-defined implementations of protocols now hold strong references to the provided objects. Please audit your usage of the following protocols and make any required changes to avoid memory leaks: `CustomLayerHost`, `ElevationData`, `MapClient`, `MBMMetalViewProvider`, `Observer`, `OfflineRegionObserver`, `HttpServiceInterceptorInterface`, `HttpServiceInterface`, `LogWriterBackend`, `OfflineSwitchObserver`, `ReachabilityInterface`, `TileStoreObserver`. ([#732](https://github.com/mapbox/mapbox-maps-ios/pull/732))
* Extends `OfflineRegionGeometryDefinition.geometry` to use `Geometry` rather than `MapboxCommon.Geometry`. It also adds a convenience initializer that takes a `Geometry`. ([#706](https://github.com/mapbox/mapbox-maps-ios/pull/706))
* Annotation managers are now kept alive by the `AnnotationOrchestrator` (`MapView.annotations`) until they are explicitly destroyed by calling `mapView.annotations.removeAnnotationManager(withId:)` or are implicitly destroyed by creating a second annotation manager with the same ID. ([#725](https://github.com/mapbox/mapbox-maps-ios/pull/725))
* The `AnnotationManager` protocol now conforms to `AnyObject`. ([#725](https://github.com/mapbox/mapbox-maps-ios/pull/725))
* `PreferredFPS` has been removed. `MapView.preferredFramesPerSecond` now of type `Int`, rather than `PreferredFPS`. ([#735](https://github.com/mapbox/mapbox-maps-ios/pull/735))
* `QueriedFeature.feature` is no longer optional. ([#737](https://github.com/mapbox/mapbox-maps-ios/pull/737))
* `TypeConversionError` has a new case `unsuccessfulConversion`. ([#737](https://github.com/mapbox/mapbox-maps-ios/pull/737))

### Features ✨ and improvements 🏁

* `TileRegionLoadOptions` exposes its geometry as a `Geometry`. ([#711](https://github.com/mapbox/mapbox-maps-ios/pull/711))
* Adds `FeatureExtensionValue.init(value: Any?, features: [Feature]?)` that works with Turf. ([#717](https://github.com/mapbox/mapbox-maps-ios/pull/717))
* Adds `FeatureExtensionValue.features: [Feature]?` that works with Turf. ([#717](https://github.com/mapbox/mapbox-maps-ios/pull/717))
* APIs that accept Turf `Feature` now allow `Feature.identifier` and `.properties` to be `nil`. ([#717](https://github.com/mapbox/mapbox-maps-ios/pull/717))
* APIs that accept Turf `Feature` now ignore `Feature.properties` instead of crashing if it cannot be converted to `[String: NSObject]`. ([#717](https://github.com/mapbox/mapbox-maps-ios/pull/717))
* Any touch event in the map now immediately disables camera animation. Temporarily disable user interaction on the `MapView` to disable this behavior as needed. ([#712](https://github.com/mapbox/mapbox-maps-ios/pull/712))
* `BasicCameraAnimator` no longer updates the camera a final time after being stopped or canceled prior to running to completion. ([#712](https://github.com/mapbox/mapbox-maps-ios/pull/712))
* `BasicCameraAnimator.isReversed` is now settable. ([#712](https://github.com/mapbox/mapbox-maps-ios/pull/712))
* The double tap, quick zoom, and double touch gestures now use the gesture's location in the view to anchor camera changes. Previously, they used the camera's center coordinate. ([#722](https://github.com/mapbox/mapbox-maps-ios/pull/722))
* `MapboxCommon.HTTPServiceFactory.reset()` has been added to release the HTTP service implementation. ([#732](https://github.com/mapbox/mapbox-maps-ios/pull/732))
* `AnnotationOrchestrator.annotationManagersById` has been added. This dictionary contains all annotation managers that have not been removed. ([#725](https://github.com/mapbox/mapbox-maps-ios/pull/725))
* Adds the `ExpressionArgument.geoJSONObject(_:)` case, which allows you to include a `Turf.GeoJSONObject` instance in an expression with the `Expression.Operator.distance` or `Expression.Operator.within` operator. ([#730](https://github.com/mapbox/mapbox-maps-ios/pull/730))
* Adds `MapView.preferredFrameRateRange` for devices using iOS 15.0 and up. ([#735](https://github.com/mapbox/mapbox-maps-ios/pull/735))
* Adds `TileStore.subscribe(_:)` which can be used to observe a `TileStore`'s activity. The API design deviates from Android's add/remove observer API so that the developer-provided `TileStoreObserver` can be wrapped into a `MapboxCommon_Private.TileStoreObserver` without needing to use global state or something like Objective-C associated objects to look up which wrapper goes with with developer-provided observer when calling `__removeObserver`. ([#737](https://github.com/mapbox/mapbox-maps-ios/pull/737))
* Adds `TileStoreObserver` protocol. ([#737](https://github.com/mapbox/mapbox-maps-ios/pull/737))

### Bug fixes 🐞
* Fix rendering artifacts for a model layer when `model-opacity` property is used. ([#732](https://github.com/mapbox/mapbox-maps-ios/pull/732))
* Improve rendering performance by avoiding unnecessary re-layout for cached tiles. ([#732](https://github.com/mapbox/mapbox-maps-ios/pull/732))
* Fix telemetry opt-out through attribution dialog. ([#743](https://github.com/mapbox/mapbox-maps-ios/pull/743))

### Dependencies

* Updates MapboxCoreMaps to v10.0.0, MapboxCommon to v20.0.0. ([#732](https://github.com/mapbox/mapbox-maps-ios/pull/732))
* Updates [Turf to v2._x_](https://github.com/mapbox/turf-swift/releases/tag/v2.0.0). ([#741](https://github.com/mapbox/mapbox-maps-ios/pull/741))
* Updates MapboxMobileEvents to v1.0.5. ([#724](https://github.com/mapbox/mapbox-maps-ios/pull/724))

## 10.0.0-rc.9 - September 22, 2021

### Breaking changes ⚠️

* `BasicCameraAnimator` now keeps animators alive without the user storing the animator. ([#646](https://github.com/mapbox/mapbox-maps-ios/pull/646/))
* Experimental style APIs are now marked with `@_spi(Experimental)` and the previously used underscore prefixes have been removed. In order to access these methods, use `@_spi(Experimental)` to annotate the import statement for MapboxMaps. ([#680](https://github.com/mapbox/mapbox-maps-ios/pull/680))
* `RenderedQueryOptions.filter` is now of type `Expression` instead of `Any` ([#689](https://github.com/mapbox/mapbox-maps-ios/pull/689))
* `OfflineRegionGeometryDefinition.geometry` is now of type `Turf.Geometry` instead of `MapboxCommon.Geometry` ([#689](https://github.com/mapbox/mapbox-maps-ios/pull/689))
* The `HTTPResponse` init methods that take `MapboxCommon.Expected` instead of `Result` are now correctly marked as refined for Swift. ([#689](https://github.com/mapbox/mapbox-maps-ios/pull/689))
* The `DownloadStatus` init methods that take `MapboxCommon.Expected` instead of `Result` and `NSNumber?` instead of `UInt64?` are not correctly marked as refined for Swift. ([#689](https://github.com/mapbox/mapbox-maps-ios/pull/689))
* `GestureOptions.hapticFeedbackEnabled` has been removed. ([#663](https://github.com/mapbox/mapbox-maps-ios/pull/663))
* `GestureManager.decelarationRate` has been removed and `GestureOptions.decelerationRate` is the single source of truth. ([#662](https://github.com/mapbox/mapbox-maps-ios/pull/662))
* `GestureManager` no longer conforms to `NSObject` and is not a `UIGestureRecognizerDelegate`. ([#669](https://github.com/mapbox/mapbox-maps-ios/pull/669))
* `TapGestureHandler.init` was previously public by mistake and is now internal. ([#677](https://github.com/mapbox/mapbox-maps-ios/pull/677))
* The behavior of `GestureManager.options` has been updated to better reflect the `isEnabled` state of the associated gesture recognizers. ([#677](https://github.com/mapbox/mapbox-maps-ios/pull/677))
* The gesture recognizer properties of `GestureManager` are no longer `Optional`. ([#677](https://github.com/mapbox/mapbox-maps-ios/pull/677))
* `GestureType` has been redesigned so that its cases have a 1-1 relationship with the built-in gestures. ([#677](https://github.com/mapbox/mapbox-maps-ios/pull/677))
* `GestureManager.rotationGestureRecognizer` has been removed. Rotation is now handled by `.pinchGestureRecognizer` in addition to its preexisting handling of panning and zooming. ([#696](https://github.com/mapbox/mapbox-maps-ios/pull/696))
* `GestureManager.doubleTapToZoomOutGestureRecognizer` has been replaced with `.doubleTouchToZoomOutGestureRecognizer`. ([#696](https://github.com/mapbox/mapbox-maps-ios/pull/696))
* `PanScrollingMode` has been renamed to `PanMode`. ([#696](https://github.com/mapbox/mapbox-maps-ios/pull/696))
* `GestureOptions.zoomEnabled` has been replaced by `.doubleTapToZoomInEnabled`, `.doubleTouchToZoomOutEnabled`, and `.quickZoomEnabled`. ([#696](https://github.com/mapbox/mapbox-maps-ios/pull/696))
* `GestureOptions.rotateEnabled` has been removed. ([#696](https://github.com/mapbox/mapbox-maps-ios/pull/696))
* `GestureOptions.scrollEnabled` has been renamed to `.panEnabled`. ([#696](https://github.com/mapbox/mapbox-maps-ios/pull/696))
* `GestureOptions.scrollingMode` has been renamed to `.panMode`. ([#696](https://github.com/mapbox/mapbox-maps-ios/pull/696))
* `GestureOptions.decelerationRate` has been renamed to `.panDecelerationFactor`. ([#696](https://github.com/mapbox/mapbox-maps-ios/pull/696))
* `GestureType.doubleTapToZoomOut` has been replaced with `.doubleTouchToZoomOut`. ([#696](https://github.com/mapbox/mapbox-maps-ios/pull/696))
* `GestureType.rotate` has been removed. ([#696](https://github.com/mapbox/mapbox-maps-ios/pull/696))
* `GestureType` cases have been reordered for consistency with `GestureOptions` and `GestureManager`. ([#696](https://github.com/mapbox/mapbox-maps-ios/pull/696))

### Features ✨ and improvements 🏁

* Allow users to set the map's `MapDebugOptions`. ([#648](https://github.com/mapbox/mapbox-maps-ios/pull/648))
* Implement 'promoteId' feature for geojson and vector sources. The feature allows to promote feature's property to a feature id, so that promoted id can be used with FeatureState API. ([#660](https://github.com/mapbox/mapbox-maps-ios/pull/660))
* Tiled 3D model layer and source ([#689](https://github.com/mapbox/mapbox-maps-ios/pull/689))
* Enable instant transitions for data driven symbol layer properties ([#689](https://github.com/mapbox/mapbox-maps-ios/pull/689))
* Implement face culling for Metal ([#689](https://github.com/mapbox/mapbox-maps-ios/pull/689))
* `HTTPServiceInterface.getInstance()` is now publicly available. ([#689](https://github.com/mapbox/mapbox-maps-ios/pull/689))
* `CameraState`'s fields are now `var`s instead of `let`s for testing purposes, and a public, memberwise initializer has been added. ([#677](https://github.com/mapbox/mapbox-maps-ios/pull/677))
* `PanScrollingMode` now conforms to `CaseIterable`. ([#677](https://github.com/mapbox/mapbox-maps-ios/pull/677))
* `GestureType` now conforms to `CaseIterable`. ([#677](https://github.com/mapbox/mapbox-maps-ios/pull/677))
* Pan deceleration has been reimplemented to produce a more natural deceleration effect. ([#692](https://github.com/mapbox/mapbox-maps-ios/pull/692))
* Expose new API to allow users to create a `UIImage` out of the last rendered MapView state. ([#693](https://github.com/mapbox/mapbox-maps-ios/pull/693))

### Bug fixes 🐞

* Fixes animations that are started within an UIKit animation context. ([#684](https://github.com/mapbox/mapbox-maps-ios/pull/684))
* Fix transition between layers with all-constant properties ([#689](https://github.com/mapbox/mapbox-maps-ios/pull/689))
* Fix rendering artifact for a line layer, when its line-gradient property is set at runtime. ([#689](https://github.com/mapbox/mapbox-maps-ios/pull/689))
* Don't draw SDF images in text-field and issue warning for it ([#689](https://github.com/mapbox/mapbox-maps-ios/pull/689))
* Fix incorrect return from `StyleManager#getStyleLayerPropertyDefaultValue` for 'text-field'. Now the default value is set to `["format", "" , {}]` ([#689](https://github.com/mapbox/mapbox-maps-ios/pull/689))
* GestureManager no longer sets itself as the delegate of all gestures in MapView when its options change. ([#677](https://github.com/mapbox/mapbox-maps-ios/pull/677))
* Fixes an issue where tapping the compass could fail to set the bearing to 0 if there was already an animation running. Tapping the compass now cancels any existing animations. ([#696](https://github.com/mapbox/mapbox-maps-ios/pull/696))
* Fixes issues with the pinch gesture when removing and re-adding one of the two required touches. ([#696](https://github.com/mapbox/mapbox-maps-ios/pull/696))
* Fixes an issue where a pan gesture would fail if it interrupted the deceleration from a previous pan gesture. ([#696](https://github.com/mapbox/mapbox-maps-ios/pull/696))

## 10.0.0-rc.8 - September 8, 2021

### Breaking changes ⚠️

* `QueriedFeature.feature` is now of type `Turf.Feature?` instead of `MapboxCommon.Feature`. ([#628](https://github.com/mapbox/mapbox-maps-ios/pull/628))
* Enables error notification in offline mode if the required resource is missing in cache (before map did not emit any notification in this case) ([#628](https://github.com/mapbox/mapbox-maps-ios/pull/628))
* Suppresses error notifications on missing volatile tiles in offline mode ([#628](https://github.com/mapbox/mapbox-maps-ios/pull/628))
* Adapt setBounds to gl-js behavior: constraining of coordinates and zoom level is now stricter to prevent out of bounds map area to be visible in the viewport ([#628](https://github.com/mapbox/mapbox-maps-ios/pull/628))
* Add HTTP interceptor API - HttpServiceInterface has a new method `setInterceptor` that must be implemented ([#628](https://github.com/mapbox/mapbox-maps-ios/pull/628))
* `Geometry` now refers to `Turf.Geometry` instead of `MapboxCommon.Geometry`. ([#622](https://github.com/mapbox/mapbox-maps-ios/pull/622))
* `Feature` now refers to `Turf.Feature` instead of `MapboxCommon.Feature`. ([#642](https://github.com/mapbox/mapbox-maps-ios/pull/642))
* Renamed `ColorRepresentable` to `StyleColor` ([#650](https://github.com/mapbox/mapbox-maps-ios/pull/650))
* Removed the argument label from `StyleColor`'s `UIColor` initializer ([#650](https://github.com/mapbox/mapbox-maps-ios/pull/650))
* Renamed `ColorRepresentable.rgbaDescription` to `StyleColor.rgbaString`. ([#650](https://github.com/mapbox/mapbox-maps-ios/pull/650))
* Changed `StyleColor`'s `Encodable` implementation to always encode an rgba color string instead of encoding an rgba expression ([#650](https://github.com/mapbox/mapbox-maps-ios/pull/650))
* Updated the extension on `UIColor` that adds `ExpressionArgumentConvertible` to return an rgba color string instead of an rgba expression. ([#650](https://github.com/mapbox/mapbox-maps-ios/pull/650))
* Annotation managers now sync with their backing source and layer only once per display link. Use `syncSourceAndLayerIfNeeded()` to force the sync to happen earlier. ([#650](https://github.com/mapbox/mapbox-maps-ios/pull/650), [#621](https://github.com/mapbox/mapbox-maps-ios/pull/621))
* The `layerType` argument to `Style._layerPropertyDefaultValue(for:property:)` is now of type `LayerType` instead of `String` ([#650](https://github.com/mapbox/mapbox-maps-ios/pull/650))
* `Expression` decoding will now fail if the operator is missing ([#650](https://github.com/mapbox/mapbox-maps-ios/pull/650))
* `PointAnnotationManager.textVariableAnchor` is now of type `[TextAnchor]?` instead of `[String]?` ([#650](https://github.com/mapbox/mapbox-maps-ios/pull/650))
* `PointAnnotationManager.textWritingMode` is now of type `[TextWritingMode]?` instead of `[String]?` ([#650](https://github.com/mapbox/mapbox-maps-ios/pull/650))

### Features ✨ and improvements 🏁

* It is no longer necessary to `import Turf`. ([#622](https://github.com/mapbox/mapbox-maps-ios/pull/622))
* Enable instant transitions for data driven paint layer properties ([#628](https://github.com/mapbox/mapbox-maps-ios/pull/628))
* Offload networking tasks at the init phase ([#631](https://github.com/mapbox/mapbox-maps-ios/pull/631))
* 3D pucks will now be rendered over other 3D content and occluded by terrain ([#641](https://github.com/mapbox/mapbox-maps-ios/pull/641))
* Added a public, failable, component-wise initializer to `StyleColor` ([#650](https://github.com/mapbox/mapbox-maps-ios/pull/650))
* Updated `StyleColor`'s `Decodable` support to be able to handle rgba color strings as well as rgba expressions ([#650](https://github.com/mapbox/mapbox-maps-ios/pull/650))
* Made generated enums conform to `CaseIterable` ([#650](https://github.com/mapbox/mapbox-maps-ios/pull/650))
* Location puck can now hide the accuracy ring. The default value is to hide the accuracy ring. In order to enable the ring, set the `showAccuracyRing` property in `Puck2DConfiguration` to `true`. [#629](https://github.com/mapbox/mapbox-maps-ios/pull/629)
* Annotation interaction delegates are only called when at least one annotation is detected to have been tapped ([638](https://github.com/mapbox/mapbox-maps-ios/issues/638))


### Bug fixes 🐞

* Fix volatile tiles disappearing on "not modified" response ([#628](https://github.com/mapbox/mapbox-maps-ios/pull/628))
* Fix crash in MapboxMap.clearData() ([#628](https://github.com/mapbox/mapbox-maps-ios/pull/628))
* Trigger map redraw when feature state changes ([#628](https://github.com/mapbox/mapbox-maps-ios/pull/628))
* Do not start background task if telemetry collection is disabled ([#631](https://github.com/mapbox/mapbox-maps-ios/pull/631))
* Fix KVC decoding for iOS 15 ([#631](https://github.com/mapbox/mapbox-maps-ios/pull/631))
* The GeoJSON source backing an `AnnotationMnager` is now removed correctly when an `AnnotationManager` is deallocated ([#633](https://github.com/mapbox/mapbox-maps-ios/pull/633))
* Updated annotations to use `rgbaString` and `init(rgbaString:)` when serializing and deserializing `StyleColor`s ([#650](https://github.com/mapbox/mapbox-maps-ios/pull/650))
* Annotation managers now properly restore the default values of any annotation or common style properties that are reset to nil, with the exception of `text-field` and `line-gradient` for which there are currently issues to resolve between mapbox-maps-ios and mapbox-core-maps-ios. ([#650](https://github.com/mapbox/mapbox-maps-ios/pull/650))
* Fixed Expression decoding when second array element could be an operator ([#650](https://github.com/mapbox/mapbox-maps-ios/pull/650))
* Fixed an issue where layer persistence was not maintained after calling `Style._moveLayer`. ([#643](https://github.com/mapbox/mapbox-maps-ios/pull/643))
* Fix issue where annotations were not being returned to annotation interaction delegates ([638](https://github.com/mapbox/mapbox-maps-ios/issues/638))

### Breaking changes ⚠️
* `TileStore.tileRegionGeometry(forId: String, completion: @escaping (Result<MapboxCommon.Geometry, Error>) -> Void)` has been updated to `TileStore.tileRegionGeometry(forId: String, completion: @escaping (Result<Geometry, Error>) -> Void)`. ([#661](https://github.com/mapbox/mapbox-maps-ios/pull/661))

## 10.0.0-rc.7 - August 25, 2021

### Features ✨ and improvements 🏁

* Add support for `FeatureState` in GeoJSON sources. ([#611](https://github.com/mapbox/mapbox-maps-ios/pull/611))
    * `setFeatureState(sourceId:sourceLayerId:featureId:state:)` is used to associate a `stateMap` for a particular feature
    * `getFeatureState(sourceId:sourceLayerId:featureId:callback:)` is used to retrieve a previously stored `stateMap` for a feature
    * `removeFeatureState(sourceId:sourceLayerId:featureId:stateKey:)` is used to remove a previously stored `stateMap` for a feature
* Added `GeoJSONSource.generateId` ([#593](https://github.com/mapbox/mapbox-maps-ios/pull/593))
* Enable the combined usage of line-dasharray with line-gradient ([#588](https://github.com/mapbox/mapbox-maps-ios/pull/588))
* Fixed rendering issue for round line-join in line gradients ([#594](https://github.com/mapbox/mapbox-maps-ios/pull/594))

### Breaking changes ⚠️

* Removed GeoJSONManager. Please use Turf directly instead to serialize and deserialize GeoJSON. ([#603](https://github.com/mapbox/mapbox-maps-ios/pull/603))
* Add specific geometry types to annotations. ([#612](https://github.com/mapbox/mapbox-maps-ios/pull/612))
* Replace syncAnnotations with property setter. ([#614](https://github.com/mapbox/mapbox-maps-ios/pull/614))

### Bug fixes 🐞

* Update all Annotation files to use `get/set` instead of `didSet`. This fixes an issue where properties were not being set at `init`. ([#590](https://github.com/mapbox/mapbox-maps-ios/pull/590))
* `GeoJSONSource.clusterProperties` is now correctly modeled per the style spec. ([#597](https://github.com/mapbox/mapbox-maps-ios/pull/597))
* Fixes a crash caused by `MapboxMap.clearData()`. ([#609](https://github.com/mapbox/mapbox-maps-ios/pull/609))
* Added missing attribution and links to info alert controller. ([#591](https://github.com/mapbox/mapbox-maps-ios/pull/591))
* Fixed issue that caused incorrect animation of negative padding values ([#602](https://github.com/mapbox/mapbox-maps-ios/pull/602))

## 10.0.0-rc.6 - August 11, 2021

### Features ✨ and improvements 🏁

* Added support for building with Xcode 13b3. ([#564](https://github.com/mapbox/mapbox-maps-ios/pull/564))
* Added attribution to snapshots generated by `Snapshotter`. ([#567](https://github.com/mapbox/mapbox-maps-ios/pull/567))
* Added a convenience initializer for `DownloadStatus` ([#454](https://github.com/mapbox/mapbox-maps-ios/pull/454))

### Bug fixes 🐞

* Fixed an issue where panning was not enabled while zooming. ([#474](https://github.com/mapbox/mapbox-maps-ios/pull/474))

## 10.0.0-rc.5 - July 28, 2021

* Fixed an issue where `MapView` positioning wasn't correct when used in containers such as UIStackView. ([#533](https://github.com/mapbox/mapbox-maps-ios/pull/533))

### Features ✨ and improvements 🏁
* Added new options to `MapSnapshotOptions`
    * `showsLogo` is a flag that will decide whether the logo will be shown on a snapshot
    * `showsAttribution` is a flag that will decide whether the attribution will be shown on a snapshot

## 10.0.0-rc.4 - July 14, 2021

### Features ✨ and improvements 🏁

* Support `text-writing-mode` property for line symbol-placement text labels. ([#522](https://github.com/mapbox/mapbox-maps-ios/pull/522))
  Note: This change will bring following changes for CJK text block:
  1. For vertical CJK text, all the characters including Latin and Numbers will be vertically placed now. Previously, Latin and Numbers are horizontally placed.
  2. For horizontal CJK text, it may have a slight horizontal shift due to the anchor shift.
* Expanded `localizeLabels(into: Locale)` to accept a `[String]`. This array will contain a list of layer ids that you will want to localize. ([#512](https://github.com/mapbox/mapbox-maps-ios/pull/512))

### Breaking changes ⚠️

* `TileRegionError` has a new case `tileCountExceeded(String)`. ([#522](https://github.com/mapbox/mapbox-maps-ios/pull/522))
* FlyToCameraAnimator.state will now be `.inactive` after it completes or is stopped. This change makes its behavior consistent with the behavior of `BasicCameraAnimator`. ([#519](https://github.com/mapbox/mapbox-maps-ios/pull/519))
* Completion blocks added to `BasicCameraAnimator` will no longer be invoked as a side-effect of deinitialization. ([#519](https://github.com/mapbox/mapbox-maps-ios/pull/519))
* Removed the `SupportedLanguage` enum. You may now use `Locale(identifier: String)` as intended. ([#512](https://github.com/mapbox/mapbox-maps-ios/pull/512))
* Removed the `MapView.locale` property. Now, in order to localize values, you must call `mapView.mapboxMap.style.localizeLabels(into: Locale)`. ([#512](https://github.com/mapbox/mapbox-maps-ios/pull/512))

### Bug fixes 🐞

* Clean up network listener after http file source gets out of scope. ([#522](https://github.com/mapbox/mapbox-maps-ios/pull/522))
* Fix `line-center` anchor calculation when the anchor is very near to the line geometry point. ([#522](https://github.com/mapbox/mapbox-maps-ios/pull/522))
* Fix threading issues in HTTP file source. ([#522](https://github.com/mapbox/mapbox-maps-ios/pull/522))
* Fixed an issue that could cause flickering during ease to and basic animations ([#519](https://github.com/mapbox/mapbox-maps-ios/pull/519))
* Fixed an issue that could result in ease to and basic animations never reaching their final values ([#519](https://github.com/mapbox/mapbox-maps-ios/pull/519))

## 10.0.0-rc.3 - June 30, 2021

### Features ✨ and improvements 🏁

* Introduced static method `MapboxMap.clearData(for:completion:)` and instance methods `MapboxMap.clearData(completion:)` and `Snapshotter.clearData(completion:)`. These new methods allow clearing temporary map data. ([#496](https://github.com/mapbox/mapbox-maps-ios/pull/496))
* `MapLoadingError` events now include source and tile information where appropriate. These new fields allow developers to understand what source or tile has failed to load and the reason for the failure. ([#496](https://github.com/mapbox/mapbox-maps-ios/pull/496))

### Bug fixes 🐞

* Fixed a runtime crash that occurred only when the SDK was included as an XCFramework (direct download). ([#497](https://github.com/mapbox/mapbox-maps-ios/pull/497))
* Fixed an issue where animators created by fly to and ease to were not released until the next fly to or ease to began. ([#505](https://github.com/mapbox/mapbox-maps-ios/pull/505))
* Fixed an issue where a complete animator would trigger redrawing unnecessarily. ([#505](https://github.com/mapbox/mapbox-maps-ios/pull/505))
* Fix raster/v1 terrain tiles fetch failures caused by appending pixel ratio to the URLs when tile size is equal to 512 ([#496](https://github.com/mapbox/mapbox-maps-ios/pull/496))
* Improve persistent layer pinning by keeping information about initial LayerPosition ([#496](https://github.com/mapbox/mapbox-maps-ios/pull/496))

## 10.0.0-rc.2 - June 23, 2021

### Features ✨ and improvements 🏁

* Introduced experimental `Style._addPersistentLayer(with:layerPosition:)`, `Style._isPersistentLayer(id:)`, `Style._addPersistentCustomLayer(withId:layerHost:layerPosition:)` APIs, so that the tagged layer and its associated resources remain when a style is reloaded. This improves performance of annotations during a style change. Experimental APIs should be considered liable to change in any SEMVER version. ([#471](https://github.com/mapbox/mapbox-maps-ios/pull/471), [#473](https://github.com/mapbox/mapbox-maps-ios/pull/473))
- Annotations now will persist across style changes by default. ([#475](https://github.com/mapbox/mapbox-maps-ios/pull/475))
- Adds localization support for v10 Maps SDK. This can be used by setting the `mapView.locale`. Use the `SupportedLanguages` enum, which lists currently supported `Locale`. ([#480](https://github.com/mapbox/mapbox-maps-ios/pull/480))
- Fixed Tileset descriptor bug: Completion handler is called even if the `OfflineManager` instance goes out of scope.
- Fixed text rendering when both 'text-rotate' and 'text-offset' are set.

### Breaking changes ⚠️

- MapboxMaps now pins exactly to `MapboxCommon`. ([#485](https://github.com/mapbox/mapbox-maps-ios/pull/485), [#481](https://github.com/mapbox/mapbox-maps-ios/pull/481))

## 10.0.0-rc.1 - June 9, 2021

**The Mapbox Maps SDK for iOS has moved to release candidate status and is now ready for production use.**

### Breaking changes ⚠️

- Converted `MapSnapshotOptions` to a struct. ([#430](https://github.com/mapbox/mapbox-maps-ios/pull/430))
- Removed `CacheManager`. In the following releases, an API to control temporary map data may be provided. ([#440](https://github.com/mapbox/mapbox-maps-ios/pull/440))
- Changed `ResourceOptions.cachePathURL` to `dataPathURL` and removed `cacheSize`. ([#440](https://github.com/mapbox/mapbox-maps-ios/pull/440))
- Annotations don't have a `type` property since they can be directly compared to a type. ([451](https://github.com/mapbox/mapbox-maps-ios/pull/451))
- Internalize extensions of Core and Common types. ([#449](https://github.com/mapbox/mapbox-maps-ios/pull/449))

### Features ✨ and improvements 🏁
- Allows a developer to choose whether the puck is oriented based on `heading` or `course` via a new `puckBearingSource` option in `mapView.location.options`. By default, the puck will be oriented using `heading`. ([#428](https://github.com/mapbox/mapbox-maps-ios/pull/428))
- All stock gesture recognizers are now public on the `GestureManager`. ([450](https://github.com/mapbox/mapbox-maps-ios/pull/450))
- The tap gesture recognizer controlled by any given annotation manager is now public. ([451](https://github.com/mapbox/mapbox-maps-ios/pull/451))

### Bug fixes 🐞

- Fixed a bug where animations were not always honored. ([#443](https://github.com/mapbox/mapbox-maps-ios/pull/443))
- Fixed an issue that vertical text was not positioned correctly if the `text-offset` property was used. ([#440](https://github.com/mapbox/mapbox-maps-ios/pull/440))
- Emit `.mapLoadingError` when an empty token is provided for accessing Mapbox data sources. Before the fix, the application may crash if an empty token was provided and map tries to load data from Mapbox data source. ([#440](https://github.com/mapbox/mapbox-maps-ios/pull/440))
- Do not emit `.mapLoadingError` when an empty URL is set to GeoJSON source. ([#440](https://github.com/mapbox/mapbox-maps-ios/pull/440))

### Dependencies

- Updated MapboxCoreMaps, MapboxCommon and Turf dependencies. ([#440](https://github.com/mapbox/mapbox-maps-ios/pull/440))

## 10.0.0-beta.21 - June 3, 2021

### Breaking changes ⚠️

- Updated MapboxCoreMaps and MapboxCommon dependencies. ([#388](https://github.com/mapbox/mapbox-maps-ios/pull/388))
  - Removed the `MBX` prefix from `MBXGeometry`, `MBXGeometryType` and `MBXFeature`. Existing uses of the similar Turf types need to be fully namespaced, i.e. `Turf.Feature`
  - Introduced separate minZoom/maxZoom fields into CustomGeometrySourceOptions API instead of the formerly used `zoomRange`
  - Improved zooming performance.
  - Fixed terrain transparency issue when a sky layer is not used.
- `MapboxMap.__map` is now private. ([#374](https://github.com/mapbox/mapbox-maps-ios/pull/374))
- Added `CameraManagerProtocol.setCameraBounds`, `MapboxMap.prefetchZoomDelta`, `MapboxMap.options`, `MapboxMap.reduceMemoryUse()`, `MapboxMap.resourceOptions` and `MapboxMap.elevation(at:)`. ([#374](https://github.com/mapbox/mapbox-maps-ios/pull/374))
- Removed `OfflineError.invalidResult` and `OfflineError.typeMismatch`. ([#374](https://github.com/mapbox/mapbox-maps-ios/pull/374))
- Updated `Projection` APIs to be more Swift-like. ([#390](https://github.com/mapbox/mapbox-maps-ios/pull/390))
- Added `ResourceOptionsManager` and removed `CredentialsManager` which it replaces. `ResourceOptions` is now a struct. ([#396](https://github.com/mapbox/mapbox-maps-ios/pull/396))
- Updated the ambient cache path. ([#396](https://github.com/mapbox/mapbox-maps-ios/pull/396))
- Removed `CameraAnimationsManager.setCamera()` and renamed `CameraManagerProtocol._setCamera` to `CameraManagerProtocol.setCamera()`. Use `MapView.mapboxMap.setCamera()` to set the camera. ([#426](https://github.com/mapbox/mapbox-maps-ios/pull/426))
- Removed `MapCameraOptions` and `RenderOptions`; this behavior has moved to both `MapboxMap` and `MapView`. ([#427](https://github.com/mapbox/mapbox-maps-ios/pull/427/files))
- The Annotations library has been rebuilt to expose many more customization options for each annotation. ([#398](https://github.com/mapbox/mapbox-maps-ios/pull/398))
- High level animations return `Cancelable` instead of `CameraAnimator`. ([#400](https://github.com/mapbox/mapbox-maps-ios/pull/400))

### Bug fixes 🐞

- Fixed a bug with `TileStore.tileRegionGeometry` returning invalid value. ([#390](https://github.com/mapbox/mapbox-maps-ios/pull/390))
- Fixed a bug where the underlying renderer was not being destroyed. ([#395](https://github.com/mapbox/mapbox-maps-ios/pull/395))
- Fixed a bug where the snapshotter completion handler was being called twice on cancellation.
([#382](https://github.com/mapbox/mapbox-maps-ios/pull/382))
- Fixed a bug where `GestureManager.delegate` was inaccessible. ([#401](https://github.com/mapbox/mapbox-maps-ios/pull/401))

### Features ✨ and improvements 🏁

- Added `Snapshotter.coordinateBounds(for:)` and `Snapshotter.camera(for:padding:bearing:pitch:)`. ([#386](https://github.com/mapbox/mapbox-maps-ios/pull/386))

### Development 🛠

- Dependency management for development of the SDK has moved to Swift Package Manager and the existing Cartfile has been removed.

## 10.0.0-beta.20 - May 20, 2021

### Breaking changes ⚠️

 - `BaseMapView.on()` has now been replaced by `mapView.mapboxMap.onNext(...) -> Cancelable` and `mapView.mapboxMap.onEvery(...) -> Cancelable`. ([#339](https://github.com/mapbox/mapbox-maps-ios/pull/339))
 - `StyleURI`, `PreferredFPS`, and `AnimationOwner` are now structs. ([#285](https://github.com/mapbox/mapbox-maps-ios/pull/285))
 - The `layout` and `paint` substructs for each layer are now merged into the root layer struct. ([#362](https://github.com/mapbox/mapbox-maps-ios/pull/362))
 - `GestureOptions` are owned by `GestureManager` directly. ([#343](https://github.com/mapbox/mapbox-maps-ios/pull/343))
 - `LocationOptions` are owned by `LocationManager` directly. ([#344](https://github.com/mapbox/mapbox-maps-ios/pull/344))
 - `MapCameraOptions` are owned by `mapView.camera` directly. ([#345](https://github.com/mapbox/mapbox-maps-ios/pull/345))
 - `RenderOptions` are owned by `BaseMapView` directly. ([#350](https://github.com/mapbox/mapbox-maps-ios/pull/350))
 - `AnnotationOptions` are owned by `AnnotationManager` directly. ([#351](https://github.com/mapbox/mapbox-maps-ios/pull/351))
 - `MapView` has been coalesced into `BaseMapView` and the resulting object is called `MapView`. ([#353](https://github.com/mapbox/mapbox-maps-ios/pull/353))
 - `Style.uri` is now an optional property. ([#347](https://github.com/mapbox/mapbox-maps-ios/pull/347))
 - `Style` is no longer a dependency on `LocationSupportableMapView`. ([#352](https://github.com/mapbox/mapbox-maps-ios/pull/352))
 - `Style` now has a more flat structure. `Layout` and `Paint` structs are now obsolete and `Layer` properties are at the root layer. ([#362](https://github.com/mapbox/mapbox-maps-ios/pull/362))
 - Changed `LayerPosition` to an enum. ([#](https://github.com/mapbox/mapbox-maps-ios/pull/221))
 - Removed `style` from MapView; updated tests and examples to use `mapboxMap.style`. ([#361](https://github.com/mapbox/mapbox-maps-ios/pull/361))
 - The `visibleFeatures` APIs have been renamed to `queryRenderedFeatures`. ([#361](https://github.com/mapbox/mapbox-maps-ios/pull/361))
 - `LoggingConfiguration` is no longer public. ([#361](https://github.com/mapbox/mapbox-maps-ios/pull/361))
 - The following Swift wrappers have been added for existing types; these primarily change callbacks from using an internal `MBXExpected` type to using Swift's `Result` type. ([#361](https://github.com/mapbox/mapbox-maps-ios/pull/361))
     - `CacheManager`
     - `HttpResponse`
     - `OfflineSwitch` (which replaces NetworkConnectivity)
     - `OfflineRegionManager` (though this API is deprecated)
 - Adds `loadStyleURI` and `loadStyleJSON` to `MapboxMap`. ([#354](https://github.com/mapbox/mapbox-maps-ios/pull/354))

### Bug fixes 🐞

- Fixed an issue where the map's scale bar and compass view could trigger `layoutSubviews()` for the map view. ([#338](https://github.com/mapbox/mapbox-maps-ios/pull/338))

## 10.0.0-beta.19.1 - May 7, 2021

### Breaking changes ⚠️

  - `OrnamentOptions.logo._isVisible` and `OrnamentOptions.attributionButton._isVisible` have been replaced with `OrnamentOptions.logo.visibility` and `OrnamentOptions.attributionButton.visibility`. ([#326](https://github.com/mapbox/mapbox-maps-ios/pull/326))

### Bug fixes 🐞

  - Fixed an issue where location pucks would not be rendered. ([#331](https://github.com/mapbox/mapbox-maps-ios/pull/331))

## 10.0.0-beta.19 - May 6, 2021

### Breaking changes ⚠️

- `camera(for:)` methods have moved from `BaseMapView` to `MapboxMap` ([#286](https://github.com/mapbox/mapbox-maps-ios/pull/286))
  * The API has also been aligned with Android by:
      * Removing default values for parameters
      * Making `bearing` and `pitch` parameters optional
      * Adding the `camera(for:camera:rect:)` variant
- `OrnamentOptions` should now be accessed via `MapView.ornaments.options`. `MapConfig.ornaments` has been removed. Updates can be applied directly to `OrnamentsManager.options`. Previously the map's ornament options were updated on `MapConfig.ornaments` with `MapView.update`. ([#310](https://github.com/mapbox/mapbox-maps-ios/pull/310))
- `OrnamentOptions` now uses structs to manage options for individual ornaments. For example, `OrnamentOptions.scaleBarPosition` is now `OrnamentOptions.scaleBar.position`. ([#318](https://github.com/mapbox/mapbox-maps-ios/pull/318))
- The `LogoView` class is now private. ([#310](https://github.com/mapbox/mapbox-maps-ios/pull/310))
- `Style` has been significantly refactored, for example:
  - Synchronous APIs returning `Result` types now throw.
  - A number of APIs previously accessed via `__map` are now available via the `Style` object.
  - APIs with a `get` prefix have been renamed; for example `getLayer<T>(with:type:)` to `layer<T>(withId:type:) throws` and `getSource<T>(id:type:)` to `source<T>(withId:type:) throws`

### Features ✨ and improvements 🏁

- `OrnamentsManager` is now a public class and can be accessed via the `MapView`'s `ornaments` property.
- `CompassDirectionFormatter` is now public. It provides a string representation of a `CLLocationDirection` and supports the same languages as in pre-v10 versions of the Maps SDK. ([#300](https://github.com/mapbox/mapbox-maps-ios/pull/300))- `OrnamentOptions` should now be accessed via `MapView.ornaments.options`. Updates can be applied directly to the `options` property. Previously the map's ornament options were updated via `MapConfig.ornaments`. ([#310](https://github.com/mapbox/mapbox-maps-ios/pull/310))
- The `LogoView` class is now private. ([#310](https://github.com/mapbox/mapbox-maps-ios/pull/310))

## 10.0.0-beta.18.1 - April 28, 2021

### Breaking changes ⚠️

- #### Camera Animations
  * A new `CameraTransition` struct has been introduced to allow better control on the "from" and "to" values of a camera animation ([#282](https://github.com/mapbox/mapbox-maps-ios/pull/282))
     * A mutable version of the `CameraTransition` struct is passed into every animation block.
  * Animations can only be constructor injected into `CameraAnimator` as part of the `makeAnimator*` methods on `mapView.camera`.
  * The `makeCameraAnimator*` methods have been renamed to `makeAnimator*` methods

- #### Gestures
  - Gestures now directly call `__map.setCamera()` instead of using CoreAnimation

## 10.0.0-beta.18 - April 23, 2021

### Breaking changes ⚠️

- #### `MapView`
  * The initializer has changed to `public init(frame: CGRect, mapInitOptions: MapInitOptions = MapInitOptions(), styleURI: StyleURI? = .streets)`.
  * `MapOptions` has been renamed `MapConfig`. A new `MapOptions` has been introduced; its properties are required to initialize the underlying map object.
  * A `MapInitOptions` configuration struct has been introduced. It currently wraps both `ResourceOptions` and `MapOptions` and is used when initializing a `MapView`.
  * `baseURL` and `accessToken` can no longer be set from a nib or storyboard. Instead a new `MapInitOptionsProvider` protocol and an `IBOutlet` on `MapView` has been introduced to allow a customer `MapInitOptions` to be provided to the `MapView`. This provider is not used when initializing a `MapView` programmatically.
  * The `Manager` suffix has been removed from `MapView.gesturesManager`, `MapView.ornamentsManager`, `MapView.cameraManager`, `MapView.locationManager`, and `MapView.annotationsManager`.
  * `BaseMapView.camera` has been renamed to `BaseMapView.cameraOptions`.

- #### Foundation
  * `AccountManager` has been removed. A new `CredentialsManager` replaces it. You can use `CredentialsManager.default` to set a global access token.
  * MapboxCoreMaps protocol conformances have been encapsulated. ([#265](https://github.com/mapbox/mapbox-maps-ios/pull/265))
      * `ObserverConcrete` has been removed.
      * `BaseMapView` no longer conforms to `MapClient` or `MBMMetalViewProvider`, and the methods they required are now internal.
      * The setter for `BaseMapView.__map` is now private
      * `Snapshotter` no longer conforms to `Observer`, and the method it required is now internal.
  * The `BaseMapView.__map` property has been moved to `BaseMapView.mapboxMap.__map`. ([#280](https://github.com/mapbox/mapbox-maps-ios/pull/280))
  * A `CameraOptions` struct has been introduced. This shadows the class of the same name from MapboxCoreMaps and. This avoids unintended sharing and better reflects the intended value semantics of the `CameraOptions` concept. ([#284](https://github.com/mapbox/mapbox-maps-ios/pull/284))

- #### Dependencies
  * Updated dependencies to MapboxCoreMaps 10.0.0-beta.20 and MapboxCommon 11.0.1
  * ResourceOptions now contains a `TileStore` instance. Tile store usage is enabled by default, the resource option `tileStoreEnabled` flag is introduced to disable it.
  * `TileStore` no longer returns cached responses for 401, 403 and unauthorized requests.
  * Fixed a bug where `TileStore` would not invoke completion closures (when client code did not keep a strong reference to the tile store instance).


### Features ✨ and improvements 🏁

- Introduced the `OfflineManager` API that manages style packs and produces tileset descriptors for use with the tile store. The `OfflineManager` and `TileStore` APIs are used in conjunction to download offline regions and associated "style packs". These new APIs replace the deprecated `OfflineRegionManager`. Please see the new `OfflineManager` guide for more details.

### Bug fixes 🐞

- Fixed a crash in line layer rendering, where the uniform buffer size had an incorrect value.

## 10.0.0-beta.17 - April 13, 2021

### Breaking changes ⚠️

- `AnnotationManager` no longer conforms to `Observer` and no longer has a `peer` ([#246](https://github.com/mapbox/mapbox-maps-ios/pull/246))
- `AnnotationSupportableMap` is now internal ([#246](https://github.com/mapbox/mapbox-maps-ios/pull/246))

- #### MapView
    * Initializer has been changed to `public init(frame: CGRect, resourceOptions: ResourceOptions, glyphsRasterizationOptions: GlyphsRasterizationOptions = GlyphsRasterizationOptions.default, styleURI: StyleURI? = .streets)`.
    * `StyleURL` has been renamed to `StyleURI`
    * `OrnamentSupportableMapView` is not internal.

- #### Ornaments
    * `LayoutPosition` has been deprecated in favor of `OrnamentPosition`.
    * `LayoutVisibility` has been deprecated in favor of `OrnamentVisibility`.
    * `showsLogoView` has been renamed to `_showsLogoView`.
    * `showsCompass` and `showsScale` have been deprecated. Visibility properties can be used to set how the Compass and Scale Bar should be shown.

- #### Foundation
    * `cancelTransitions` has been renamed to `cancelAnimations`.
    * [`setCamera()`](https://github.com/mapbox/mapbox-maps-ios/pull/250/files#diff-8fa667141ac423a208a6e7036ed759e7e52fc6940bd58834c1935c2c6ead9c65L177) with individual parameters has been deprecated in favor of [`setCamera(to targetCamera: CameraOptions...)`](https://github.com/mapbox/mapbox-maps-ios/blob/edbf08e37975c81c7ee1cbc4bb046c48d522d306/Sources/MapboxMaps/Foundation/Camera/CameraManager.swift#L140) which requires `CameraOptions`.
    * The following camera convenience functions have been removed:
        * `public func transitionCoordinateBounds(newCoordinateBounds: CoordinateBounds, animated: Bool = false)`
        * `public func transitionCoordinateBounds(to newCoordinateBounds: CoordinateBounds, edgePadding: UIEdgeInsets, animated: Bool = false, completion: ((UIViewAnimatingPosition) -> Void)? = nil)`
        * `public func transitionVisibleCoordinates(newCoordinates: [CLLocationCoordinate2D], edgePadding: UIEdgeInsets, animated: Bool = false)`
        * `public func transitionVisibleCoordinates(to newCoordinates: [CLLocationCoordinate2D], edgePadding: UIEdgeInsets, bearing: CLLocationDirection, duration: TimeInterval, animated: Bool = false, completion: ((UIViewAnimatingPosition) -> Void)? = nil)`
        * `public func resetPosition()`
        * `public func resetNorth(_ animated: Bool = false)`
    * In `CameraAnimator`, `fractionComplete` is now of type `Double` and `delayFactor` now returns a `Double`.
    * `MapboxLogoView` has been renamed to `LogoView`.
    * `MapboxLogoSize` has been renamed to `LogoSize`.

- #### Style
    * Initializer is now marked as internal.
    * `styleUri` property has been renamed to `uri`.
    * The `url` property from `StyleURL` has been removed.

- #### Expressions
    * `init(from: jsonObject)` and `public func jsonObject()` have been removed.
    * `Element.op` has been renamed to `Element.operator`.
    * `Argument.array` has been renamed to `Argument.numberArray`.
    * `ValidExpressionArgument` has been renamed to `ExpressionArgumentConvertible`


### Bug fixes 🐞

* Fixes an issue that could prevent annotations from being selectable. ([#246](https://github.com/mapbox/mapbox-maps-ios/pull/246))
* Fixes an issue where some JSON layers are not be decoded correctly. ([#248](https://github.com/mapbox/mapbox-maps-ios/pull/248))
* Fixes an issue where the location puck was not animating. ([#256](https://github.com/mapbox/mapbox-maps-ios/pull/256))

## 10.0.0-beta.16 - March 29, 2021

### Breaking changes ⚠️

* The `CameraManager.moveCamera` method has been removed. ([#217](https://github.com/mapbox/mapbox-maps-ios/pull/217))
* `UIView.animate` is no longer supported. Instead, use `CameraAnimators`. ([#217](https://github.com/mapbox/mapbox-maps-ios/pull/217))
* Developers should make camera changes directly to `MapView`'s camera
  properties. Previously, changes could be applied to `MapView.cameraView`. ([#217](https://github.com/mapbox/mapbox-maps-ios/pull/217))
* `CameraAnimator` objects are managed by developers and should be stored by
  developers to prevent the animations from falling out of scope.
* `LocationOptions.showUserLocation` has been removed. Use
  `LocationOptions.puckType` instead, setting it to `nil` if you do not want to
  show the user location. `LocationManager.showUserLocation` has also been
  removed. ([#203](https://github.com/mapbox/mapbox-maps-ios/pull/203))
* Make model layer internal and refactor for increased public API clarity
  ([#194](https://github.com/mapbox/mapbox-maps-ios/pull/194), [#198](https://github.com/mapbox/mapbox-maps-ios/pull/198))
  * `ModelLayer` and `ModelSource` are now internal
  * `shouldTrackLocation` flag has been removed from `LocationConsumer` because
    it was never used
  * `PuckType.puck2D`'s associated value is now non-optional. It still has a
    default value corresponding to the previous behavior
  * `LocationPuckManager` is now internal
  * Renaming:
    * `LocationPuck` is now `PuckType`
    * `LocationOptions.locationPuck` is now `LocationOptions.puckType`
    * `LocationIndicatorLayerViewModel` is now `Puck2DConfiguration`
    * `PuckModelLayerViewModel` is now `Puck3DConfiguration`
* Updates dependencies to MapboxCoreMaps 10.0.0-beta.17 and MapboxCommon 10.0.2.
  ([#193](https://github.com/mapbox/mapbox-maps-ios/pull/193))
  * [rendering] Query rendered features now work for fill-extrusions when
    terrain is enabled.
  * [rendering] Improved terrain rendering performance due to reduction of
    loaded tiles.
* All layer paint/layout properties can be defined via expressions ([#185](https://github.com/mapbox/mapbox-maps-ios/pull/185))
* Added RawRepresentable conformance to StyleURL. Removed enum cases for older
  style versions. ([#168](https://github.com/mapbox/mapbox-maps-ios/pull/168))

### Features ✨ and improvements 🏁

* Introduced the platform-driven Drag API for shifting the map’s camera. ([#217](https://github.com/mapbox/mapbox-maps-ios/pull/217))
* Introduced `CameraAnimator`, a UIViewPropertyAnimator-based class for
  animating camera changes. These animators should be created using
  `CameraManager.makeCameraAnimator` methods. ([#217](https://github.com/mapbox/mapbox-maps-ios/pull/217))
* Gesture-driven camera changes have been updated to use camera animators. ([#217](https://github.com/mapbox/mapbox-maps-ios/pull/217))
* The `AnimatorOwner` enum has been added to track owners for individual
  animators. ([#217](https://github.com/mapbox/mapbox-maps-ios/pull/217))
* `CameraManager.fly(to:)` is now built on camera animators. `zoom`, `pitch`,
  `bearing`, and `centerCoordinate` keyframes are supported. ([#217](https://github.com/mapbox/mapbox-maps-ios/pull/217))
* The getter for LocationManager.locationOptions is now public. ([#209](https://github.com/mapbox/mapbox-maps-ios/pull/209))
* Added function to get layer identifier for an annotation type. ([#189](https://github.com/mapbox/mapbox-maps-ios/pull/189))
* Add PreferredFPS.custom() to add support for custom preferred frames per
  second values. ([#157](https://github.com/mapbox/mapbox-maps-ios/pull/157))

### Bug fixes 🐞

* Fixes an issue in which the puck was not reflecting updates to its
  configuration ([#199](https://github.com/mapbox/mapbox-maps-ios/pull/199))

## 10.0.0-beta.15 - March 4, 2021

### Breaking changes ⚠️

* Updates MapboxCoreMaps to v10.0.0.beta.16 and MapboxCommon to v10.0.0-beta.12 ([#152](https://github.com/mapbox/mapbox-maps-ios/pull/152))

### New Events API

* The above breaking change introduces the new Map Events API which will:
  * Simplify the Map API and align it with other weakly typed interfaces
    (addStyleLayer, addStyleSource, etc.).
  * Minimize the effort for addition of new events.
  * Expose experimental events.
  * Suppress events that a developer hasn't subscribed to.
  * Automatically expose new events for Snapshotter (eliminating the need to
    modify MapObserver and MapSnapshotterObserver separately).
* Events that have been removed:
  * `mapResumedRendering`
  * `mapPausedRendering`
  * `mapLoadingStarted`
  * `renderMapStarted`
  * `renderMapFinished`
  * `cameraWillChange`
  * `cameraIsChanging`
* Events that have been renamed:
  * `EventType.Map.mapLoaded` -> `EventType.Map.loaded`
  * `MapEvents.EventKind.cameraDidChange` -> `MapEvents.EventKind.cameraChanged`

### Features ✨ and improvements 🏁

* Maps SDK now supports a static bundle via direct download ([#149](https://github.com/mapbox/mapbox-maps-ios/pull/149))

## 10.0.0-beta.14 - February 24, 2021

### Breaking changes ⚠️

* Updates Turf to v2.0.0-alpha.3 ([#133](https://github.com/mapbox/mapbox-maps-ios/pull/133))

### Features ✨ and improvements 🏁

* Added SwiftUI example. ([#78](https://github.com/mapbox/mapbox-maps-ios/pull/78))
* Allow a developer to synchronously update a layer with one API call -- no
  longer have to retrieve and re-add a layer. ([#85](https://github.com/mapbox/mapbox-maps-ios/pull/85))
* MapboxMaps can now be built and tested using Swift Package Manager ([#125](https://github.com/mapbox/mapbox-maps-ios/pull/125))

### Bug fixes 🐞

* Prevent pitch and zoom from exceeding limits. Also updates default maximum
  pitch to 85 degrees. ([#103](https://github.com/mapbox/mapbox-maps-ios/pull/103))
* Fixed an issue where quick zoom did not work at higher zoom levels. Also made
  the duration argument of the setCamera methods non-optional with default of 0.
  ([#109](https://github.com/mapbox/mapbox-maps-ios/pull/109))
* GestureManager.delegate is now weak ([#134](https://github.com/mapbox/mapbox-maps-ios/pull/134))
* Using heuristic to provide pan drift when the map is pitched ([#120](https://github.com/mapbox/mapbox-maps-ios/pull/120))

## 10.0.0-beta.13 - February 12, 2021

### Breaking changes ⚠️

* Rely on consumer provided view models directly to customize location pucks  ([#86](https://github.com/mapbox/mapbox-maps-ios/pull/86))
* Update Mapbox Common for iOS to v10.0.0-beta.9.1 and MapboxCoreMaps to
  v10.0.0-beta.14.1. ([#89](https://github.com/mapbox/mapbox-maps-ios/pull/89))
* Update to Turf 2.0.0-alpha.2 ([#93](https://github.com/mapbox/mapbox-maps-ios/pull/93))

### Features ✨ and improvements 🏁

* Expose `presentsWithTransaction` property to better synchronize UIKit elements
  with the `MapView`. ([#94](https://github.com/mapbox/mapbox-maps-ios/pull/94))
* Add MapEvents.styleFullyLoaded.  ([#90](https://github.com/mapbox/mapbox-maps-ios/pull/90))

### Bug fixes 🐞

* Refactor Annotation "properties" ([#70](https://github.com/mapbox/mapbox-maps-ios/pull/70))
* Fix Inconsistent Camera Heading ([#68](https://github.com/mapbox/mapbox-maps-ios/pull/68))
* Fix issue where updates to ornament options were not honored ([#84](https://github.com/mapbox/mapbox-maps-ios/pull/84))
* Dictionaries passed to expressions are now sorted by default ([#81](https://github.com/mapbox/mapbox-maps-ios/pull/81))
* Fixed: Pan drift did not work correctly when bearing was non-zero. ([#99](https://github.com/mapbox/mapbox-maps-ios/pull/99))
* Fix issue where toggling LocationOptions.showsUserLocation resulted in options
  not being updated ([#101](https://github.com/mapbox/mapbox-maps-ios/pull/101))
* Pan drift for pitched maps will be disabled. A solution for smooth drifting is
  being worked on. ([#100](https://github.com/mapbox/mapbox-maps-ios/pull/100))

## 10.0.0-beta.12 - January 27, 2021

### Announcement

V10 is the latest version of the Mapbox Maps SDK for iOS. v10 brings substantial
performance improvements, new features like 3D terrain and a more powerful
camera, modern technical foundations, and a better developer experience.

To get started with v10, please refer to our [migration guide](https://docs.mapbox.com/ios/beta/maps/guides/migrate-to-v10/).

### Known Issues

Please visit our [issues](https://github.com/mapbox/mapbox-maps-ios/issues) to
see open bugs, enhancements, or features requests.<|MERGE_RESOLUTION|>--- conflicted
+++ resolved
@@ -4,15 +4,12 @@
 
 ## main
 
-<<<<<<< HEAD
 ### Breaking changes ⚠️
 * Experimental `MapStyle` no longer conforms to Equatable.
 
 ### Features ✨ and improvements 🏁
 * Introduce an experimental Style DSL, enabling developers to add map style content like Sources, Layers, Style Images, Terrain, Light and Atmosphere to their map style at runtime in a declarative pattern. See the documentation [here](https://docs.mapbox.com/ios/maps/api/11.2.0-beta.1/documentation/mapboxmaps/style-dsl) for more information. For SwiftUI users, this Style DSL provides a more natural approach to manipulating content.
-=======
 * Update the minimum Xcode version to 15.2 (Swift 5.9).
->>>>>>> 5f7a052c
 * Add `onClusterTap` and `onClusterLongPress` to AnnotationManagers(UIKit) and AnnotationGroups(SwiftUI) which support clustering
 * Add annotations drag handlers callbacks `dragBeginHandler`, `dragChangeHandler`, `dragEndHandler` to all Annotation types.
 * Bump core maps version to 11.2.0 and common sdk to 24.2.0.
