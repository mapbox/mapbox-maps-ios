--- conflicted
+++ resolved
@@ -4,11 +4,8 @@
 
 ## main
 
-<<<<<<< HEAD
 * Update to MapboxCoreMaps 10.4.0-rc.1 and MapboxCommon 21.2.0-rc.1. ([#1158](https://github.com/mapbox/mapbox-maps-ios/pull/1158))
-=======
 * Enable explicit drawing behavior for metal view(call `draw()` explicitly instead of `setNeedsDisplay` when view's content need to be redrawn).([#1157](https://github.com/mapbox/mapbox-maps-ios/pull/1157))
->>>>>>> bf4f20ea
 
 ## 10.4.0-beta.1 - February 23, 2022
 
