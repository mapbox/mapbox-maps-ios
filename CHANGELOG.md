--- conflicted
+++ resolved
@@ -4,11 +4,8 @@
 
 ## main
 
-<<<<<<< HEAD
 * Add support for runtime source properties. ([#1267](https://github.com/mapbox/mapbox-maps-ios/pull/1267))
-=======
 * Start location services lazily. ([#1262](https://github.com/mapbox/mapbox-maps-ios/pull/1262))
->>>>>>> 017e559e
 
 ## 10.5.0-beta.1 - April 7, 2022
 
