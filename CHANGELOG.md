--- conflicted
+++ resolved
@@ -4,16 +4,13 @@
 
 ## main
 
-<<<<<<< HEAD
 ### Breaking changes ⚠️
 * Experimental `MapStyle` no longer conforms to Equatable.
 
 ### Features ✨ and improvements 🏁
 * Introduce an experimental Style DSL, enabling developers to add map style content like Sources, Layers, Style Images, Terrain, Light and Atmosphere to their map style at runtime in a declarative pattern. See the documentation [here](https://docs.mapbox.com/ios/maps/api/11.2.0-beta.1/documentation/mapboxmaps/style-dsl) for more information. For SwiftUI users, this Style DSL provides a more natural approach to manipulating content.
-=======
 # 11.3.0-beta.1 - 14 March, 2024
 
->>>>>>> af5cf0d4
 * Update the minimum Xcode version to 15.2 (Swift 5.9).
 * Add `onClusterTap` and `onClusterLongPress` to AnnotationManagers(UIKit) and AnnotationGroups(SwiftUI) which support clustering
 * Add annotations drag handlers callbacks `dragBeginHandler`, `dragChangeHandler`, `dragEndHandler` to all Annotation types.
