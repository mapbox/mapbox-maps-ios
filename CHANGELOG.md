# Changelog for Mapbox Maps SDK v10 for iOS

Mapbox welcomes participation and contributions from everyone.

## main

* Animates to camera that fit a list of view annotations. ([#1634](https://github.com/mapbox/mapbox-maps-ios/pull/1634))
* Prevent view annotation being shown erroneously after options update.([#1627](https://github.com/mapbox/mapbox-maps-ios/pull/1627))
* Add an example animating a view annotation along a route line. ([#1639](https://github.com/mapbox/mapbox-maps-ios/pull/1639))
* Enable clustering of point annotations, add example of feature. ([#1475](https://github.com/mapbox/mapbox-maps-ios/issues/1475))
* Reduce location provider heading orientation update frequency. ([#1618](https://github.com/mapbox/mapbox-maps-ios/pull/1618))
* Expose the list of added view annotations. ([#1621](https://github.com/mapbox/mapbox-maps-ios/pull/1621))
* Fix `loadStyleURI/loadStyleJSON` completion being invoked more than once. ([#1665](https://github.com/mapbox/mapbox-maps-ios/pull/1665))
* Remove ornament position deprecation. ([#1676](https://github.com/mapbox/mapbox-maps-ios/pull/1676))
<<<<<<< HEAD
* Update MapboxCoreMaps to `v10.10.0-beta.1` and MapboxCommon to `v23.2.0-beta.1`. ([#1680](https://github.com/mapbox/mapbox-maps-ios/pull/1680))
=======
* Prevent map from being rendered on background. ([#1675])(https://github.com/mapbox/mapbox-maps-ios/pull/1675))
* Prevent map from being rendered on background. By aligning better with Scene lifecycle API, as well as, respecting scene/application activation status, rendering artifacts should no longer be an issue after app is coming from background.  ([#1675])(https://github.com/mapbox/mapbox-maps-ios/pull/1675))
>>>>>>> 8ece838b

## 10.9.0 - October 19, 2022

* Update to MapboxCoreMaps 10.9.0 and MapboxCommon 23.1.0. ([#1652](https://github.com/mapbox/mapbox-maps-ios/pull/1652))

## 10.9.0-rc.1 - October 7, 2022

* Fix accuracy ring radius jumping when zooming the map in/out with `.reducedAccuracy` location authorization.([#1625](https://github.com/mapbox/mapbox-maps-ios/pull/1625))
* Fix behavior with initial view annotation placement.([#1604](https://github.com/mapbox/mapbox-maps-ios/pull/1604))
* Fix behavior where selected view annotation is not moved to correct z-order.([#1607](https://github.com/mapbox/mapbox-maps-ios/pull/1607))
* Update MapboxCoreMaps to `v10.9.0-rc.1`. ([#1630](https://github.com/mapbox/mapbox-maps-ios/pull/1630))
* Update MapboxCommon to `v21.1.0-rc.2`. ([#1630](https://github.com/mapbox/mapbox-maps-ios/pull/1630))

## 10.9.0-beta.2 - September 29, 2022

* Replace MapboxMobileEvents dependency with CoreTelemetry (part of MapboxCommon). ([#1379](https://github.com/mapbox/mapbox-maps-ios/pull/1379))

## 10.9.0-beta.1 - September 21, 2022

* Expose `ResourceRequest` properties publicly. ([#1548](https://github.com/mapbox/mapbox-maps-ios/pull/1548))
* Parse GeoJSON data on a background queue. ([#1576](https://github.com/mapbox/mapbox-maps-ios/pull/1576))
* Fix block retain cycle in `MapboxMap/observeStyleLoad(_:)`, from now on `loadStyleURI` and `loadStyleJSON` completion block will not be invoked when MapboxMap is deallocated. ([#1575](https://github.com/mapbox/mapbox-maps-ios/pull/1575))
* Remove `DictionaryEncoder` enforce nil encoding for nested level of the dictionary. ([#1565](https://github.com/mapbox/mapbox-maps-ios/pull/1565))
* Expose `distance-from-center` and `pitch` expressions. ([#1559](https://github.com/mapbox/mapbox-maps-ios/pull/1559))
* Expose location puck opacity. ([#1585](https://github.com/mapbox/mapbox-maps-ios/pull/1585))
* Update MapboxCoreMaps to v10.9.0-beta.1 and MapboxCommon to v23.1.0-beta.1. ([#1589](https://github.com/mapbox/mapbox-maps-ios/pull/1589))

## 10.8.1 - September 8, 2022

* Downgrade MME to 1.0.8. ([#1572](https://github.com/mapbox/mapbox-maps-ios/pull/1572))
* Update to MapboxCoreMaps 10.8.0 and MapboxCommon 23.0.0. ([#1564](https://github.com/mapbox/mapbox-maps-ios/pull/1564))

## 10.8.0 - September 8, 2022

 ⚠️ MapboxMaps SDK iOS v10.8.0 contained a defect. Although this bug had no known end-user impact, 10.8.0 should not be used in production and has been removed from availability. v10.8.1 resolves the issue and is a drop-in replacement.

## 10.8.0-rc.1 - August 24, 2022

* Apply mercator scale to 3D puck also when its `modelScale` is not specified. ([#1523](https://github.com/mapbox/mapbox-maps-ios/pull/1523))

## 10.8.0-beta.1 - August 11, 2022

* Expose image property for compass ornament. ([#1468](https://github.com/mapbox/mapbox-maps-ios/pull/1468))
* Expand scale bar range up to 15000 km/10000 miles. ([#1455](https://github.com/mapbox/mapbox-maps-ios/pull/1455))
* Add the ability to override scale bar units. ([#1473](https://github.com/mapbox/mapbox-maps-ios/pull/1473))
* Animate padding changes between 2 camera when used with `FlyToCameraAnimator`. ([#1479](https://github.com/mapbox/mapbox-maps-ios/pull/1479))
* Fix NaN latitude crash rarely happening in `CameraAnimationsManager.fly(to:duration:completion)`. ([#1485](https://github.com/mapbox/mapbox-maps-ios/pull/1485))
* Fix `Style.updateLayer(withId:type:update)` so resetting a layer's properties should work. ([#1476](https://github.com/mapbox/mapbox-maps-ios/pull/1476))
* Add the ability to display heading calibration alert. ([#1509](https://github.com/mapbox/mapbox-maps-ios/pull/1509))
* Add support for sonar-like pulsing animation around 2D puck. ([#1513](https://github.com/mapbox/mapbox-maps-ios/pull/1513))
* Support view annotation lookup by an identifier. ([#1512](https://github.com/mapbox/mapbox-maps-ios/pull/1512))

## 10.7.0 - July 28, 2022

* Update to MapboxCoreMaps 10.7.0 and MapboxCommon 22.1.0. ([#1492](https://github.com/mapbox/mapbox-maps-ios/pull/1492))
* Limit `MapboxMap.points(for:)` to the bounds of the map view, if the coordinate's point is beyond then return (-1, -1) for its corresponding point.([#1490](https://github.com/mapbox/mapbox-maps-ios/pull/1490))
* Remove experimental ModelLayer API. ([#1486](https://github.com/mapbox/mapbox-maps-ios/pull/1486))

## 10.7.0-rc.1 - July 14, 2022

* Add rotation threshold to prevent map from being rotated accidentally. ([#1429](https://github.com/mapbox/mapbox-maps-ios/pull/1429))
* Introduce `GestureOptions.simultaneousRotateAndPinchZoomEnabled` and deprecate `GestureOptions.pinchRotateEnabled` in favor of `GestureOptions.rotateEnabled`. ([1429](https://github.com/mapbox/mapbox-maps-ios/pull/1429))
* Expose public initializer for `TilesetDescriptorOptionsForTilesets`. ([#1431](https://github.com/mapbox/mapbox-maps-ios/pull/1431))
* Fix view annotation losing its feature association after update. ([#1446](https://github.com/mapbox/mapbox-maps-ios/pull/1446))
* Update CoreMaps to `10.7.0-rc.1`. ([#1456](https://github.com/mapbox/mapbox-maps-ios/pull/1456))

## 10.7.0-beta.1 - June 29, 2022

* Introduce `FillExtrusionLayer.fillExtrusionAmbientOcclusionIntensity` and `FillExtrusionLayer.fillExtrusionAmbientOcclusionRadius` properties for FillExtrusionLayer. ([1410](https://github.com/mapbox/mapbox-maps-ios/pull/1410))
* Introduce `PointAnnotation.textLineHeight` and deprecated `PointAnnotationManager.textLineHeight`, as `text-line-height` is data-driven property now. ([1410](https://github.com/mapbox/mapbox-maps-ios/pull/1410))
* Remove experimental annotation from Viewport API. ([#1392](https://github.com/mapbox/mapbox-maps-ios/pull/1392))
* Remove deprecated `animationDuration` parameter in `FollowPuckViewportStateOptions` initializer.([#1390](https://github.com/mapbox/mapbox-maps-ios/pull/1390))
* Deprecate existing QueryRenderedFeatures methods and add cancellable counterparts. ([#1378](https://github.com/mapbox/mapbox-maps-ios/pull/1378))
* Add well-formed(type-safe) map event types. ([#1362](https://github.com/mapbox/mapbox-maps-ios/pull/1362))
* Use MapboxCoreMaps API to move a Layer instead of manually removing the layer then adding it back. ([#1367](https://github.com/mapbox/mapbox-maps-ios/pull/1367))
* Expose API to get puck's location updates. ([#1365](https://github.com/mapbox/mapbox-maps-ios/pull/1365))
* Add example for simulating a route with vanishing effects. ([#1328](https://github.com/mapbox/mapbox-maps-ios/pull/1328))
* Expose transition properties for Atmosphere API. ([#1401](https://github.com/mapbox/mapbox-maps-ios/pull/1401))
* Fix Atmosphere API coding keys so engine can read the new values properly. ([#1401](https://github.com/mapbox/mapbox-maps-ios/pull/1401))
* Pause metal rendering earlier in app/scene life-cycle to address rendering artifacts when coming from background. ([#1402](https://github.com/mapbox/mapbox-maps-ios/pull/1402))
* Update to MapboxCoreMaps 10.7.0-beta.1 and MapboxCommon to 22.1.0-beta.1. ([#1415](https://github.com/mapbox/mapbox-maps-ios/pull/1415))

## 10.6.0 - June 16, 2022

* Update to MapboxCoreMaps 10.6.0 and MapboxCommon to 22.0.0. ([#1394](https://github.com/mapbox/mapbox-maps-ios/pull/1394))

## 10.6.0-rc.1 - June 2, 2022

* Update to MapboxCoreMaps 10.6.0-rc.1 and MapboxCommon 22.0.0-rc.2. ([#1368](https://github.com/mapbox/mapbox-maps-ios/pull/1368))
* Add mercator scale factor to 3D puck, so that the 3D puck size won't increase as latitude increases. ([#1347](https://github.com/mapbox/mapbox-maps-ios/pull/1347))

## 10.6.0-beta.2 - May 25, 2022

* Introduce ModelLayer experimental API to render 3D models on the map. ([#1348](https://github.com/mapbox/mapbox-maps-ios/pull/1348))

## 10.6.0-beta.1 - May 20, 2022

* Expose API to check whether an image exists in `Style`. ([#1297](https://github.com/mapbox/mapbox-maps-ios/pull/1297))
* Call `MapboxMap.reduceMemoryUse` when application goes to background. ([#1301](https://github.com/mapbox/mapbox-maps-ios/pull/1301))
* Update to MapboxMobileEvents v1.0.8. ([#1324](https://github.com/mapbox/mapbox-maps-ios/pull/1324))
* Enable explicit drawing behavior for metal view(call `draw()` explicitly instead of `setNeedsDisplay` when view's content need to be redrawn) again.([#1331](https://github.com/mapbox/mapbox-maps-ios/pull/1331))
* Update to MapboxCoreMaps 10.6.0-beta.3 and MapboxCommon 22.0.0-beta.1. ([#1335](https://github.com/mapbox/mapbox-maps-ios/pull/1335), [#1342](https://github.com/mapbox/mapbox-maps-ios/pull/1342))
* Add Atmosphere API ([#1329](https://github.com/mapbox/mapbox-maps-ios/pull/1329))
* Update SDK name in attribution action sheet. ([#1338](https://github.com/mapbox/mapbox-maps-ios/pull/1338))
* Revert tap target to original value. ([#1339](https://github.com/mapbox/mapbox-maps-ios/pull/1339))

## 10.5.0 - May 5, 2022

* Update to MapboxCoreMaps 10.5.1 and MapboxCommon 21.3.0. ([#1310](https://github.com/mapbox/mapbox-maps-ios/pull/1310), [#1313](https://github.com/mapbox/mapbox-maps-ios/pull/1313))
* Invoke animator completion handlers added after completion or cancellation. ([#1305](https://github.com/mapbox/mapbox-maps-ios/pull/1305))

## 10.5.0-rc.1 - April 20, 2022

* Add support for runtime source properties. ([#1267](https://github.com/mapbox/mapbox-maps-ios/pull/1267))
* Start location services lazily. ([#1262](https://github.com/mapbox/mapbox-maps-ios/pull/1262))
* Fix localization crash on iOS 11 and 12. ([#1278](https://github.com/mapbox/mapbox-maps-ios/pull/1278))
* Increase tap target to conform to Apple Human Interface guidelines. ([#1283](https://github.com/mapbox/mapbox-maps-ios/pull/1283))
* Update to MapboxCoreMaps 10.5.0-rc.1 and MapboxCommon 21.3.0-rc.2. ([#1281](https://github.com/mapbox/mapbox-maps-ios/pull/1281))
* Expose API to set memory budget for `MapboxMap`. ([#1288](https://github.com/mapbox/mapbox-maps-ios/pull/1288))

## 10.5.0-beta.1 - April 7, 2022

* Mitigate `OfflineRegionManager.mergeOfflineDatabase(for:completion)` throwing `TypeConversionError.unexpectedType` on a successfull merge. Introduce `OfflineRegionManager.mergeOfflineDatabase(forPath:completion)` as the correct way to merge offline database. ([#1192](https://github.com/mapbox/mapbox-maps-ios/pull/1192))
* Limit MapboxMap.point(for: CLLocationCoordinate2D) to the bounds of map view ([#1195](https://github.com/mapbox/mapbox-maps-ios/pull/1195))
* Add support for app extensions. ([#1183](https://github.com/mapbox/mapbox-maps-ios/pull/1183))
* `BasicCameraAnimator.cancel()` and `.stopAnimation()` now invoke the completion blocks with `UIViewAnimatingPosition.current` instead of crashing with a `fatalError` when invoked prior to `.startAnimation()` or `.startAnimation(afterDelay:)`. ([#1197](https://github.com/mapbox/mapbox-maps-ios/pull/1197))
* `CameraAnimationsManager.stopAnimations()` will now cancel all animators regardless of their state. Previously, only animators with `state == .active` were canceled. ([#1197](https://github.com/mapbox/mapbox-maps-ios/pull/1197))
* Fix animator-related leaks. ([#1200](https://github.com/mapbox/mapbox-maps-ios/pull/1200))
* Improve AnyTouchGestureRecognizer's interaction with other gesture recognizers. ([#1210](https://github.com/mapbox/mapbox-maps-ios/pull/1210))
* Expose convenience properties and methods to transform `CoordinateBounds`. ([1226](https://github.com/mapbox/mapbox-maps-ios/pull/1226))
* Update annotation examples. ([#1215](https://github.com/mapbox/mapbox-maps-ios/pull/1215))
* Add `Style.setLight(_:)` to set light onto a style. Update `BuildingExtrusionsExample` with an example to set a light source on the style. ([#1234](https://github.com/mapbox/mapbox-maps-ios/pull/1234))
* Remove `FollowPuckViewportStateOptions.animationDuration`, a workaround for the moving target problem. ([#1228](https://github.com/mapbox/mapbox-maps-ios/pull/1228))
* Deprecate `FollowPuckViewportStateOptions.animationDuration`, a workaround for the moving target problem. ([#1228](https://github.com/mapbox/mapbox-maps-ios/pull/1228))
* Add map view example with `debugOptions`. ([#1225](https://github.com/mapbox/mapbox-maps-ios/pull/1225))
* Introduce `line-trim-offset` property for LineLayer. ([#1231](https://github.com/mapbox/mapbox-maps-ios/pull/1231))
* Add `MapboxMap.coordinateBoundsUnwrapped`. ([#1241](https://github.com/mapbox/mapbox-maps-ios/pull/1241))
* Update `DefaultViewportTransition` to solve the moving target problem. ([#1245](https://github.com/mapbox/mapbox-maps-ios/pull/1245))
* Increase deceleration cutoff threshold from 20 to 35 to prevent camera changes
 after animation stops. ([#1244](https://github.com/mapbox/mapbox-maps-ios/pull/1244))
* Update to MapboxCoreMaps 10.5.0-beta.1 and MapboxCommon 21.3.0-beta.2. ([#1235](https://github.com/mapbox/mapbox-maps-ios/pull/1235))
* API for using globe projection has been moved to `Style.setProjection(_:)` and `Style.projection` and is no longer experimental. ([#1235](https://github.com/mapbox/mapbox-maps-ios/pull/1235))
* Add `OfflineRegion.getStatus(completion:)`. ([#1239](https://github.com/mapbox/mapbox-maps-ios/pull/1239))
* Add a prefix `maps-ios` to all Log message's category. ([#1250](https://github.com/mapbox/mapbox-maps-ios/pull/1250)))

## 10.4.3 - April 13, 2022

* Update to MapboxCommon 21.2.1. ([#1271](https://github.com/mapbox/mapbox-maps-ios/pull/1271))
* Start location services lazily. ([#1262](https://github.com/mapbox/mapbox-maps-ios/pull/1262))

## 10.4.2 - April 7, 2022

* Update to MapboxCoreMaps 10.4.2 ([#1256](https://github.com/mapbox/mapbox-maps-ios/pull/1256))
* Add `OfflineRegion.getStatus(completion:)`. ([#1239](https://github.com/mapbox/mapbox-maps-ios/pull/1239))

## 10.4.1 - March 28, 2022

* Revert to using metal view draw notifications (`setNeedsDisplay()` instead of `draw()`). ([#1216](https://github.com/mapbox/mapbox-maps-ios/pull/1216))

## 10.4.0 - March 23, 2022

* Update to MapboxCoreMaps 10.4.1 and MapboxCommon 21.2.0. ([#1190](https://github.com/mapbox/mapbox-maps-ios/pull/1190))

## 10.4.0-rc.1 - March 9, 2022

* Update to MapboxCoreMaps 10.4.0-rc.1 and MapboxCommon 21.2.0-rc.1. ([#1158](https://github.com/mapbox/mapbox-maps-ios/pull/1158))
* Enable explicit drawing behavior for metal view(call `draw()` explicitly instead of `setNeedsDisplay` when view's content need to be redrawn).([#1157](https://github.com/mapbox/mapbox-maps-ios/pull/1157))
* Restore cancellation of animations on single tap. ([#1166](https://github.com/mapbox/mapbox-maps-ios/pull/1166))
* Fix issue where invalid locations could be emitted when setting a custom location provider. ([#1172](https://github.com/mapbox/mapbox-maps-ios/pull/1172))
* Fix crash in Puck2D when location accuracy authorization is reduced. ([#1173](https://github.com/mapbox/mapbox-maps-ios/pull/1173))
* Fix an issue where plain text source attribution was not populated in attribution dialog.([1163](https://github.com/mapbox/mapbox-maps-ios/pull/1163))
* `BasicCameraAnimator.owner` is now public. ([#1181](https://github.com/mapbox/mapbox-maps-ios/pull/1181))
* The animation owner for ease-to and fly-to animations is now `"com.mapbox.maps.cameraAnimationsManager"`. ([#1181](https://github.com/mapbox/mapbox-maps-ios/pull/1181))

## 10.4.0-beta.1 - February 23, 2022

* Prevent rendering in background by pausing/resuming display link in response to application or scene lifecycle events. ([#1086](https://github.com/mapbox/mapbox-maps-ios/pull/1086))
* Sync viewport and puck animations. ([#1090](https://github.com/mapbox/mapbox-maps-ios/pull/1090))
* Add puckBearingEnabled property for location. ([#1107](https://github.com/mapbox/mapbox-maps-ios/pull/1107))
* Fix camera change events being fired after map has stopped moving. ([#1118])(https://github.com/mapbox/mapbox-maps-ios/pull/1118))
* Fix issue where single tap and double tap to zoom in gestures could recognize simultaneously. ([#1113](https://github.com/mapbox/mapbox-maps-ios/pull/1113))
* Remove experimental GestureOptions.pinchBehavior property. ([#1125](https://github.com/mapbox/mapbox-maps-ios/pull/1125))
* Update to MapboxCoreMaps 10.4.0-beta.1 and MapboxCommon 21.2.0-beta.1. ([#1126](https://github.com/mapbox/mapbox-maps-ios/pull/1126))
* Exposed APIs to allow positioning of other views relative to the logoView, compassView, scaleBarView and attributionButton. ([#1130](https://github.com/mapbox/mapbox-maps-ios/pull/1130))
* Add `GestureOptions.pinchPanEnabled` and `.pinchZoomEnabled`. ([#1092](https://github.com/mapbox/mapbox-maps-ios/pull/1092))
* Fix an issue where pinch gesture emitted superfluous camera changed events. ([#1137](https://github.com/mapbox/mapbox-maps-ios/pull/1137))
* Add focalPoint property to zoom and rotate gestures ([#1122](https://github.com/mapbox/mapbox-maps-ios/pull/1122))
* Expose public initializers for `LayerInfo` and `SourceInfo`. ([#1144](https://github.com/mapbox/mapbox-maps-ios/pull/1144))
* Add `ViewAnnotationManager.removeAll()` that removes all view annotations added before. Introduce `ViewAnnotationUpdateObserver` protocol for notifying when annotion views get their frames or visibility changed. Add `ViewAnnotationManager.addViewAnnotationUpdateObserver(_:)` and `ViewAnnotationManager.removeViewAnnotationUpdateObserver(_:)` to add and remove observers. ([#1136](https://github.com/mapbox/mapbox-maps-ios/pull/1136))

## 10.3.0 - February 10, 2022

* Updated to MapboxCoreMaps 10.3.2 and MapboxCommon 21.1.0. ([#1078](https://github.com/mapbox/mapbox-maps-ios/pull/1078), [#1091](https://github.com/mapbox/mapbox-maps-ios/pull/1091), [#1104](https://github.com/mapbox/mapbox-maps-ios/pull/1104))
* Fixed compass button regression introduced in rc.1. ([#1083](https://github.com/mapbox/mapbox-maps-ios/pull/1083))
* Removed pitch gesture change angle requirements to avoid map freezing during gesture. ([#1089](https://github.com/mapbox/mapbox-maps-ios/pull/1089))

## 10.3.0-rc.1 – January 26, 2022

* Exposed API to invalidate `OfflineRegion`. ([#1026](https://github.com/mapbox/mapbox-maps-ios/pull/1026))
* Exposed API to set metadata for `OfflineRegion`. ([#1060](https://github.com/mapbox/mapbox-maps-ios/pull/1060))
* Refined Viewport API. ([#1040](https://github.com/mapbox/mapbox-maps-ios/pull/1040), [#1050](https://github.com/mapbox/mapbox-maps-ios/pull/1050), [#1058](https://github.com/mapbox/mapbox-maps-ios/pull/1058))
* Add extension function to show or hide bearing image. ([#980](https://github.com/mapbox/mapbox-maps-ios/pull/980))
* Updated to MapboxCoreMaps 10.3.0-rc.1 and MapboxCommon 21.1.0-rc.1. ([#1051](https://github.com/mapbox/mapbox-maps-ios/pull/1051))
* Add APIs to enable customizing 2D puck accuracy ring color. ([#1057](https://github.com/mapbox/mapbox-maps-ios/pull/1057))

## 10.3.0-beta.1 - January 12, 2022

* Exposed `triggerRepaint()` to allow manual map repainting.
    ([#964](https://github.com/mapbox/mapbox-maps-ios/pull/964))
* Exposed `TransitionOptions` to allow control over symbol fade duration.
    ([#902](https://github.com/mapbox/mapbox-maps-ios/pull/902))
* Added `Style.removeTerrain()` to allow removing terrain. ([#918](https://github.com/mapbox/mapbox-maps-ios/pull/918))
* `Snapshotter` initialization now triggers a turnstyle event. ([#908](https://github.com/mapbox/mapbox-maps-ios/pull/908))
* Fixed a bug where 2D puck location was never set when location accuracy authorization was reduced. ([#989](https://github.com/mapbox/mapbox-maps-ios/pull/989))
* Fixed a bug where setting LocationManager.options would cause the LocationProvider to be reconfigured. ([#992](https://github.com/mapbox/mapbox-maps-ios/pull/992))

## 10.2.0 - December 15, 2021
* Update to MapboxCoreMaps 10.2.0 and MapboxCommon 21.0.1. ([#952](https://github.com/mapbox/mapbox-maps-ios/pull/952))
* Fix the crash when MapView had zero width or height. ([#903](https://github.com/mapbox/mapbox-maps-ios/pull/903))

## 10.2.0-rc.1 - December 2, 2021

* Removed experimental designation from persistent layer APIs. ([#849](https://github.com/mapbox/mapbox-maps-ios/pull/849))
* Fixed an issue that prevented direct download artifacts from exposing experimental APIs. ([#854](https://github.com/mapbox/mapbox-maps-ios/pull/854))
* Updates `Style.localizeLabels(into:forLayerIds:)` to only localize the primary localization and not the fall-through localizations. ([#856](https://github.com/mapbox/mapbox-maps-ios/pull/856))
* Removes swiftlint config from direct download artifacts. ([#859](https://github.com/mapbox/mapbox-maps-ios/pull/859))
* Removed `AnnotationView` wrapper views from `ViewAnnotationManager` API. ([#846](https://github.com/mapbox/mapbox-maps-ios/pull/846))
* Reduce geometry wrapping using GeometryConvertible. ([#861](https://github.com/mapbox/mapbox-maps-ios/pull/861))
* Fixed an issue that could prevent the location puck from appearing. ([#862](https://github.com/mapbox/mapbox-maps-ios/pull/862))
* Added support for exponentials to `StyleColor`. ([#873](https://github.com/mapbox/mapbox-maps-ios/pull/873))
* Fixes initialization of attribution dialog. ([#865](https://github.com/mapbox/mapbox-maps-ios/pull/865))
* Improved panning behavior on pitched maps. ([#888](https://github.com/mapbox/mapbox-maps-ios/pull/888))
* Added pinch gesture tradeoff configuration option. ([#890](https://github.com/mapbox/mapbox-maps-ios/pull/890))
* Update to MapboxCoreMaps 10.2.0-rc.1 and MapboxCommon 21.0.0-rc.2. ([#891](https://github.com/mapbox/mapbox-maps-ios/pull/891))

## 10.2.0-beta.1 - November 19, 2021

* Fixed an issue where camera animations triggered with `startAnimation(afterDelay:)` could appear jerky after a pan gesture. ([#789](https://github.com/mapbox/mapbox-maps-ios/pull/789))
* Send location update when puck is nil and other location-related improvements. ([#765](https://github.com/mapbox/mapbox-maps-ios/pull/765))
* Update to MapboxCoreMaps 10.2.0-beta.1 and MapboxCommon 21.0.0-rc.1. ([#836](https://github.com/mapbox/mapbox-maps-ios/pull/836))
* Updates pan and pinch gesture handling to work iteratively rather than based on initial state. ([#837](https://github.com/mapbox/mapbox-maps-ios/pull/837))
* `AnnotationOrchestrator`, rather than the annotation managers, now manages the single-tap gesture recognizer for annotations. ([#840](https://github.com/mapbox/mapbox-maps-ios/pull/840))
* Add view annotations feature, which enables the usage of custom UIView subclasses as annotations. ([#776](https://github.com/mapbox/mapbox-maps-ios/pull/776))

## 10.1.2 - December 13, 2021

* Fixed billing issue when upgrading Mapbox Maps SDK from v6 to v10. ([#943](https://github.com/mapbox/mapbox-maps-ios/pull/943))

## 10.1.1 - December 1, 2021

**NOTE:** As of December 3, 2021, this release is no longer available due to a new bug that was introduced while fixing the billing issue. A new patch will be issued shortly.

* Fixed billing issue when upgrading Mapbox Maps SDK from v6 to v10. ([#885](https://github.com/mapbox/mapbox-maps-ios/pull/885))

## 10.1.0 - November 4, 2021

* Update to `MapboxCoreMaps` v10.1.0 and `MapboxCommon` v20.1.0. ([#807](https://github.com/mapbox/mapbox-maps-ios/pull/807))

## 10.1.0-rc.1 - October 28, 2021

* Fixed an issue with `UIImage` conversion that led to a "mismatched image size" error. ([#790](https://github.com/mapbox/mapbox-maps-ios/pull/790))
* Update to `MapboxCoreMaps` v10.1.0-rc and `MapboxCommon` v20.1.0-rc.2. ([#790](https://github.com/mapbox/mapbox-maps-ios/pull/790))

## 10.1.0-beta.1 - October 21, 2021

* Make `PointAnnotation.Image`'s fields public. ([#753](https://github.com/mapbox/mapbox-maps-ios/pull/753))
* Set `MapboxMap` flags during gestures and animations. ([#754](https://github.com/mapbox/mapbox-maps-ios/pull/754))
* Treat anchor as constant for `ease(to:)` animations. ([#772](https://github.com/mapbox/mapbox-maps-ios/pull/772))
* Fix experimental snapshot API for iOS 15. ([#760](https://github.com/mapbox/mapbox-maps-ios/pull/760))
* Decelerate more quickly (or not at all) on pitched maps. ([#773](https://github.com/mapbox/mapbox-maps-ios/pull/773))
* Add `GestureOptions.pinchRotateEnabled` to configure whether the pinch gesture rotates the map. ([#779](https://github.com/mapbox/mapbox-maps-ios/pull/779))
* Fixed a name collision between Swift symbols and `MapboxCoreMaps.Task`. ([#769](https://github.com/mapbox/mapbox-maps-ios/pull/769))
* Fixed an issue that caused `queryFeatureExtension` to fail. ([#769](https://github.com/mapbox/mapbox-maps-ios/pull/769))
* Updated `MapboxCoreMaps` to v10.1.0-beta and `MapboxCommon` to 20.1.0-rc.1. ([#769](https://github.com/mapbox/mapbox-maps-ios/pull/769))

## 10.0.3 - December 13, 2021

* Fixed billing issue when upgrading Mapbox Maps SDK from v6 to v10. ([#942](https://github.com/mapbox/mapbox-maps-ios/pull/942))

## 10.0.2 - November 29, 2021

**NOTE:** As of December 3, 2021, this release is no longer available due to a new bug that was introduced while fixing the billing issue. A new patch will be issued shortly.

* Fixed billing issue when upgrading Mapbox Maps SDK from v6 to v10. ([#876](https://github.com/mapbox/mapbox-maps-ios/pull/876))

## 10.0.1 - October 15, 2021

* Passing an unsupported locale into `Style.localizeLabels(into:forLayerIds:)` throws an error instead of crashing. ([#752](https://github.com/mapbox/mapbox-maps-ios/pull/752))
* Fixed a bug affecting the persistence of user settings when upgrading to v10. ([#758](https://github.com/mapbox/mapbox-maps-ios/pull/758))
* Allow compass visibility to accurately reflect set value. ([#757](https://github.com/mapbox/mapbox-maps-ios/pull/757))
* Update MapboxMobileEvents to v1.0.6, fixing a null pointer crash. ([#762](https://github.com/mapbox/mapbox-maps-ios/pull/762))

## 10.0.0 - October 6, 2021

### Breaking changes ⚠️

* Removes default parameter values in the `addImage` function. ([#695](https://github.com/mapbox/mapbox-maps-ios/pull/695))
* `public func layer<T: Layer>(withId id: String) throws -> T` has been updated to `public func layer<T>(withId id: String, type: T.Type) throws -> T where T: Layer`. ([#694](https://github.com/mapbox/mapbox-maps-ios/pull/694))
* `public func updateLayer<T: Layer>(withId id: String, update: (inout T) throws -> Void) throws` has been updated to `public func updateLayer<T>(withId id: String, type: T.Type, update: (inout T) throws -> Void) throws where T: Layer`. ([#694](https://github.com/mapbox/mapbox-maps-ios/pull/694))
* `public func source<T: Source>(withId id: String) throws -> T` has been updated to `public func source<T>(withId id: String, type: T.Type) throws -> T where T: Source`. ([#694](https://github.com/mapbox/mapbox-maps-ios/pull/694))
* `@_spi(Experimental) public func layer(withId id: String, type: Layer.Type) throws -> Layer` is no longer experimental and has been updated to `public func layer(withId id: String) throws -> Layer`. ([#694](https://github.com/mapbox/mapbox-maps-ios/pull/694))
* `@_spi(Experimental) public func source(withId id: String, type: Source.Type) throws  -> Source` is no longer experimental and has been updated to `public func source(withId id: String) throws  -> Source`. ([#694](https://github.com/mapbox/mapbox-maps-ios/pull/694))
* `GestureManagerDelegate.gestureBegan(for:)` has been renamed to `GestureManagerDelegate.gestureManager(_:didBegin:)`. ([#697](https://github.com/mapbox/mapbox-maps-ios/pull/697))
* Added the public delegate methods `GestureManagerDelegate.gestureManager(_:didEnd:willAnimate:)` and `GestureManagerDelegate.gestureManager(_:didEndAnimatingFor:)`. ([#697](https://github.com/mapbox/mapbox-maps-ios/pull/697))
* Converts `PointAnnotation.Image` from an `enum` to a `struct`. ([#707](https://github.com/mapbox/mapbox-maps-ios/pull/707))
* Removes `PointAnnotation.Image.default`. ([#707](https://github.com/mapbox/mapbox-maps-ios/pull/707))
* Replaces `PointAnnotation.Image.custom` with `PointAnnotation.Image.init(image:name:)`. ([#707](https://github.com/mapbox/mapbox-maps-ios/pull/707))
* The `tapGestureRecognizer` var on each `*AnnotationManager` has been removed in favor of a unified tap gesture recognizer available at `GestureManager.singleTapGestureRecognizer`([#709](https://github.com/mapbox/mapbox-maps-ios/pull/709)).
* `public func layerProperty(for layerId: String, property: String) -> Any` has been renamed to `public func layerPropertyValue(for layerId: String, property: String) -> Any` to avoid ambiguity. ([#708](https://github.com/mapbox/mapbox-maps-ios/pull/708))
* `MapboxCommon.Geometry` extension methods are now marked as internal. ([#683](https://github.com/mapbox/mapbox-maps-ios/pull/683))
* `TileRegionLoadOptions` init now takes a `Geometry` instead of a `MapboxCommon.Geometry`. ([#711](https://github.com/mapbox/mapbox-maps-ios/pull/711))
* `CameraAnimationsManager.options` has been removed. Use `MapboxMap.cameraBounds` and `MapboxMap.setCameraBounds(with:)` instead. ([#712](https://github.com/mapbox/mapbox-maps-ios/pull/712))
* `MapboxMap.setCameraBounds(for:)` has been renamed to `.setCameraBounds(with:)` ([#712](https://github.com/mapbox/mapbox-maps-ios/pull/712))
* Renames `Style.updateGeoJSONSource<T: GeoJSONObject>(withId:geoJSON:)` to `Style.updateGeoJSONSource(withId:geoJSON:)`. Instead of passing in the expected GeoJSON object type, you perform pattern matching on the return value using `case let`. ([#715](https://github.com/mapbox/mapbox-maps-ios/pull/715))
* Setting `data` property on a GeoJSON source via `Style.setSourceProperty(for:property:value:)` or `Style.updateGeoJSONSource(withId:geoJSON:)` is now asynchronous and never returns an error. Errors will be reported asynchronously via a `MapEvents.EventKind.mapLoadingError` event instead. ([#732](https://github.com/mapbox/mapbox-maps-ios/pull/732))
* Core and Common APIs that accept user-defined implementations of protocols now hold strong references to the provided objects. Please audit your usage of the following protocols and make any required changes to avoid memory leaks: `CustomLayerHost`, `ElevationData`, `MapClient`, `MBMMetalViewProvider`, `Observer`, `OfflineRegionObserver`, `HttpServiceInterceptorInterface`, `HttpServiceInterface`, `LogWriterBackend`, `OfflineSwitchObserver`, `ReachabilityInterface`, `TileStoreObserver`. ([#732](https://github.com/mapbox/mapbox-maps-ios/pull/732))
* Extends `OfflineRegionGeometryDefinition.geometry` to use `Geometry` rather than `MapboxCommon.Geometry`. It also adds a convenience initializer that takes a `Geometry`. ([#706](https://github.com/mapbox/mapbox-maps-ios/pull/706))
* Annotation managers are now kept alive by the `AnnotationOrchestrator` (`MapView.annotations`) until they are explicitly destroyed by calling `mapView.annotations.removeAnnotationManager(withId:)` or are implicitly destroyed by creating a second annotation manager with the same ID. ([#725](https://github.com/mapbox/mapbox-maps-ios/pull/725))
* The `AnnotationManager` protocol now conforms to `AnyObject`. ([#725](https://github.com/mapbox/mapbox-maps-ios/pull/725))
* `PreferredFPS` has been removed. `MapView.preferredFramesPerSecond` now of type `Int`, rather than `PreferredFPS`. ([#735](https://github.com/mapbox/mapbox-maps-ios/pull/735))
* `QueriedFeature.feature` is no longer optional. ([#737](https://github.com/mapbox/mapbox-maps-ios/pull/737))
* `TypeConversionError` has a new case `unsuccessfulConversion`. ([#737](https://github.com/mapbox/mapbox-maps-ios/pull/737))

### Features ✨ and improvements 🏁

* `TileRegionLoadOptions` exposes its geometry as a `Geometry`. ([#711](https://github.com/mapbox/mapbox-maps-ios/pull/711))
* Adds `FeatureExtensionValue.init(value: Any?, features: [Feature]?)` that works with Turf. ([#717](https://github.com/mapbox/mapbox-maps-ios/pull/717))
* Adds `FeatureExtensionValue.features: [Feature]?` that works with Turf. ([#717](https://github.com/mapbox/mapbox-maps-ios/pull/717))
* APIs that accept Turf `Feature` now allow `Feature.identifier` and `.properties` to be `nil`. ([#717](https://github.com/mapbox/mapbox-maps-ios/pull/717))
* APIs that accept Turf `Feature` now ignore `Feature.properties` instead of crashing if it cannot be converted to `[String: NSObject]`. ([#717](https://github.com/mapbox/mapbox-maps-ios/pull/717))
* Any touch event in the map now immediately disables camera animation. Temporarily disable user interaction on the `MapView` to disable this behavior as needed. ([#712](https://github.com/mapbox/mapbox-maps-ios/pull/712))
* `BasicCameraAnimator` no longer updates the camera a final time after being stopped or canceled prior to running to completion. ([#712](https://github.com/mapbox/mapbox-maps-ios/pull/712))
* `BasicCameraAnimator.isReversed` is now settable. ([#712](https://github.com/mapbox/mapbox-maps-ios/pull/712))
* The double tap, quick zoom, and double touch gestures now use the gesture's location in the view to anchor camera changes. Previously, they used the camera's center coordinate. ([#722](https://github.com/mapbox/mapbox-maps-ios/pull/722))
* `MapboxCommon.HTTPServiceFactory.reset()` has been added to release the HTTP service implementation. ([#732](https://github.com/mapbox/mapbox-maps-ios/pull/732))
* `AnnotationOrchestrator.annotationManagersById` has been added. This dictionary contains all annotation managers that have not been removed. ([#725](https://github.com/mapbox/mapbox-maps-ios/pull/725))
* Adds the `ExpressionArgument.geoJSONObject(_:)` case, which allows you to include a `Turf.GeoJSONObject` instance in an expression with the `Expression.Operator.distance` or `Expression.Operator.within` operator. ([#730](https://github.com/mapbox/mapbox-maps-ios/pull/730))
* Adds `MapView.preferredFrameRateRange` for devices using iOS 15.0 and up. ([#735](https://github.com/mapbox/mapbox-maps-ios/pull/735))
* Adds `TileStore.subscribe(_:)` which can be used to observe a `TileStore`'s activity. The API design deviates from Android's add/remove observer API so that the developer-provided `TileStoreObserver` can be wrapped into a `MapboxCommon_Private.TileStoreObserver` without needing to use global state or something like Objective-C associated objects to look up which wrapper goes with with developer-provided observer when calling `__removeObserver`. ([#737](https://github.com/mapbox/mapbox-maps-ios/pull/737))
* Adds `TileStoreObserver` protocol. ([#737](https://github.com/mapbox/mapbox-maps-ios/pull/737))

### Bug fixes 🐞
* Fix rendering artifacts for a model layer when `model-opacity` property is used. ([#732](https://github.com/mapbox/mapbox-maps-ios/pull/732))
* Improve rendering performance by avoiding unnecessary re-layout for cached tiles. ([#732](https://github.com/mapbox/mapbox-maps-ios/pull/732))
* Fix telemetry opt-out through attribution dialog. ([#743](https://github.com/mapbox/mapbox-maps-ios/pull/743))

### Dependencies

* Updates MapboxCoreMaps to v10.0.0, MapboxCommon to v20.0.0. ([#732](https://github.com/mapbox/mapbox-maps-ios/pull/732))
* Updates [Turf to v2._x_](https://github.com/mapbox/turf-swift/releases/tag/v2.0.0). ([#741](https://github.com/mapbox/mapbox-maps-ios/pull/741))
* Updates MapboxMobileEvents to v1.0.5. ([#724](https://github.com/mapbox/mapbox-maps-ios/pull/724))

## 10.0.0-rc.9 - September 22, 2021

### Breaking changes ⚠️

* `BasicCameraAnimator` now keeps animators alive without the user storing the animator. ([#646](https://github.com/mapbox/mapbox-maps-ios/pull/646/))
* Experimental style APIs are now marked with `@_spi(Experimental)` and the previously used underscore prefixes have been removed. In order to access these methods, use `@_spi(Experimental)` to annotate the import statement for MapboxMaps. ([#680](https://github.com/mapbox/mapbox-maps-ios/pull/680))
* `RenderedQueryOptions.filter` is now of type `Expression` instead of `Any` ([#689](https://github.com/mapbox/mapbox-maps-ios/pull/689))
* `OfflineRegionGeometryDefinition.geometry` is now of type `Turf.Geometry` instead of `MapboxCommon.Geometry` ([#689](https://github.com/mapbox/mapbox-maps-ios/pull/689))
* The `HTTPResponse` init methods that take `MapboxCommon.Expected` instead of `Result` are now correctly marked as refined for Swift. ([#689](https://github.com/mapbox/mapbox-maps-ios/pull/689))
* The `DownloadStatus` init methods that take `MapboxCommon.Expected` instead of `Result` and `NSNumber?` instead of `UInt64?` are not correctly marked as refined for Swift. ([#689](https://github.com/mapbox/mapbox-maps-ios/pull/689))
* `GestureOptions.hapticFeedbackEnabled` has been removed. ([#663](https://github.com/mapbox/mapbox-maps-ios/pull/663))
* `GestureManager.decelarationRate` has been removed and `GestureOptions.decelerationRate` is the single source of truth. ([#662](https://github.com/mapbox/mapbox-maps-ios/pull/662))
* `GestureManager` no longer conforms to `NSObject` and is not a `UIGestureRecognizerDelegate`. ([#669](https://github.com/mapbox/mapbox-maps-ios/pull/669))
* `TapGestureHandler.init` was previously public by mistake and is now internal. ([#677](https://github.com/mapbox/mapbox-maps-ios/pull/677))
* The behavior of `GestureManager.options` has been updated to better reflect the `isEnabled` state of the associated gesture recognizers. ([#677](https://github.com/mapbox/mapbox-maps-ios/pull/677))
* The gesture recognizer properties of `GestureManager` are no longer `Optional`. ([#677](https://github.com/mapbox/mapbox-maps-ios/pull/677))
* `GestureType` has been redesigned so that its cases have a 1-1 relationship with the built-in gestures. ([#677](https://github.com/mapbox/mapbox-maps-ios/pull/677))
* `GestureManager.rotationGestureRecognizer` has been removed. Rotation is now handled by `.pinchGestureRecognizer` in addition to its preexisting handling of panning and zooming. ([#696](https://github.com/mapbox/mapbox-maps-ios/pull/696))
* `GestureManager.doubleTapToZoomOutGestureRecognizer` has been replaced with `.doubleTouchToZoomOutGestureRecognizer`. ([#696](https://github.com/mapbox/mapbox-maps-ios/pull/696))
* `PanScrollingMode` has been renamed to `PanMode`. ([#696](https://github.com/mapbox/mapbox-maps-ios/pull/696))
* `GestureOptions.zoomEnabled` has been replaced by `.doubleTapToZoomInEnabled`, `.doubleTouchToZoomOutEnabled`, and `.quickZoomEnabled`. ([#696](https://github.com/mapbox/mapbox-maps-ios/pull/696))
* `GestureOptions.rotateEnabled` has been removed. ([#696](https://github.com/mapbox/mapbox-maps-ios/pull/696))
* `GestureOptions.scrollEnabled` has been renamed to `.panEnabled`. ([#696](https://github.com/mapbox/mapbox-maps-ios/pull/696))
* `GestureOptions.scrollingMode` has been renamed to `.panMode`. ([#696](https://github.com/mapbox/mapbox-maps-ios/pull/696))
* `GestureOptions.decelerationRate` has been renamed to `.panDecelerationFactor`. ([#696](https://github.com/mapbox/mapbox-maps-ios/pull/696))
* `GestureType.doubleTapToZoomOut` has been replaced with `.doubleTouchToZoomOut`. ([#696](https://github.com/mapbox/mapbox-maps-ios/pull/696))
* `GestureType.rotate` has been removed. ([#696](https://github.com/mapbox/mapbox-maps-ios/pull/696))
* `GestureType` cases have been reordered for consistency with `GestureOptions` and `GestureManager`. ([#696](https://github.com/mapbox/mapbox-maps-ios/pull/696))

### Features ✨ and improvements 🏁

* Allow users to set the map's `MapDebugOptions`. ([#648](https://github.com/mapbox/mapbox-maps-ios/pull/648))
* Implement 'promoteId' feature for geojson and vector sources. The feature allows to promote feature's property to a feature id, so that promoted id can be used with FeatureState API. ([#660](https://github.com/mapbox/mapbox-maps-ios/pull/660))
* Tiled 3D model layer and source ([#689](https://github.com/mapbox/mapbox-maps-ios/pull/689))
* Enable instant transitions for data driven symbol layer properties ([#689](https://github.com/mapbox/mapbox-maps-ios/pull/689))
* Implement face culling for Metal ([#689](https://github.com/mapbox/mapbox-maps-ios/pull/689))
* `HTTPServiceInterface.getInstance()` is now publicly available. ([#689](https://github.com/mapbox/mapbox-maps-ios/pull/689))
* `CameraState`'s fields are now `var`s instead of `let`s for testing purposes, and a public, memberwise initializer has been added. ([#677](https://github.com/mapbox/mapbox-maps-ios/pull/677))
* `PanScrollingMode` now conforms to `CaseIterable`. ([#677](https://github.com/mapbox/mapbox-maps-ios/pull/677))
* `GestureType` now conforms to `CaseIterable`. ([#677](https://github.com/mapbox/mapbox-maps-ios/pull/677))
* Pan deceleration has been reimplemented to produce a more natural deceleration effect. ([#692](https://github.com/mapbox/mapbox-maps-ios/pull/692))
* Expose new API to allow users to create a `UIImage` out of the last rendered MapView state. ([#693](https://github.com/mapbox/mapbox-maps-ios/pull/693))

### Bug fixes 🐞

* Fixes animations that are started within an UIKit animation context. ([#684](https://github.com/mapbox/mapbox-maps-ios/pull/684))
* Fix transition between layers with all-constant properties ([#689](https://github.com/mapbox/mapbox-maps-ios/pull/689))
* Fix rendering artifact for a line layer, when its line-gradient property is set at runtime. ([#689](https://github.com/mapbox/mapbox-maps-ios/pull/689))
* Don't draw SDF images in text-field and issue warning for it ([#689](https://github.com/mapbox/mapbox-maps-ios/pull/689))
* Fix incorrect return from `StyleManager#getStyleLayerPropertyDefaultValue` for 'text-field'. Now the default value is set to `["format", "" , {}]` ([#689](https://github.com/mapbox/mapbox-maps-ios/pull/689))
* GestureManager no longer sets itself as the delegate of all gestures in MapView when its options change. ([#677](https://github.com/mapbox/mapbox-maps-ios/pull/677))
* Fixes an issue where tapping the compass could fail to set the bearing to 0 if there was already an animation running. Tapping the compass now cancels any existing animations. ([#696](https://github.com/mapbox/mapbox-maps-ios/pull/696))
* Fixes issues with the pinch gesture when removing and re-adding one of the two required touches. ([#696](https://github.com/mapbox/mapbox-maps-ios/pull/696))
* Fixes an issue where a pan gesture would fail if it interrupted the deceleration from a previous pan gesture. ([#696](https://github.com/mapbox/mapbox-maps-ios/pull/696))

## 10.0.0-rc.8 - September 8, 2021

### Breaking changes ⚠️

* `QueriedFeature.feature` is now of type `Turf.Feature?` instead of `MapboxCommon.Feature`. ([#628](https://github.com/mapbox/mapbox-maps-ios/pull/628))
* Enables error notification in offline mode if the required resource is missing in cache (before map did not emit any notification in this case) ([#628](https://github.com/mapbox/mapbox-maps-ios/pull/628))
* Suppresses error notifications on missing volatile tiles in offline mode ([#628](https://github.com/mapbox/mapbox-maps-ios/pull/628))
* Adapt setBounds to gl-js behavior: constraining of coordinates and zoom level is now stricter to prevent out of bounds map area to be visible in the viewport ([#628](https://github.com/mapbox/mapbox-maps-ios/pull/628))
* Add HTTP interceptor API - HttpServiceInterface has a new method `setInterceptor` that must be implemented ([#628](https://github.com/mapbox/mapbox-maps-ios/pull/628))
* `Geometry` now refers to `Turf.Geometry` instead of `MapboxCommon.Geometry`. ([#622](https://github.com/mapbox/mapbox-maps-ios/pull/622))
* `Feature` now refers to `Turf.Feature` instead of `MapboxCommon.Feature`. ([#642](https://github.com/mapbox/mapbox-maps-ios/pull/642))
* Renamed `ColorRepresentable` to `StyleColor` ([#650](https://github.com/mapbox/mapbox-maps-ios/pull/650))
* Removed the argument label from `StyleColor`'s `UIColor` initializer ([#650](https://github.com/mapbox/mapbox-maps-ios/pull/650))
* Renamed `ColorRepresentable.rgbaDescription` to `StyleColor.rgbaString`. ([#650](https://github.com/mapbox/mapbox-maps-ios/pull/650))
* Changed `StyleColor`'s `Encodable` implementation to always encode an rgba color string instead of encoding an rgba expression ([#650](https://github.com/mapbox/mapbox-maps-ios/pull/650))
* Updated the extension on `UIColor` that adds `ExpressionArgumentConvertible` to return an rgba color string instead of an rgba expression. ([#650](https://github.com/mapbox/mapbox-maps-ios/pull/650))
* Annotation managers now sync with their backing source and layer only once per display link. Use `syncSourceAndLayerIfNeeded()` to force the sync to happen earlier. ([#650](https://github.com/mapbox/mapbox-maps-ios/pull/650), [#621](https://github.com/mapbox/mapbox-maps-ios/pull/621))
* The `layerType` argument to `Style._layerPropertyDefaultValue(for:property:)` is now of type `LayerType` instead of `String` ([#650](https://github.com/mapbox/mapbox-maps-ios/pull/650))
* `Expression` decoding will now fail if the operator is missing ([#650](https://github.com/mapbox/mapbox-maps-ios/pull/650))
* `PointAnnotationManager.textVariableAnchor` is now of type `[TextAnchor]?` instead of `[String]?` ([#650](https://github.com/mapbox/mapbox-maps-ios/pull/650))
* `PointAnnotationManager.textWritingMode` is now of type `[TextWritingMode]?` instead of `[String]?` ([#650](https://github.com/mapbox/mapbox-maps-ios/pull/650))

### Features ✨ and improvements 🏁

* It is no longer necessary to `import Turf`. ([#622](https://github.com/mapbox/mapbox-maps-ios/pull/622))
* Enable instant transitions for data driven paint layer properties ([#628](https://github.com/mapbox/mapbox-maps-ios/pull/628))
* Offload networking tasks at the init phase ([#631](https://github.com/mapbox/mapbox-maps-ios/pull/631))
* 3D pucks will now be rendered over other 3D content and occluded by terrain ([#641](https://github.com/mapbox/mapbox-maps-ios/pull/641))
* Added a public, failable, component-wise initializer to `StyleColor` ([#650](https://github.com/mapbox/mapbox-maps-ios/pull/650))
* Updated `StyleColor`'s `Decodable` support to be able to handle rgba color strings as well as rgba expressions ([#650](https://github.com/mapbox/mapbox-maps-ios/pull/650))
* Made generated enums conform to `CaseIterable` ([#650](https://github.com/mapbox/mapbox-maps-ios/pull/650))
* Location puck can now hide the accuracy ring. The default value is to hide the accuracy ring. In order to enable the ring, set the `showAccuracyRing` property in `Puck2DConfiguration` to `true`. [#629](https://github.com/mapbox/mapbox-maps-ios/pull/629)
* Annotation interaction delegates are only called when at least one annotation is detected to have been tapped ([638](https://github.com/mapbox/mapbox-maps-ios/issues/638))


### Bug fixes 🐞

* Fix volatile tiles disappearing on "not modified" response ([#628](https://github.com/mapbox/mapbox-maps-ios/pull/628))
* Fix crash in MapboxMap.clearData() ([#628](https://github.com/mapbox/mapbox-maps-ios/pull/628))
* Trigger map redraw when feature state changes ([#628](https://github.com/mapbox/mapbox-maps-ios/pull/628))
* Do not start background task if telemetry collection is disabled ([#631](https://github.com/mapbox/mapbox-maps-ios/pull/631))
* Fix KVC decoding for iOS 15 ([#631](https://github.com/mapbox/mapbox-maps-ios/pull/631))
* The GeoJSON source backing an `AnnotationMnager` is now removed correctly when an `AnnotationManager` is deallocated ([#633](https://github.com/mapbox/mapbox-maps-ios/pull/633))
* Updated annotations to use `rgbaString` and `init(rgbaString:)` when serializing and deserializing `StyleColor`s ([#650](https://github.com/mapbox/mapbox-maps-ios/pull/650))
* Annotation managers now properly restore the default values of any annotation or common style properties that are reset to nil, with the exception of `text-field` and `line-gradient` for which there are currently issues to resolve between mapbox-maps-ios and mapbox-core-maps-ios. ([#650](https://github.com/mapbox/mapbox-maps-ios/pull/650))
* Fixed Expression decoding when second array element could be an operator ([#650](https://github.com/mapbox/mapbox-maps-ios/pull/650))
* Fixed an issue where layer persistence was not maintained after calling `Style._moveLayer`. ([#643](https://github.com/mapbox/mapbox-maps-ios/pull/643))
* Fix issue where annotations were not being returned to annotation interaction delegates ([638](https://github.com/mapbox/mapbox-maps-ios/issues/638))

### Breaking changes ⚠️
* `TileStore.tileRegionGeometry(forId: String, completion: @escaping (Result<MapboxCommon.Geometry, Error>) -> Void)` has been updated to `TileStore.tileRegionGeometry(forId: String, completion: @escaping (Result<Geometry, Error>) -> Void)`. ([#661](https://github.com/mapbox/mapbox-maps-ios/pull/661))

## 10.0.0-rc.7 - August 25, 2021

### Features ✨ and improvements 🏁

* Add support for `FeatureState` in GeoJSON sources. ([#611](https://github.com/mapbox/mapbox-maps-ios/pull/611))
    * `setFeatureState(sourceId:sourceLayerId:featureId:state:)` is used to associate a `stateMap` for a particular feature
    * `getFeatureState(sourceId:sourceLayerId:featureId:callback:)` is used to retrieve a previously stored `stateMap` for a feature
    * `removeFeatureState(sourceId:sourceLayerId:featureId:stateKey:)` is used to remove a previously stored `stateMap` for a feature
* Added `GeoJSONSource.generateId` ([#593](https://github.com/mapbox/mapbox-maps-ios/pull/593))
* Enable the combined usage of line-dasharray with line-gradient ([#588](https://github.com/mapbox/mapbox-maps-ios/pull/588))
* Fixed rendering issue for round line-join in line gradients ([#594](https://github.com/mapbox/mapbox-maps-ios/pull/594))

### Breaking changes ⚠️

* Removed GeoJSONManager. Please use Turf directly instead to serialize and deserialize GeoJSON. ([#603](https://github.com/mapbox/mapbox-maps-ios/pull/603))
* Add specific geometry types to annotations. ([#612](https://github.com/mapbox/mapbox-maps-ios/pull/612))
* Replace syncAnnotations with property setter. ([#614](https://github.com/mapbox/mapbox-maps-ios/pull/614))

### Bug fixes 🐞

* Update all Annotation files to use `get/set` instead of `didSet`. This fixes an issue where properties were not being set at `init`. ([#590](https://github.com/mapbox/mapbox-maps-ios/pull/590))
* `GeoJSONSource.clusterProperties` is now correctly modeled per the style spec. ([#597](https://github.com/mapbox/mapbox-maps-ios/pull/597))
* Fixes a crash caused by `MapboxMap.clearData()`. ([#609](https://github.com/mapbox/mapbox-maps-ios/pull/609))
* Added missing attribution and links to info alert controller. ([#591](https://github.com/mapbox/mapbox-maps-ios/pull/591))
* Fixed issue that caused incorrect animation of negative padding values ([#602](https://github.com/mapbox/mapbox-maps-ios/pull/602))

## 10.0.0-rc.6 - August 11, 2021

### Features ✨ and improvements 🏁

* Added support for building with Xcode 13b3. ([#564](https://github.com/mapbox/mapbox-maps-ios/pull/564))
* Added attribution to snapshots generated by `Snapshotter`. ([#567](https://github.com/mapbox/mapbox-maps-ios/pull/567))
* Added a convenience initializer for `DownloadStatus` ([#454](https://github.com/mapbox/mapbox-maps-ios/pull/454))

### Bug fixes 🐞

* Fixed an issue where panning was not enabled while zooming. ([#474](https://github.com/mapbox/mapbox-maps-ios/pull/474))

## 10.0.0-rc.5 - July 28, 2021

* Fixed an issue where `MapView` positioning wasn't correct when used in containers such as UIStackView. ([#533](https://github.com/mapbox/mapbox-maps-ios/pull/533))

### Features ✨ and improvements 🏁
* Added new options to `MapSnapshotOptions`
    * `showsLogo` is a flag that will decide whether the logo will be shown on a snapshot
    * `showsAttribution` is a flag that will decide whether the attribution will be shown on a snapshot

## 10.0.0-rc.4 - July 14, 2021

### Features ✨ and improvements 🏁

* Support `text-writing-mode` property for line symbol-placement text labels. ([#522](https://github.com/mapbox/mapbox-maps-ios/pull/522))
  Note: This change will bring following changes for CJK text block:
  1. For vertical CJK text, all the characters including Latin and Numbers will be vertically placed now. Previously, Latin and Numbers are horizontally placed.
  2. For horizontal CJK text, it may have a slight horizontal shift due to the anchor shift.
* Expanded `localizeLabels(into: Locale)` to accept a `[String]`. This array will contain a list of layer ids that you will want to localize. ([#512](https://github.com/mapbox/mapbox-maps-ios/pull/512))

### Breaking changes ⚠️

* `TileRegionError` has a new case `tileCountExceeded(String)`. ([#522](https://github.com/mapbox/mapbox-maps-ios/pull/522))
* FlyToCameraAnimator.state will now be `.inactive` after it completes or is stopped. This change makes its behavior consistent with the behavior of `BasicCameraAnimator`. ([#519](https://github.com/mapbox/mapbox-maps-ios/pull/519))
* Completion blocks added to `BasicCameraAnimator` will no longer be invoked as a side-effect of deinitialization. ([#519](https://github.com/mapbox/mapbox-maps-ios/pull/519))
* Removed the `SupportedLanguage` enum. You may now use `Locale(identifier: String)` as intended. ([#512](https://github.com/mapbox/mapbox-maps-ios/pull/512))
* Removed the `MapView.locale` property. Now, in order to localize values, you must call `mapView.mapboxMap.style.localizeLabels(into: Locale)`. ([#512](https://github.com/mapbox/mapbox-maps-ios/pull/512))

### Bug fixes 🐞

* Clean up network listener after http file source gets out of scope. ([#522](https://github.com/mapbox/mapbox-maps-ios/pull/522))
* Fix `line-center` anchor calculation when the anchor is very near to the line geometry point. ([#522](https://github.com/mapbox/mapbox-maps-ios/pull/522))
* Fix threading issues in HTTP file source. ([#522](https://github.com/mapbox/mapbox-maps-ios/pull/522))
* Fixed an issue that could cause flickering during ease to and basic animations ([#519](https://github.com/mapbox/mapbox-maps-ios/pull/519))
* Fixed an issue that could result in ease to and basic animations never reaching their final values ([#519](https://github.com/mapbox/mapbox-maps-ios/pull/519))

## 10.0.0-rc.3 - June 30, 2021

### Features ✨ and improvements 🏁

* Introduced static method `MapboxMap.clearData(for:completion:)` and instance methods `MapboxMap.clearData(completion:)` and `Snapshotter.clearData(completion:)`. These new methods allow clearing temporary map data. ([#496](https://github.com/mapbox/mapbox-maps-ios/pull/496))
* `MapLoadingError` events now include source and tile information where appropriate. These new fields allow developers to understand what source or tile has failed to load and the reason for the failure. ([#496](https://github.com/mapbox/mapbox-maps-ios/pull/496))

### Bug fixes 🐞

* Fixed a runtime crash that occurred only when the SDK was included as an XCFramework (direct download). ([#497](https://github.com/mapbox/mapbox-maps-ios/pull/497))
* Fixed an issue where animators created by fly to and ease to were not released until the next fly to or ease to began. ([#505](https://github.com/mapbox/mapbox-maps-ios/pull/505))
* Fixed an issue where a complete animator would trigger redrawing unnecessarily. ([#505](https://github.com/mapbox/mapbox-maps-ios/pull/505))
* Fix raster/v1 terrain tiles fetch failures caused by appending pixel ratio to the URLs when tile size is equal to 512 ([#496](https://github.com/mapbox/mapbox-maps-ios/pull/496))
* Improve persistent layer pinning by keeping information about initial LayerPosition ([#496](https://github.com/mapbox/mapbox-maps-ios/pull/496))

## 10.0.0-rc.2 - June 23, 2021

### Features ✨ and improvements 🏁

* Introduced experimental `Style._addPersistentLayer(with:layerPosition:)`, `Style._isPersistentLayer(id:)`, `Style._addPersistentCustomLayer(withId:layerHost:layerPosition:)` APIs, so that the tagged layer and its associated resources remain when a style is reloaded. This improves performance of annotations during a style change. Experimental APIs should be considered liable to change in any SEMVER version. ([#471](https://github.com/mapbox/mapbox-maps-ios/pull/471), [#473](https://github.com/mapbox/mapbox-maps-ios/pull/473))
- Annotations now will persist across style changes by default. ([#475](https://github.com/mapbox/mapbox-maps-ios/pull/475))
- Adds localization support for v10 Maps SDK. This can be used by setting the `mapView.locale`. Use the `SupportedLanguages` enum, which lists currently supported `Locale`. ([#480](https://github.com/mapbox/mapbox-maps-ios/pull/480))
- Fixed Tileset descriptor bug: Completion handler is called even if the `OfflineManager` instance goes out of scope.
- Fixed text rendering when both 'text-rotate' and 'text-offset' are set.

### Breaking changes ⚠️

- MapboxMaps now pins exactly to `MapboxCommon`. ([#485](https://github.com/mapbox/mapbox-maps-ios/pull/485), [#481](https://github.com/mapbox/mapbox-maps-ios/pull/481))

## 10.0.0-rc.1 - June 9, 2021

**The Mapbox Maps SDK for iOS has moved to release candidate status and is now ready for production use.**

### Breaking changes ⚠️

- Converted `MapSnapshotOptions` to a struct. ([#430](https://github.com/mapbox/mapbox-maps-ios/pull/430))
- Removed `CacheManager`. In the following releases, an API to control temporary map data may be provided. ([#440](https://github.com/mapbox/mapbox-maps-ios/pull/440))
- Changed `ResourceOptions.cachePathURL` to `dataPathURL` and removed `cacheSize`. ([#440](https://github.com/mapbox/mapbox-maps-ios/pull/440))
- Annotations don't have a `type` property since they can be directly compared to a type. ([451](https://github.com/mapbox/mapbox-maps-ios/pull/451))
- Internalize extensions of Core and Common types. ([#449](https://github.com/mapbox/mapbox-maps-ios/pull/449))

### Features ✨ and improvements 🏁
- Allows a developer to choose whether the puck is oriented based on `heading` or `course` via a new `puckBearingSource` option in `mapView.location.options`. By default, the puck will be oriented using `heading`. ([#428](https://github.com/mapbox/mapbox-maps-ios/pull/428))
- All stock gesture recognizers are now public on the `GestureManager`. ([450](https://github.com/mapbox/mapbox-maps-ios/pull/450))
- The tap gesture recognizer controlled by any given annotation manager is now public. ([451](https://github.com/mapbox/mapbox-maps-ios/pull/451))

### Bug fixes 🐞

- Fixed a bug where animations were not always honored. ([#443](https://github.com/mapbox/mapbox-maps-ios/pull/443))
- Fixed an issue that vertical text was not positioned correctly if the `text-offset` property was used. ([#440](https://github.com/mapbox/mapbox-maps-ios/pull/440))
- Emit `.mapLoadingError` when an empty token is provided for accessing Mapbox data sources. Before the fix, the application may crash if an empty token was provided and map tries to load data from Mapbox data source. ([#440](https://github.com/mapbox/mapbox-maps-ios/pull/440))
- Do not emit `.mapLoadingError` when an empty URL is set to GeoJSON source. ([#440](https://github.com/mapbox/mapbox-maps-ios/pull/440))

### Dependencies

- Updated MapboxCoreMaps, MapboxCommon and Turf dependencies. ([#440](https://github.com/mapbox/mapbox-maps-ios/pull/440))

## 10.0.0-beta.21 - June 3, 2021

### Breaking changes ⚠️

- Updated MapboxCoreMaps and MapboxCommon dependencies. ([#388](https://github.com/mapbox/mapbox-maps-ios/pull/388))
  - Removed the `MBX` prefix from `MBXGeometry`, `MBXGeometryType` and `MBXFeature`. Existing uses of the similar Turf types need to be fully namespaced, i.e. `Turf.Feature`
  - Introduced separate minZoom/maxZoom fields into CustomGeometrySourceOptions API instead of the formerly used `zoomRange`
  - Improved zooming performance.
  - Fixed terrain transparency issue when a sky layer is not used.
- `MapboxMap.__map` is now private. ([#374](https://github.com/mapbox/mapbox-maps-ios/pull/374))
- Added `CameraManagerProtocol.setCameraBounds`, `MapboxMap.prefetchZoomDelta`, `MapboxMap.options`, `MapboxMap.reduceMemoryUse()`, `MapboxMap.resourceOptions` and `MapboxMap.elevation(at:)`. ([#374](https://github.com/mapbox/mapbox-maps-ios/pull/374))
- Removed `OfflineError.invalidResult` and `OfflineError.typeMismatch`. ([#374](https://github.com/mapbox/mapbox-maps-ios/pull/374))
- Updated `Projection` APIs to be more Swift-like. ([#390](https://github.com/mapbox/mapbox-maps-ios/pull/390))
- Added `ResourceOptionsManager` and removed `CredentialsManager` which it replaces. `ResourceOptions` is now a struct. ([#396](https://github.com/mapbox/mapbox-maps-ios/pull/396))
- Updated the ambient cache path. ([#396](https://github.com/mapbox/mapbox-maps-ios/pull/396))
- Removed `CameraAnimationsManager.setCamera()` and renamed `CameraManagerProtocol._setCamera` to `CameraManagerProtocol.setCamera()`. Use `MapView.mapboxMap.setCamera()` to set the camera. ([#426](https://github.com/mapbox/mapbox-maps-ios/pull/426))
- Removed `MapCameraOptions` and `RenderOptions`; this behavior has moved to both `MapboxMap` and `MapView`. ([#427](https://github.com/mapbox/mapbox-maps-ios/pull/427/files))
- The Annotations library has been rebuilt to expose many more customization options for each annotation. ([#398](https://github.com/mapbox/mapbox-maps-ios/pull/398))
- High level animations return `Cancelable` instead of `CameraAnimator`. ([#400](https://github.com/mapbox/mapbox-maps-ios/pull/400))

### Bug fixes 🐞

- Fixed a bug with `TileStore.tileRegionGeometry` returning invalid value. ([#390](https://github.com/mapbox/mapbox-maps-ios/pull/390))
- Fixed a bug where the underlying renderer was not being destroyed. ([#395](https://github.com/mapbox/mapbox-maps-ios/pull/395))
- Fixed a bug where the snapshotter completion handler was being called twice on cancellation.
([#382](https://github.com/mapbox/mapbox-maps-ios/pull/382))
- Fixed a bug where `GestureManager.delegate` was inaccessible. ([#401](https://github.com/mapbox/mapbox-maps-ios/pull/401))

### Features ✨ and improvements 🏁

- Added `Snapshotter.coordinateBounds(for:)` and `Snapshotter.camera(for:padding:bearing:pitch:)`. ([#386](https://github.com/mapbox/mapbox-maps-ios/pull/386))

### Development 🛠

- Dependency management for development of the SDK has moved to Swift Package Manager and the existing Cartfile has been removed.

## 10.0.0-beta.20 - May 20, 2021

### Breaking changes ⚠️

 - `BaseMapView.on()` has now been replaced by `mapView.mapboxMap.onNext(...) -> Cancelable` and `mapView.mapboxMap.onEvery(...) -> Cancelable`. ([#339](https://github.com/mapbox/mapbox-maps-ios/pull/339))
 - `StyleURI`, `PreferredFPS`, and `AnimationOwner` are now structs. ([#285](https://github.com/mapbox/mapbox-maps-ios/pull/285))
 - The `layout` and `paint` substructs for each layer are now merged into the root layer struct. ([#362](https://github.com/mapbox/mapbox-maps-ios/pull/362))
 - `GestureOptions` are owned by `GestureManager` directly. ([#343](https://github.com/mapbox/mapbox-maps-ios/pull/343))
 - `LocationOptions` are owned by `LocationManager` directly. ([#344](https://github.com/mapbox/mapbox-maps-ios/pull/344))
 - `MapCameraOptions` are owned by `mapView.camera` directly. ([#345](https://github.com/mapbox/mapbox-maps-ios/pull/345))
 - `RenderOptions` are owned by `BaseMapView` directly. ([#350](https://github.com/mapbox/mapbox-maps-ios/pull/350))
 - `AnnotationOptions` are owned by `AnnotationManager` directly. ([#351](https://github.com/mapbox/mapbox-maps-ios/pull/351))
 - `MapView` has been coalesced into `BaseMapView` and the resulting object is called `MapView`. ([#353](https://github.com/mapbox/mapbox-maps-ios/pull/353))
 - `Style.uri` is now an optional property. ([#347](https://github.com/mapbox/mapbox-maps-ios/pull/347))
 - `Style` is no longer a dependency on `LocationSupportableMapView`. ([#352](https://github.com/mapbox/mapbox-maps-ios/pull/352))
 - `Style` now has a more flat structure. `Layout` and `Paint` structs are now obsolete and `Layer` properties are at the root layer. ([#362](https://github.com/mapbox/mapbox-maps-ios/pull/362))
 - Changed `LayerPosition` to an enum. ([#](https://github.com/mapbox/mapbox-maps-ios/pull/221))
 - Removed `style` from MapView; updated tests and examples to use `mapboxMap.style`. ([#361](https://github.com/mapbox/mapbox-maps-ios/pull/361))
 - The `visibleFeatures` APIs have been renamed to `queryRenderedFeatures`. ([#361](https://github.com/mapbox/mapbox-maps-ios/pull/361))
 - `LoggingConfiguration` is no longer public. ([#361](https://github.com/mapbox/mapbox-maps-ios/pull/361))
 - The following Swift wrappers have been added for existing types; these primarily change callbacks from using an internal `MBXExpected` type to using Swift's `Result` type. ([#361](https://github.com/mapbox/mapbox-maps-ios/pull/361))
     - `CacheManager`
     - `HttpResponse`
     - `OfflineSwitch` (which replaces NetworkConnectivity)
     - `OfflineRegionManager` (though this API is deprecated)
 - Adds `loadStyleURI` and `loadStyleJSON` to `MapboxMap`. ([#354](https://github.com/mapbox/mapbox-maps-ios/pull/354))

### Bug fixes 🐞

- Fixed an issue where the map's scale bar and compass view could trigger `layoutSubviews()` for the map view. ([#338](https://github.com/mapbox/mapbox-maps-ios/pull/338))

## 10.0.0-beta.19.1 - May 7, 2021

### Breaking changes ⚠️

  - `OrnamentOptions.logo._isVisible` and `OrnamentOptions.attributionButton._isVisible` have been replaced with `OrnamentOptions.logo.visibility` and `OrnamentOptions.attributionButton.visibility`. ([#326](https://github.com/mapbox/mapbox-maps-ios/pull/326))

### Bug fixes 🐞

  - Fixed an issue where location pucks would not be rendered. ([#331](https://github.com/mapbox/mapbox-maps-ios/pull/331))

## 10.0.0-beta.19 - May 6, 2021

### Breaking changes ⚠️

- `camera(for:)` methods have moved from `BaseMapView` to `MapboxMap` ([#286](https://github.com/mapbox/mapbox-maps-ios/pull/286))
  * The API has also been aligned with Android by:
      * Removing default values for parameters
      * Making `bearing` and `pitch` parameters optional
      * Adding the `camera(for:camera:rect:)` variant
- `OrnamentOptions` should now be accessed via `MapView.ornaments.options`. `MapConfig.ornaments` has been removed. Updates can be applied directly to `OrnamentsManager.options`. Previously the map's ornament options were updated on `MapConfig.ornaments` with `MapView.update`. ([#310](https://github.com/mapbox/mapbox-maps-ios/pull/310))
- `OrnamentOptions` now uses structs to manage options for individual ornaments. For example, `OrnamentOptions.scaleBarPosition` is now `OrnamentOptions.scaleBar.position`. ([#318](https://github.com/mapbox/mapbox-maps-ios/pull/318))
- The `LogoView` class is now private. ([#310](https://github.com/mapbox/mapbox-maps-ios/pull/310))
- `Style` has been significantly refactored, for example:
  - Synchronous APIs returning `Result` types now throw.
  - A number of APIs previously accessed via `__map` are now available via the `Style` object.
  - APIs with a `get` prefix have been renamed; for example `getLayer<T>(with:type:)` to `layer<T>(withId:type:) throws` and `getSource<T>(id:type:)` to `source<T>(withId:type:) throws`

### Features ✨ and improvements 🏁

- `OrnamentsManager` is now a public class and can be accessed via the `MapView`'s `ornaments` property.
- `CompassDirectionFormatter` is now public. It provides a string representation of a `CLLocationDirection` and supports the same languages as in pre-v10 versions of the Maps SDK. ([#300](https://github.com/mapbox/mapbox-maps-ios/pull/300))- `OrnamentOptions` should now be accessed via `MapView.ornaments.options`. Updates can be applied directly to the `options` property. Previously the map's ornament options were updated via `MapConfig.ornaments`. ([#310](https://github.com/mapbox/mapbox-maps-ios/pull/310))
- The `LogoView` class is now private. ([#310](https://github.com/mapbox/mapbox-maps-ios/pull/310))

## 10.0.0-beta.18.1 - April 28, 2021

### Breaking changes ⚠️

- #### Camera Animations
  * A new `CameraTransition` struct has been introduced to allow better control on the "from" and "to" values of a camera animation ([#282](https://github.com/mapbox/mapbox-maps-ios/pull/282))
     * A mutable version of the `CameraTransition` struct is passed into every animation block.
  * Animations can only be constructor injected into `CameraAnimator` as part of the `makeAnimator*` methods on `mapView.camera`.
  * The `makeCameraAnimator*` methods have been renamed to `makeAnimator*` methods

- #### Gestures
  - Gestures now directly call `__map.setCamera()` instead of using CoreAnimation

## 10.0.0-beta.18 - April 23, 2021

### Breaking changes ⚠️

- #### `MapView`
  * The initializer has changed to `public init(frame: CGRect, mapInitOptions: MapInitOptions = MapInitOptions(), styleURI: StyleURI? = .streets)`.
  * `MapOptions` has been renamed `MapConfig`. A new `MapOptions` has been introduced; its properties are required to initialize the underlying map object.
  * A `MapInitOptions` configuration struct has been introduced. It currently wraps both `ResourceOptions` and `MapOptions` and is used when initializing a `MapView`.
  * `baseURL` and `accessToken` can no longer be set from a nib or storyboard. Instead a new `MapInitOptionsProvider` protocol and an `IBOutlet` on `MapView` has been introduced to allow a customer `MapInitOptions` to be provided to the `MapView`. This provider is not used when initializing a `MapView` programmatically.
  * The `Manager` suffix has been removed from `MapView.gesturesManager`, `MapView.ornamentsManager`, `MapView.cameraManager`, `MapView.locationManager`, and `MapView.annotationsManager`.
  * `BaseMapView.camera` has been renamed to `BaseMapView.cameraOptions`.

- #### Foundation
  * `AccountManager` has been removed. A new `CredentialsManager` replaces it. You can use `CredentialsManager.default` to set a global access token.
  * MapboxCoreMaps protocol conformances have been encapsulated. ([#265](https://github.com/mapbox/mapbox-maps-ios/pull/265))
      * `ObserverConcrete` has been removed.
      * `BaseMapView` no longer conforms to `MapClient` or `MBMMetalViewProvider`, and the methods they required are now internal.
      * The setter for `BaseMapView.__map` is now private
      * `Snapshotter` no longer conforms to `Observer`, and the method it required is now internal.
  * The `BaseMapView.__map` property has been moved to `BaseMapView.mapboxMap.__map`. ([#280](https://github.com/mapbox/mapbox-maps-ios/pull/280))
  * A `CameraOptions` struct has been introduced. This shadows the class of the same name from MapboxCoreMaps and. This avoids unintended sharing and better reflects the intended value semantics of the `CameraOptions` concept. ([#284](https://github.com/mapbox/mapbox-maps-ios/pull/284))

- #### Dependencies
  * Updated dependencies to MapboxCoreMaps 10.0.0-beta.20 and MapboxCommon 11.0.1
  * ResourceOptions now contains a `TileStore` instance. Tile store usage is enabled by default, the resource option `tileStoreEnabled` flag is introduced to disable it.
  * `TileStore` no longer returns cached responses for 401, 403 and unauthorized requests.
  * Fixed a bug where `TileStore` would not invoke completion closures (when client code did not keep a strong reference to the tile store instance).


### Features ✨ and improvements 🏁

- Introduced the `OfflineManager` API that manages style packs and produces tileset descriptors for use with the tile store. The `OfflineManager` and `TileStore` APIs are used in conjunction to download offline regions and associated "style packs". These new APIs replace the deprecated `OfflineRegionManager`. Please see the new `OfflineManager` guide for more details.

### Bug fixes 🐞

- Fixed a crash in line layer rendering, where the uniform buffer size had an incorrect value.

## 10.0.0-beta.17 - April 13, 2021

### Breaking changes ⚠️

- `AnnotationManager` no longer conforms to `Observer` and no longer has a `peer` ([#246](https://github.com/mapbox/mapbox-maps-ios/pull/246))
- `AnnotationSupportableMap` is now internal ([#246](https://github.com/mapbox/mapbox-maps-ios/pull/246))

- #### MapView
    * Initializer has been changed to `public init(frame: CGRect, resourceOptions: ResourceOptions, glyphsRasterizationOptions: GlyphsRasterizationOptions = GlyphsRasterizationOptions.default, styleURI: StyleURI? = .streets)`.
    * `StyleURL` has been renamed to `StyleURI`
    * `OrnamentSupportableMapView` is not internal.

- #### Ornaments
    * `LayoutPosition` has been deprecated in favor of `OrnamentPosition`.
    * `LayoutVisibility` has been deprecated in favor of `OrnamentVisibility`.
    * `showsLogoView` has been renamed to `_showsLogoView`.
    * `showsCompass` and `showsScale` have been deprecated. Visibility properties can be used to set how the Compass and Scale Bar should be shown.

- #### Foundation
    * `cancelTransitions` has been renamed to `cancelAnimations`.
    * [`setCamera()`](https://github.com/mapbox/mapbox-maps-ios/pull/250/files#diff-8fa667141ac423a208a6e7036ed759e7e52fc6940bd58834c1935c2c6ead9c65L177) with individual parameters has been deprecated in favor of [`setCamera(to targetCamera: CameraOptions...)`](https://github.com/mapbox/mapbox-maps-ios/blob/edbf08e37975c81c7ee1cbc4bb046c48d522d306/Sources/MapboxMaps/Foundation/Camera/CameraManager.swift#L140) which requires `CameraOptions`.
    * The following camera convenience functions have been removed:
        * `public func transitionCoordinateBounds(newCoordinateBounds: CoordinateBounds, animated: Bool = false)`
        * `public func transitionCoordinateBounds(to newCoordinateBounds: CoordinateBounds, edgePadding: UIEdgeInsets, animated: Bool = false, completion: ((UIViewAnimatingPosition) -> Void)? = nil)`
        * `public func transitionVisibleCoordinates(newCoordinates: [CLLocationCoordinate2D], edgePadding: UIEdgeInsets, animated: Bool = false)`
        * `public func transitionVisibleCoordinates(to newCoordinates: [CLLocationCoordinate2D], edgePadding: UIEdgeInsets, bearing: CLLocationDirection, duration: TimeInterval, animated: Bool = false, completion: ((UIViewAnimatingPosition) -> Void)? = nil)`
        * `public func resetPosition()`
        * `public func resetNorth(_ animated: Bool = false)`
    * In `CameraAnimator`, `fractionComplete` is now of type `Double` and `delayFactor` now returns a `Double`.
    * `MapboxLogoView` has been renamed to `LogoView`.
    * `MapboxLogoSize` has been renamed to `LogoSize`.

- #### Style
    * Initializer is now marked as internal.
    * `styleUri` property has been renamed to `uri`.
    * The `url` property from `StyleURL` has been removed.

- #### Expressions
    * `init(from: jsonObject)` and `public func jsonObject()` have been removed.
    * `Element.op` has been renamed to `Element.operator`.
    * `Argument.array` has been renamed to `Argument.numberArray`.
    * `ValidExpressionArgument` has been renamed to `ExpressionArgumentConvertible`


### Bug fixes 🐞

* Fixes an issue that could prevent annotations from being selectable. ([#246](https://github.com/mapbox/mapbox-maps-ios/pull/246))
* Fixes an issue where some JSON layers are not be decoded correctly. ([#248](https://github.com/mapbox/mapbox-maps-ios/pull/248))
* Fixes an issue where the location puck was not animating. ([#256](https://github.com/mapbox/mapbox-maps-ios/pull/256))

## 10.0.0-beta.16 - March 29, 2021

### Breaking changes ⚠️

* The `CameraManager.moveCamera` method has been removed. ([#217](https://github.com/mapbox/mapbox-maps-ios/pull/217))
* `UIView.animate` is no longer supported. Instead, use `CameraAnimators`. ([#217](https://github.com/mapbox/mapbox-maps-ios/pull/217))
* Developers should make camera changes directly to `MapView`'s camera
  properties. Previously, changes could be applied to `MapView.cameraView`. ([#217](https://github.com/mapbox/mapbox-maps-ios/pull/217))
* `CameraAnimator` objects are managed by developers and should be stored by
  developers to prevent the animations from falling out of scope.
* `LocationOptions.showUserLocation` has been removed. Use
  `LocationOptions.puckType` instead, setting it to `nil` if you do not want to
  show the user location. `LocationManager.showUserLocation` has also been
  removed. ([#203](https://github.com/mapbox/mapbox-maps-ios/pull/203))
* Make model layer internal and refactor for increased public API clarity
  ([#194](https://github.com/mapbox/mapbox-maps-ios/pull/194), [#198](https://github.com/mapbox/mapbox-maps-ios/pull/198))
  * `ModelLayer` and `ModelSource` are now internal
  * `shouldTrackLocation` flag has been removed from `LocationConsumer` because
    it was never used
  * `PuckType.puck2D`'s associated value is now non-optional. It still has a
    default value corresponding to the previous behavior
  * `LocationPuckManager` is now internal
  * Renaming:
    * `LocationPuck` is now `PuckType`
    * `LocationOptions.locationPuck` is now `LocationOptions.puckType`
    * `LocationIndicatorLayerViewModel` is now `Puck2DConfiguration`
    * `PuckModelLayerViewModel` is now `Puck3DConfiguration`
* Updates dependencies to MapboxCoreMaps 10.0.0-beta.17 and MapboxCommon 10.0.2.
  ([#193](https://github.com/mapbox/mapbox-maps-ios/pull/193))
  * [rendering] Query rendered features now work for fill-extrusions when
    terrain is enabled.
  * [rendering] Improved terrain rendering performance due to reduction of
    loaded tiles.
* All layer paint/layout properties can be defined via expressions ([#185](https://github.com/mapbox/mapbox-maps-ios/pull/185))
* Added RawRepresentable conformance to StyleURL. Removed enum cases for older
  style versions. ([#168](https://github.com/mapbox/mapbox-maps-ios/pull/168))

### Features ✨ and improvements 🏁

* Introduced the platform-driven Drag API for shifting the map’s camera. ([#217](https://github.com/mapbox/mapbox-maps-ios/pull/217))
* Introduced `CameraAnimator`, a UIViewPropertyAnimator-based class for
  animating camera changes. These animators should be created using
  `CameraManager.makeCameraAnimator` methods. ([#217](https://github.com/mapbox/mapbox-maps-ios/pull/217))
* Gesture-driven camera changes have been updated to use camera animators. ([#217](https://github.com/mapbox/mapbox-maps-ios/pull/217))
* The `AnimatorOwner` enum has been added to track owners for individual
  animators. ([#217](https://github.com/mapbox/mapbox-maps-ios/pull/217))
* `CameraManager.fly(to:)` is now built on camera animators. `zoom`, `pitch`,
  `bearing`, and `centerCoordinate` keyframes are supported. ([#217](https://github.com/mapbox/mapbox-maps-ios/pull/217))
* The getter for LocationManager.locationOptions is now public. ([#209](https://github.com/mapbox/mapbox-maps-ios/pull/209))
* Added function to get layer identifier for an annotation type. ([#189](https://github.com/mapbox/mapbox-maps-ios/pull/189))
* Add PreferredFPS.custom() to add support for custom preferred frames per
  second values. ([#157](https://github.com/mapbox/mapbox-maps-ios/pull/157))

### Bug fixes 🐞

* Fixes an issue in which the puck was not reflecting updates to its
  configuration ([#199](https://github.com/mapbox/mapbox-maps-ios/pull/199))

## 10.0.0-beta.15 - March 4, 2021

### Breaking changes ⚠️

* Updates MapboxCoreMaps to v10.0.0.beta.16 and MapboxCommon to v10.0.0-beta.12 ([#152](https://github.com/mapbox/mapbox-maps-ios/pull/152))

### New Events API

* The above breaking change introduces the new Map Events API which will:
  * Simplify the Map API and align it with other weakly typed interfaces
    (addStyleLayer, addStyleSource, etc.).
  * Minimize the effort for addition of new events.
  * Expose experimental events.
  * Suppress events that a developer hasn't subscribed to.
  * Automatically expose new events for Snapshotter (eliminating the need to
    modify MapObserver and MapSnapshotterObserver separately).
* Events that have been removed:
  * `mapResumedRendering`
  * `mapPausedRendering`
  * `mapLoadingStarted`
  * `renderMapStarted`
  * `renderMapFinished`
  * `cameraWillChange`
  * `cameraIsChanging`
* Events that have been renamed:
  * `EventType.Map.mapLoaded` -> `EventType.Map.loaded`
  * `MapEvents.EventKind.cameraDidChange` -> `MapEvents.EventKind.cameraChanged`

### Features ✨ and improvements 🏁

* Maps SDK now supports a static bundle via direct download ([#149](https://github.com/mapbox/mapbox-maps-ios/pull/149))

## 10.0.0-beta.14 - February 24, 2021

### Breaking changes ⚠️

* Updates Turf to v2.0.0-alpha.3 ([#133](https://github.com/mapbox/mapbox-maps-ios/pull/133))

### Features ✨ and improvements 🏁

* Added SwiftUI example. ([#78](https://github.com/mapbox/mapbox-maps-ios/pull/78))
* Allow a developer to synchronously update a layer with one API call -- no
  longer have to retrieve and re-add a layer. ([#85](https://github.com/mapbox/mapbox-maps-ios/pull/85))
* MapboxMaps can now be built and tested using Swift Package Manager ([#125](https://github.com/mapbox/mapbox-maps-ios/pull/125))

### Bug fixes 🐞

* Prevent pitch and zoom from exceeding limits. Also updates default maximum
  pitch to 85 degrees. ([#103](https://github.com/mapbox/mapbox-maps-ios/pull/103))
* Fixed an issue where quick zoom did not work at higher zoom levels. Also made
  the duration argument of the setCamera methods non-optional with default of 0.
  ([#109](https://github.com/mapbox/mapbox-maps-ios/pull/109))
* GestureManager.delegate is now weak ([#134](https://github.com/mapbox/mapbox-maps-ios/pull/134))
* Using heuristic to provide pan drift when the map is pitched ([#120](https://github.com/mapbox/mapbox-maps-ios/pull/120))

## 10.0.0-beta.13 - February 12, 2021

### Breaking changes ⚠️

* Rely on consumer provided view models directly to customize location pucks  ([#86](https://github.com/mapbox/mapbox-maps-ios/pull/86))
* Update Mapbox Common for iOS to v10.0.0-beta.9.1 and MapboxCoreMaps to
  v10.0.0-beta.14.1. ([#89](https://github.com/mapbox/mapbox-maps-ios/pull/89))
* Update to Turf 2.0.0-alpha.2 ([#93](https://github.com/mapbox/mapbox-maps-ios/pull/93))

### Features ✨ and improvements 🏁

* Expose `presentsWithTransaction` property to better synchronize UIKit elements
  with the `MapView`. ([#94](https://github.com/mapbox/mapbox-maps-ios/pull/94))
* Add MapEvents.styleFullyLoaded.  ([#90](https://github.com/mapbox/mapbox-maps-ios/pull/90))

### Bug fixes 🐞

* Refactor Annotation "properties" ([#70](https://github.com/mapbox/mapbox-maps-ios/pull/70))
* Fix Inconsistent Camera Heading ([#68](https://github.com/mapbox/mapbox-maps-ios/pull/68))
* Fix issue where updates to ornament options were not honored ([#84](https://github.com/mapbox/mapbox-maps-ios/pull/84))
* Dictionaries passed to expressions are now sorted by default ([#81](https://github.com/mapbox/mapbox-maps-ios/pull/81))
* Fixed: Pan drift did not work correctly when bearing was non-zero. ([#99](https://github.com/mapbox/mapbox-maps-ios/pull/99))
* Fix issue where toggling LocationOptions.showsUserLocation resulted in options
  not being updated ([#101](https://github.com/mapbox/mapbox-maps-ios/pull/101))
* Pan drift for pitched maps will be disabled. A solution for smooth drifting is
  being worked on. ([#100](https://github.com/mapbox/mapbox-maps-ios/pull/100))

## 10.0.0-beta.12 - January 27, 2021

### Announcement

V10 is the latest version of the Mapbox Maps SDK for iOS. v10 brings substantial
performance improvements, new features like 3D terrain and a more powerful
camera, modern technical foundations, and a better developer experience.

To get started with v10, please refer to our [migration guide](https://docs.mapbox.com/ios/beta/maps/guides/migrate-to-v10/).

### Known Issues

Please visit our [issues](https://github.com/mapbox/mapbox-maps-ios/issues) to
see open bugs, enhancements, or features requests.<|MERGE_RESOLUTION|>--- conflicted
+++ resolved
@@ -12,12 +12,8 @@
 * Expose the list of added view annotations. ([#1621](https://github.com/mapbox/mapbox-maps-ios/pull/1621))
 * Fix `loadStyleURI/loadStyleJSON` completion being invoked more than once. ([#1665](https://github.com/mapbox/mapbox-maps-ios/pull/1665))
 * Remove ornament position deprecation. ([#1676](https://github.com/mapbox/mapbox-maps-ios/pull/1676))
-<<<<<<< HEAD
+* Prevent map from being rendered on background. By aligning better with Scene lifecycle API, as well as, respecting scene/application activation status, rendering artifacts should no longer be an issue after app is coming from background.  ([#1675])(https://github.com/mapbox/mapbox-maps-ios/pull/1675))
 * Update MapboxCoreMaps to `v10.10.0-beta.1` and MapboxCommon to `v23.2.0-beta.1`. ([#1680](https://github.com/mapbox/mapbox-maps-ios/pull/1680))
-=======
-* Prevent map from being rendered on background. ([#1675])(https://github.com/mapbox/mapbox-maps-ios/pull/1675))
-* Prevent map from being rendered on background. By aligning better with Scene lifecycle API, as well as, respecting scene/application activation status, rendering artifacts should no longer be an issue after app is coming from background.  ([#1675])(https://github.com/mapbox/mapbox-maps-ios/pull/1675))
->>>>>>> 8ece838b
 
 ## 10.9.0 - October 19, 2022
 
