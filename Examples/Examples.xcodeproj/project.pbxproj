--- conflicted
+++ resolved
@@ -258,11 +258,8 @@
 				CA86E86825BF551F00E5A1D9 /* OfflineRegionManagerExample.swift */,
 				0C78AC2825BF70E40057F570 /* LineGradientExample.swift */,
 				58A3C0C825C4B93600CAE5F0 /* AnimateGeoJSONLineExample.swift */,
-<<<<<<< HEAD
 				73694BD225D4B2CE0064F636 /* TrackingModeExample.swift */,
-=======
 				07A2E03C25CB64E20082BC31 /* SwiftUIExample.swift */,
->>>>>>> 764bf414
 			);
 			path = "All Examples";
 			sourceTree = "<group>";
