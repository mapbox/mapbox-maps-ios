--- conflicted
+++ resolved
@@ -154,14 +154,11 @@
         Example(title: "Animate a GeoJSON line",
                 description: "Update a map's style to animate a line over time.",
                 type: AnimateGeoJSONLineExample.self),
-<<<<<<< HEAD
+        Example(title: "Use a map & annotations with SwiftUI",
+                description: "Use the UIViewRepresentable protocol to wrap a MapView in a SwiftUI view.",
+                type: SwiftUIExample.self),
         Example(title: "Track Location Updates",
                 description: "Track a device's GPS updates with the camera and location provider",
                 type: TrackingModeExample.self)
-=======
-        Example(title: "Use a map & annotations with SwiftUI",
-                description: "Use the UIViewRepresentable protocol to wrap a MapView in a SwiftUI view.",
-                type: SwiftUIExample.self)
->>>>>>> 764bf414
     ]
 }