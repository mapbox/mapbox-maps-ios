--- conflicted
+++ resolved
@@ -409,7 +409,6 @@
 		A4FE88C2255F366F00FBF117 /* MapboxAnimationGroupTests.swift in Sources */ = {isa = PBXBuildFile; fileRef = A4E82010255A10A100926E90 /* MapboxAnimationGroupTests.swift */; };
 		A4FE8908255F368A00FBF117 /* CameraManager.swift in Sources */ = {isa = PBXBuildFile; fileRef = 1FC8DA51243BECC400A19318 /* CameraManager.swift */; };
 		A4FE8966255F369900FBF117 /* MapCameraOptions.swift in Sources */ = {isa = PBXBuildFile; fileRef = 0C07948D2452331A0006A9C4 /* MapCameraOptions.swift */; };
-<<<<<<< HEAD
 		B506A59F25E023E90097ADB7 /* Bundle+MapboxTests.swift in Sources */ = {isa = PBXBuildFile; fileRef = B506A59E25E023E90097ADB7 /* Bundle+MapboxTests.swift */; };
 		B506A5A025E023E90097ADB7 /* Bundle+MapboxTests.swift in Sources */ = {isa = PBXBuildFile; fileRef = B506A59E25E023E90097ADB7 /* Bundle+MapboxTests.swift */; };
 		B506A5A125E023E90097ADB7 /* Bundle+MapboxTests.swift in Sources */ = {isa = PBXBuildFile; fileRef = B506A59E25E023E90097ADB7 /* Bundle+MapboxTests.swift */; };
@@ -421,7 +420,6 @@
 		B506A5A725E023E90097ADB7 /* Bundle+MapboxTests.swift in Sources */ = {isa = PBXBuildFile; fileRef = B506A59E25E023E90097ADB7 /* Bundle+MapboxTests.swift */; };
 		B506A5A825E023E90097ADB7 /* Bundle+MapboxTests.swift in Sources */ = {isa = PBXBuildFile; fileRef = B506A59E25E023E90097ADB7 /* Bundle+MapboxTests.swift */; };
 		B506A5A925E023E90097ADB7 /* Bundle+MapboxTests.swift in Sources */ = {isa = PBXBuildFile; fileRef = B506A59E25E023E90097ADB7 /* Bundle+MapboxTests.swift */; };
-=======
 		B51DE62225D7032C00A80AC9 /* Comparable+Clamped.swift in Sources */ = {isa = PBXBuildFile; fileRef = B51DE62125D7032C00A80AC9 /* Comparable+Clamped.swift */; };
 		B51DE64825D7038300A80AC9 /* Comparable+ClampedTests.swift in Sources */ = {isa = PBXBuildFile; fileRef = B51DE64725D7038300A80AC9 /* Comparable+ClampedTests.swift */; };
 		B51DE65B25D7038900A80AC9 /* Comparable+Clamped.swift in Sources */ = {isa = PBXBuildFile; fileRef = B51DE62125D7032C00A80AC9 /* Comparable+Clamped.swift */; };
@@ -440,7 +438,6 @@
 		B54B7F2725DB1ABA003FD6CA /* Stub.swift in Sources */ = {isa = PBXBuildFile; fileRef = B54B7F1F25DB1ABA003FD6CA /* Stub.swift */; };
 		B54B7F2825DB1ABA003FD6CA /* Stub.swift in Sources */ = {isa = PBXBuildFile; fileRef = B54B7F1F25DB1ABA003FD6CA /* Stub.swift */; };
 		B54B7F2925DB1ABB003FD6CA /* Stub.swift in Sources */ = {isa = PBXBuildFile; fileRef = B54B7F1F25DB1ABA003FD6CA /* Stub.swift */; };
->>>>>>> 764bf414
 		C64994A9258D5ADE0052C21C /* LocationPuckManager.swift in Sources */ = {isa = PBXBuildFile; fileRef = C64994A5258D5ADD0052C21C /* LocationPuckManager.swift */; };
 		C64994AA258D5ADE0052C21C /* LocationPuckManager.swift in Sources */ = {isa = PBXBuildFile; fileRef = C64994A5258D5ADD0052C21C /* LocationPuckManager.swift */; };
 		C64994AB258D5ADE0052C21C /* Puck.swift in Sources */ = {isa = PBXBuildFile; fileRef = C64994A6258D5ADE0052C21C /* Puck.swift */; };
@@ -1103,14 +1100,11 @@
 		A4BDC0CC244A23EB00AA9B64 /* QuickZoomGestureHandler.swift */ = {isa = PBXFileReference; lastKnownFileType = sourcecode.swift; path = QuickZoomGestureHandler.swift; sourceTree = "<group>"; };
 		A4C786602440EAF0000CEF1E /* StyleURLTests.swift */ = {isa = PBXFileReference; lastKnownFileType = sourcecode.swift; path = StyleURLTests.swift; sourceTree = "<group>"; };
 		A4E82010255A10A100926E90 /* MapboxAnimationGroupTests.swift */ = {isa = PBXFileReference; lastKnownFileType = sourcecode.swift; path = MapboxAnimationGroupTests.swift; sourceTree = "<group>"; };
-<<<<<<< HEAD
 		B506A59E25E023E90097ADB7 /* Bundle+MapboxTests.swift */ = {isa = PBXFileReference; fileEncoding = 4; lastKnownFileType = sourcecode.swift; path = "Bundle+MapboxTests.swift"; sourceTree = "<group>"; };
-=======
 		B51DE62125D7032C00A80AC9 /* Comparable+Clamped.swift */ = {isa = PBXFileReference; lastKnownFileType = sourcecode.swift; path = "Comparable+Clamped.swift"; sourceTree = "<group>"; };
 		B51DE64725D7038300A80AC9 /* Comparable+ClampedTests.swift */ = {isa = PBXFileReference; lastKnownFileType = sourcecode.swift; path = "Comparable+ClampedTests.swift"; sourceTree = "<group>"; };
 		B54B7F0925DB192C003FD6CA /* MockCameraManager.swift */ = {isa = PBXFileReference; lastKnownFileType = sourcecode.swift; path = MockCameraManager.swift; sourceTree = "<group>"; };
 		B54B7F1F25DB1ABA003FD6CA /* Stub.swift */ = {isa = PBXFileReference; fileEncoding = 4; lastKnownFileType = sourcecode.swift; path = Stub.swift; sourceTree = "<group>"; };
->>>>>>> 764bf414
 		C64994A5258D5ADD0052C21C /* LocationPuckManager.swift */ = {isa = PBXFileReference; fileEncoding = 4; lastKnownFileType = sourcecode.swift; path = LocationPuckManager.swift; sourceTree = "<group>"; };
 		C64994A6258D5ADE0052C21C /* Puck.swift */ = {isa = PBXFileReference; fileEncoding = 4; lastKnownFileType = sourcecode.swift; path = Puck.swift; sourceTree = "<group>"; };
 		C64994A7258D5ADE0052C21C /* IndicatorAssets.xcassets */ = {isa = PBXFileReference; lastKnownFileType = folder.assetcatalog; path = IndicatorAssets.xcassets; sourceTree = "<group>"; };
