Pod::Spec.new do |m|

<<<<<<< HEAD
  maps_version = '10.0.0-rc.5'
=======
  maps_version = '10.0.0-rc.6'
>>>>>>> 486ad269

  m.name = 'MapboxMaps'
  m.version = maps_version

  m.summary = 'Vector map solution for iOS with full styling capabilities.'
  m.description = 'Metal-based vector map solution for iOS with full styling capabilities.'
  m.homepage = 'https://docs.mapbox.com/ios/beta/maps/guides/'
  m.license = { type: 'Commercial', file: 'LICENSE.md' }
  m.author = { 'Mapbox' => 'mobile@mapbox.com' }
  m.social_media_url = 'https://twitter.com/mapbox'
  m.documentation_url = 'https://docs.mapbox.com/ios/beta/maps/api-reference/'
  
  m.source = { :git => 'https://github.com/mapbox/mapbox-maps-ios.git', :tag => "v#{maps_version}" }
  m.platform = :ios
  m.ios.deployment_target = '11.0'
  m.swift_version = '5.3'

  m.source_files = 'Sources/MapboxMaps/**/*.{swift,h}'
  m.resources = 'Sources/**/*.{xcassets,strings}'

  m.dependency 'MapboxCoreMaps', '10.0.0-rc.7'
  m.dependency 'MapboxCommon', '17.0.0'
  m.dependency 'MapboxMobileEvents', '1.0.2'
  m.dependency 'Turf', '2.0.0-rc.1'

end<|MERGE_RESOLUTION|>--- conflicted
+++ resolved
@@ -1,10 +1,6 @@
 Pod::Spec.new do |m|
 
-<<<<<<< HEAD
-  maps_version = '10.0.0-rc.5'
-=======
   maps_version = '10.0.0-rc.6'
->>>>>>> 486ad269
 
   m.name = 'MapboxMaps'
   m.version = maps_version
