--- conflicted
+++ resolved
@@ -4,14 +4,8 @@
 import PackageDescription
 import Foundation
 
-<<<<<<< HEAD
-let coreMaps = MapsDependency.coreMaps(version: "11.3.0-SNAPSHOT.0229T1322Z.ab36715", 
-                                       checksum: "2bd693b21d36cf98ecb9e0e1ce1bc5e63ef8b936670717dfdbea3af0dcc80e76")
-let common = MapsDependency.common(version: "24.2.0")
-=======
 let coreMaps = MapsDependency.coreMaps(version: "11.3.0-beta.1")
 let common = MapsDependency.common(version: "24.3.0-beta.1")
->>>>>>> af5cf0d4
 
 let mapboxMapsPath: String? = nil
 
