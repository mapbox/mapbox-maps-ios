import Foundation
import UIKit
@_implementationOnly import MapboxCommon_Private

internal protocol AnnotationOrchestratorImplProtocol: AnyObject {
    var annotationManagersById: [String: AnnotationManager] { get }
    func makePointAnnotationManager(id: String,
                                    layerPosition: LayerPosition?,
                                    clusterOptions: ClusterOptions?) -> AnnotationManagerInternal
    func makePolygonAnnotationManager(id: String, layerPosition: LayerPosition?) -> AnnotationManagerInternal
    func makePolylineAnnotationManager(id: String, layerPosition: LayerPosition?) -> AnnotationManagerInternal
    func makeCircleAnnotationManager(id: String, layerPosition: LayerPosition?) -> AnnotationManagerInternal
    func removeAnnotationManager(withId id: String)
}

internal final class AnnotationOrchestratorImpl: NSObject, AnnotationOrchestratorImplProtocol {

    private let tapGestureRecognizer: UIGestureRecognizer

    private let longPressGestureRecognizer: MapboxLongPressGestureRecognizer

    private let mapFeatureQueryable: MapFeatureQueryable

    private let factory: AnnotationManagerFactoryProtocol

    internal init(tapGestureRecognizer: UIGestureRecognizer,
                  longPressGestureRecognizer: MapboxLongPressGestureRecognizer,
                  mapFeatureQueryable: MapFeatureQueryable,
                  factory: AnnotationManagerFactoryProtocol) {
        self.tapGestureRecognizer = tapGestureRecognizer
        self.longPressGestureRecognizer = longPressGestureRecognizer
        self.mapFeatureQueryable = mapFeatureQueryable
        self.factory = factory

        super.init()
        tapGestureRecognizer.addTarget(self, action: #selector(handleTap(_:)))
        longPressGestureRecognizer.addTarget(self, action: #selector(handleDrag(_:)))
        longPressGestureRecognizer.delegate = self
        tapGestureRecognizer.delegate = self
        longPressGestureRecognizer.isEnabled = false
        tapGestureRecognizer.isEnabled = false
    }

    /// Dictionary of annotation managers keyed by their identifiers.
    internal var annotationManagersById: [String: AnnotationManager] {
        annotationManagersByIdInternal
    }

<<<<<<< HEAD
    internal var annotationManagersByIdInternal = [String: AnnotationManagerInternal]()
=======
    private var annotationManagersByIdInternal = [String: AnnotationManagerInternal]() {
        didSet {
            longPressGestureRecognizer.isEnabled = !annotationManagersByIdInternal.isEmpty
            tapGestureRecognizer.isEnabled = !annotationManagersByIdInternal.isEmpty
        }
    }
>>>>>>> a138e84b

    /// Creates a `PointAnnotationManager` which is used to manage a collection of
    /// `PointAnnotation`s. Annotations persist across style changes. If an annotation manager with
    /// the same `id` has already been created, the old one will be removed as if
    /// `removeAnnotationManager(withId:)` had been called. `AnnotationOrchestrator`
    ///  keeps a strong reference to any `PointAnnotationManager` until it is removed.
    /// - Parameters:
    ///   - id: Optional string identifier for this manager.
    ///   - layerPosition: Optionally set the `LayerPosition` of the layer managed.
    ///   - clusterOptions: Optionally set the `ClusterOptions` to cluster the Point Annotations
    /// - Returns: An instance of `PointAnnotationManager`
    internal func makePointAnnotationManager(id: String,
                                             layerPosition: LayerPosition?,
                                             clusterOptions: ClusterOptions?) -> AnnotationManagerInternal {
        removeAnnotationManager(withId: id, warnIfRemoved: true, function: #function)
        let annotationManager = factory.makePointAnnotationManager(
            id: id,
            layerPosition: layerPosition,
            clusterOptions: clusterOptions)
        annotationManagersByIdInternal[id] = annotationManager
        return annotationManager
    }

    /// Creates a `PolygonAnnotationManager` which is used to manage a collection of
    /// `PolygonAnnotation`s. Annotations persist across style changes. If an annotation manager with
    /// the same `id` has already been created, the old one will be removed as if
    /// `removeAnnotationManager(withId:)` had been called. `AnnotationOrchestrator`
    ///  keeps a strong reference to any `PolygonAnnotationManager` until it is removed.
    /// - Parameters:
    ///   - id: Optional string identifier for this manager..
    ///   - layerPosition: Optionally set the `LayerPosition` of the layer managed.
    /// - Returns: An instance of `PolygonAnnotationManager`
    internal func makePolygonAnnotationManager(id: String, layerPosition: LayerPosition?) -> AnnotationManagerInternal {
        removeAnnotationManager(withId: id, warnIfRemoved: true, function: #function)
        let annotationManager = factory.makePolygonAnnotationManager(
            id: id,
            layerPosition: layerPosition)
        annotationManagersByIdInternal[id] = annotationManager

        return annotationManager
    }

    /// Creates a `PolylineAnnotationManager` which is used to manage a collection of
    /// `PolylineAnnotation`s. Annotations persist across style changes. If an annotation manager with
    /// the same `id` has already been created, the old one will be removed as if
    /// `removeAnnotationManager(withId:)` had been called. `AnnotationOrchestrator`
    ///  keeps a strong reference to any `PolylineAnnotationManager` until it is removed.
    /// - Parameters:
    ///   - id: Optional string identifier for this manager.
    ///   - layerPosition: Optionally set the `LayerPosition` of the layer managed.
    /// - Returns: An instance of `PolylineAnnotationManager`
    internal func makePolylineAnnotationManager(id: String, layerPosition: LayerPosition?) -> AnnotationManagerInternal {
        removeAnnotationManager(withId: id, warnIfRemoved: true, function: #function)
        let annotationManager = factory.makePolylineAnnotationManager(
            id: id,
            layerPosition: layerPosition)
        annotationManagersByIdInternal[id] = annotationManager
        return annotationManager
    }

    /// Creates a `CircleAnnotationManager` which is used to manage a collection of
    /// `CircleAnnotation`s. Annotations persist across style changes. If an annotation manager with
    /// the same `id` has already been created, the old one will be removed as if
    /// `removeAnnotationManager(withId:)` had been called. `AnnotationOrchestrator`
    ///  keeps a strong reference to any `CircleAnnotationManager` until it is removed.
    /// - Parameters:
    ///   - id: Optional string identifier for this manager.
    ///   - layerPosition: Optionally set the `LayerPosition` of the layer managed.
    /// - Returns: An instance of `CircleAnnotationManager`
    internal func makeCircleAnnotationManager(id: String, layerPosition: LayerPosition?) -> AnnotationManagerInternal {
        removeAnnotationManager(withId: id, warnIfRemoved: true, function: #function)
        let annotationManager = factory.makeCircleAnnotationManager(
            id: id,
            layerPosition: layerPosition)
        annotationManagersByIdInternal[id] = annotationManager
        return annotationManager
    }

    /// Removes an annotation manager, this will remove the underlying layer and source from the style.
    /// A removed annotation manager will not be able to reuse anymore, you will need to create new annotation manger to add annotations.
    /// - Parameter id: Identifer of annotation manager to remove
    public func removeAnnotationManager(withId id: String) {
        removeAnnotationManager(withId: id, warnIfRemoved: false, function: #function)
    }

    private func removeAnnotationManager(withId id: String, warnIfRemoved: Bool, function: StaticString = #function) {
        guard let annotationManager = annotationManagersByIdInternal.removeValue(forKey: id) else {
            return
        }
        annotationManager.destroy()
        if warnIfRemoved {
            Log.warning(
                forMessage: "\(type(of: annotationManager)) with id \(id) was removed implicitly when invoking \(function) with the same id.",
                category: "Annotations")
        }
    }

    @objc private func handleTap(_ tap: UITapGestureRecognizer) {
        let managers = annotationManagersByIdInternal.values
        guard !managers.isEmpty else { return }

        let layerIds = managers.map(\.layerId)
        let options = RenderedQueryOptions(layerIds: layerIds, filter: nil)
        mapFeatureQueryable.queryRenderedFeatures(
            at: tap.location(in: tap.view),
            options: options) { (result) in

                switch result {

                case .success(let queriedFeatures):

                    // Get the identifiers of all the queried features
                    let queriedFeatureIds: [String] = queriedFeatures.compactMap {
                        guard case let .string(featureId) = $0.feature.identifier else {
                            return nil
                        }
                        return featureId
                    }

                    for manager in managers {
                        manager.handleQueriedFeatureIds(queriedFeatureIds)
                    }
                case .failure(let error):
                    Log.warning(forMessage: "Failed to query map for annotations due to error: \(error)",
                                category: "Annotations")
                }
            }
    }

    // swiftlint:disable:next cyclomatic_complexity
    @objc private func handleDrag(_ recognizer: MapboxLongPressGestureRecognizer) {
        let managers = annotationManagersByIdInternal.values
        guard !managers.isEmpty else { return }

        switch recognizer.state {
        case .began:
            let layerIdentifiers = managers.map(\.layerId)
            let options = RenderedQueryOptions(layerIds: layerIdentifiers, filter: nil)
            let gestureLocation = recognizer.location(in: recognizer.view)
            mapFeatureQueryable.queryRenderedFeatures(at: gestureLocation, options: options) { result in

                switch result {
                case .success(let queriedFeatures):
                    let queriedFeatureIds: [String] = queriedFeatures.compactMap {
                        guard case let .string(featureId) = $0.feature.identifier else {
                            return nil
                        }
                        return featureId
                    }

                    for manager in managers {
                        manager.handleDragBegin(with: queriedFeatureIds)
                    }

                case .failure(let error):
                    Log.error(forMessage: error.localizedDescription, category: "Gestures")
                }
            }

        case .changed:
            let translation = recognizer.translation(in: recognizer.view)

            for manager in managers {
                manager.handleDragChanged(with: translation)
            }
            recognizer.setTranslation(.zero, in: recognizer.view)

        case .ended, .cancelled:
            for manager in managers {
                manager.handleDragEnded()
            }

        case .possible, .failed:
            fallthrough
        @unknown default:
            break
        }
    }
}

extension AnnotationOrchestratorImpl: UIGestureRecognizerDelegate {
    func gestureRecognizer(_ gestureRecognizer: UIGestureRecognizer, shouldRecognizeSimultaneouslyWith otherGestureRecognizer: UIGestureRecognizer) -> Bool {
        switch gestureRecognizer {
        case self.tapGestureRecognizer where otherGestureRecognizer is UITapGestureRecognizer:
            return true
        case self.longPressGestureRecognizer where otherGestureRecognizer is UILongPressGestureRecognizer:
            return true
        default:
            return false
        }
    }
}<|MERGE_RESOLUTION|>--- conflicted
+++ resolved
@@ -46,16 +46,12 @@
         annotationManagersByIdInternal
     }
 
-<<<<<<< HEAD
     internal var annotationManagersByIdInternal = [String: AnnotationManagerInternal]()
-=======
-    private var annotationManagersByIdInternal = [String: AnnotationManagerInternal]() {
         didSet {
             longPressGestureRecognizer.isEnabled = !annotationManagersByIdInternal.isEmpty
             tapGestureRecognizer.isEnabled = !annotationManagersByIdInternal.isEmpty
         }
     }
->>>>>>> a138e84b
 
     /// Creates a `PointAnnotationManager` which is used to manage a collection of
     /// `PointAnnotation`s. Annotations persist across style changes. If an annotation manager with
