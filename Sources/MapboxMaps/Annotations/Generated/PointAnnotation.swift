--- conflicted
+++ resolved
@@ -792,7 +792,6 @@
         with(self, setter(\.image, image))
     }
 
-<<<<<<< HEAD
     /// Sets named image as icon.
     public func image(named name: String, sdf: Bool = false) -> Self {
         let uiImage = UIImage(named: name)!
@@ -839,11 +838,6 @@
             handler()
             return true
         }
-=======
-    /// Sets named image as icon
-    public func image(named name: String) -> Self {
-        with(self, setter(\.image, Image(image: UIImage(named: name)!, name: name)))
->>>>>>> 8b564261
     }
 }
 
