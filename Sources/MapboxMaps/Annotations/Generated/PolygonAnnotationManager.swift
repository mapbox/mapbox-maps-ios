--- conflicted
+++ resolved
@@ -187,7 +187,6 @@
         }
 
         // build and update the source data
-<<<<<<< HEAD
         let featureCollection = FeatureCollection(features: mainAnnotations.values.map(\.feature))
         style.updateGeoJSONSource(withId: sourceId, geoJSON: .featureCollection(featureCollection))
     }
@@ -198,24 +197,6 @@
         needsSyncDragSource = false
         if style.sourceExists(withId: dragSourceId) {
             updateDragSource()
-=======
-        do {
-            let featureCollection = FeatureCollection(features: mainAnnotations.values.map(\.feature))
-            try style.updateGeoJSONSource(withId: sourceId, geoJSON: .featureCollection(featureCollection))
-        } catch {
-            Log.error(
-                forMessage: "Could not update annotations in PolygonAnnotationManager due to error: \(error)",
-                category: "Annotations")
->>>>>>> 58af389f
-        }
-    }
-
-    private func syncDragSourceIfNeeded() {
-        guard !isDestroyed, needsSyncDragSource else { return }
-
-        needsSyncDragSource = false
-        if style.sourceExists(withId: dragSourceId) {
-            updateDragSource()
         }
     }
 
@@ -231,7 +212,7 @@
         }
     }
 
-    /// Emission strength.
+    /// Emission strength
     public var fillEmissiveStrength: Double? {
         get {
             return layerProperties["fill-emissive-strength"] as? Double
@@ -297,21 +278,10 @@
     }
 
     private func updateDragSource() {
-<<<<<<< HEAD
         if let annotationBeingDragged = annotationBeingDragged {
             draggedAnnotations[annotationBeingDragged.id] = annotationBeingDragged
         }
         style.updateGeoJSONSource(withId: dragSourceId, geoJSON: .featureCollection(.init(features: draggedAnnotations.values.map(\.feature))))
-=======
-        do {
-            if let annotationBeingDragged = annotationBeingDragged {
-                draggedAnnotations[annotationBeingDragged.id] = annotationBeingDragged
-            }
-            try style.updateGeoJSONSource(withId: dragSourceId, geoJSON: .featureCollection(.init(features: draggedAnnotations.values.map(\.feature))))
-        } catch {
-            Log.error(forMessage: "Failed to update drag source. Error: \(error)")
-        }
->>>>>>> 58af389f
     }
 
     private func updateDragLayer() {
@@ -345,13 +315,7 @@
 
         do {
             if !style.sourceExists(withId: dragSourceId) {
-<<<<<<< HEAD
                 try style.addSource(GeoJSONSource(id: dragSourceId))
-=======
-                var dragSource = GeoJSONSource()
-                dragSource.data = .empty
-                try style.addSource(dragSource, id: dragSourceId)
->>>>>>> 58af389f
             }
 
             annotationBeingDragged = annotation
@@ -381,16 +345,11 @@
 
 extension PolygonAnnotationManager: DelegatingDisplayLinkParticipantDelegate {
     func participate(for participant: DelegatingDisplayLinkParticipant) {
-<<<<<<< HEAD
         OSLog.platform.withIntervalSignpost(SignpostName.mapViewDisplayLink,
                                             "Participant: PolygonAnnotationManager") {
             syncSourceAndLayerIfNeeded()
             syncDragSourceIfNeeded()
         }
-=======
-        syncSourceAndLayerIfNeeded()
-        syncDragSourceIfNeeded()
->>>>>>> 58af389f
     }
 }
 
