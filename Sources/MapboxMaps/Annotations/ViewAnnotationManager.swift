// swiftlint:disable file_length
import UIKit
@_implementationOnly import MapboxCommon_Private
@_implementationOnly import MapboxCoreMaps_Private
import Turf

public enum ViewAnnotationManagerError: Error {
    case viewIsAlreadyAdded
    case associatedFeatureIdIsAlreadyInUse
    case annotationNotFound
    case geometryFieldMissing
}

/// An interface you use to detect when the map view lays out or updates visibility of annotation views.
///
/// When visible portion of a map changes, e.g. responding to the user interaction, the map view adjusts the positions and visibility of its annotation views.
/// Implement methods of ``ViewAnnotationUpdateObserver`` to detect when the map view updates position/size for supplied annotation views.
/// As well as when annotation views get show/hidden when going in/out of visible portion of the map.
///
/// To register an observer for view annotation updates, call the ``ViewAnnotationManager/addViewAnnotationUpdateObserver(_:)`` method.
public protocol ViewAnnotationUpdateObserver: AnyObject {

    /// Tells the observer that the frames of the annotation views changed.
    ///
    /// - Parameters:
    ///   - annotationViews: The annotation views whose frames changed.
    ///
    func framesDidChange(for annotationViews: [UIView])

    /// Tells the observer that the visibility of the annotation views changed.
    ///
    /// Use `isHidden` property to determine whether a view is visible or not.
    /// - Parameters:
    ///   - annotationsViews: The annotation vies whose visibility changed.
    func visibilityDidChange(for annotationViews: [UIView])
}

/// Manager API to control View Annotations.
///
/// View annotations are `UIView` instances that are drawn on top of the ``MapView`` and bound to some `Geometry` (only `Point` is supported for now).
/// In case some view annotations intersect on the screen Z-index is based on addition order.
///
/// View annotations are invariant to map camera transformations however such properties as size, visibility etc
/// could be controlled by the user using update operation.
///
/// View annotations are not explicitly bound to any sources however ``ViewAnnotationOptions/associatedFeatureId`` could be
/// used to bind given view annotation with some `Feature` by `Feature.identifier` meaning visibility of view annotation will be driven
/// by visibility of given feature.
public final class ViewAnnotationManager {

    private let containerView: UIView
    private let mapboxMap: MapboxMapProtocol
    private let coordinateBoundsAnimator: CoordinateBoundsAnimator
    private var viewsById: [String: UIView] = [:]
    private var idsByView: [UIView: String] = [:]
    private var expectedHiddenByView: [UIView: Bool] = [:]
    private var viewsByFeatureIds: [String: UIView] = [:]

    private var observers = [ObjectIdentifier: ViewAnnotationUpdateObserver]()

    /// If the superview or the `UIView.isHidden` property of a custom view annotation is changed manually by the users
    /// the SDK prints a warning and reverts the changes, as the view is still considered for layout calculation.
    /// The default value is true, and setting this value to false will disable the validation.
    public var validatesViews = true

<<<<<<< HEAD
    internal init(
        containerView: UIView,
        coordinateBoundsAnimator: CoordinateBoundsAnimator,
        mapboxMap: MapboxMapProtocol
    ) {
=======
    /// The complete list of annotations associated with the receiver.
    public var annotations: [UIView: ViewAnnotationOptions] {
        idsByView.compactMapValues { [mapboxMap] id in
            try? mapboxMap.options(forViewAnnotationWithId: id)
        }
    }

    internal init(containerView: UIView, mapboxMap: MapboxMapProtocol) {
>>>>>>> e0537758
        self.containerView = containerView
        self.coordinateBoundsAnimator = coordinateBoundsAnimator
        self.mapboxMap = mapboxMap
        let delegatingPositionsListener = DelegatingViewAnnotationPositionsUpdateListener()
        delegatingPositionsListener.delegate = self
        mapboxMap.setViewAnnotationPositionsUpdateListener(delegatingPositionsListener)
    }

    deinit {
        mapboxMap.setViewAnnotationPositionsUpdateListener(nil)
    }

    // MARK: - Public APIs

    /// Add a `UIView` instance which will be displayed as an annotation.
    /// View dimensions will be taken as width / height from the bounds of the view
    /// unless they are not specified explicitly with ``ViewAnnotationOptions/width`` and ``ViewAnnotationOptions/height``.
    ///
    /// Annotation `options` must include Geometry where we want to bind our view annotation.
    ///
    /// Width and height could be specified explicitly but better idea will be not specifying them
    /// as they will be calculated automatically based on view layout.
    ///
    /// > Important: The annotation view to be added should have `UIView.transform` property set to `.identity`.
    /// Providing a transformed view can result in annotation views being misplaced, overlapped and other layout artifacts.
    ///
    /// - Note: Use ``ViewAnnotationManager/update(_:options:)`` for changing the visibilty of the view, instead
    /// of `UIView.isHidden` so that it is removed from the layout calculation.
    ///
    /// - Parameters:
    ///   - view: `UIView` to be added to the map
    ///   - options: ``ViewAnnotationOptions`` to control the layout and visibility of the annotation
    ///
    /// - Throws:
    ///   -  ``ViewAnnotationManagerError/viewIsAlreadyAdded`` if the supplied view is already added as an annotation
    ///   -  ``ViewAnnotationManagerError/geometryFieldMissing`` if options did not include geometry
    ///   -  ``ViewAnnotationManagerError/associatedFeatureIdIsAlreadyInUse`` if the
    ///   supplied ``ViewAnnotationOptions/associatedFeatureId`` is already used by another annotation view
    ///   - ``MapError``: errors during insertion
    public func add(_ view: UIView, options: ViewAnnotationOptions) throws {
        try add(view, id: nil, options: options)
    }

    /// Add a `UIView` instance which will be displayed as an annotation.
    /// View dimensions will be taken as width / height from the bounds of the view
    /// unless they are not specified explicitly with ``ViewAnnotationOptions/width`` and ``ViewAnnotationOptions/height``.
    ///
    /// Annotation `options` must include Geometry where we want to bind our view annotation.
    ///
    /// Width and height could be specified explicitly but better idea will be not specifying them
    /// as they will be calculated automatically based on view layout.
    ///
    /// > Important: The annotation view to be added should have `UIView.transform` property set to `.identity`.
    /// Providing a transformed view can result in annotation views being misplaced, overlapped and other layout artifacts.
    ///
    /// - Note: Use ``ViewAnnotationManager/update(_:options:)`` for changing the visibilty of the view, instead
    /// of `UIView.isHidden` so that it is removed from the layout calculation.
    ///
    /// - Parameters:
    ///   - view: `UIView` to be added to the map
    ///   - id: The unique string for the `view`.
    ///   - options: ``ViewAnnotationOptions`` to control the layout and visibility of the annotation
    ///
    /// - Throws:
    ///   -  ``ViewAnnotationManagerError/viewIsAlreadyAdded`` if the supplied view is already added as an annotation, or there is an existing annotation view with the same `id`.
    ///   -  ``ViewAnnotationManagerError/geometryFieldMissing`` if options did not include geometry
    ///   -  ``ViewAnnotationManagerError/associatedFeatureIdIsAlreadyInUse`` if the
    ///   supplied ``ViewAnnotationOptions/associatedFeatureId`` is already used by another annotation view
    ///   - ``MapError``: errors during insertion
    public func add(_ view: UIView, id: String?, options: ViewAnnotationOptions) throws {
        guard idsByView[view] == nil && id.flatMap(view(forId:)) == nil else {
            throw ViewAnnotationManagerError.viewIsAlreadyAdded
        }
        guard options.geometry != nil else {
            throw ViewAnnotationManagerError.geometryFieldMissing
        }
        guard options.associatedFeatureId.flatMap(view(forFeatureId:)) == nil else {
            throw ViewAnnotationManagerError.associatedFeatureIdIsAlreadyInUse
        }

        var creationOptions = options
        if creationOptions.width == nil {
            creationOptions.width = view.bounds.size.width
        }
        if creationOptions.height == nil {
            creationOptions.height = view.bounds.size.height
        }

        view.translatesAutoresizingMaskIntoConstraints = false
        view.isHidden = true

        let id = id ?? UUID().uuidString
        try mapboxMap.addViewAnnotation(withId: id, options: creationOptions)
        viewsById[id] = view
        idsByView[view] = id
        expectedHiddenByView[view] = true
        if let featureId = creationOptions.associatedFeatureId {
            viewsByFeatureIds[featureId] = view
        }
        containerView.addSubview(view)
    }

    /// Remove given `UIView` from the map if it was present.
    ///
    /// - Parameters:
    ///   - view: `UIView` to be removed
    public func remove(_ view: UIView) {
        guard let id = idsByView[view], let annotatonView = viewsById[id] else {
            return
        }
        let options = try? mapboxMap.options(forViewAnnotationWithId: id)
        try? mapboxMap.removeViewAnnotation(withId: id)
        annotatonView.removeFromSuperview()
        viewsById.removeValue(forKey: id)
        idsByView.removeValue(forKey: annotatonView)
        expectedHiddenByView.removeValue(forKey: annotatonView)
        if let featureId = options?.associatedFeatureId {
            viewsByFeatureIds.removeValue(forKey: featureId)
        }
    }

    /// Removes all annotations views from the map.
    public func removeAll() {
        for (id, view) in viewsById {
            try? mapboxMap.removeViewAnnotation(withId: id)
            view.removeFromSuperview()
        }

        expectedHiddenByView.removeAll()
        idsByView.removeAll()
        viewsById.removeAll()
        viewsByFeatureIds.removeAll()
    }

    /// Update given `UIView` with ``ViewAnnotationOptions``.
    /// Important thing to keep in mind that only properties present in `options` will be updated,
    /// all other will remain the same as specified before.
    ///
    /// - Parameters:
    ///   - view: `UIView` to be updated
    ///   - options: view annotation options with optional fields used for the update
    ///
    /// > Important: The annotation view to be updated should have `UIView.frame` property set to `identify`.
    /// Providing a transformed view can result in annotation views being misplaced, overlapped and other layout artifacts.
    ///
    /// - Throws:
    ///   - ``ViewAnnotationManagerError/annotationNotFound``: the supplied view was not found
    ///   -  ``ViewAnnotationManagerError/associatedFeatureIdIsAlreadyInUse`` if the
    ///   supplied ``ViewAnnotationOptions/associatedFeatureId`` is already used by another annotation view
    ///   - ``MapError``: errors during the update of the view (eg. incorrect parameters)
    public func update(_ view: UIView, options: ViewAnnotationOptions) throws {
        guard let id = idsByView[view] else {
            throw ViewAnnotationManagerError.annotationNotFound
        }
        if let associatedFeatureId = options.associatedFeatureId, viewsByFeatureIds[associatedFeatureId] != nil {
            throw ViewAnnotationManagerError.associatedFeatureIdIsAlreadyInUse
        }
        let currentFeatureId = try? mapboxMap.options(forViewAnnotationWithId: id).associatedFeatureId
        try mapboxMap.updateViewAnnotation(withId: id, options: options)

        if options.visible == false {
            expectedHiddenByView[view] = true
            view.isHidden = true
        }

        if let id = currentFeatureId, let updatedId = options.associatedFeatureId, id != updatedId {
            viewsByFeatureIds[id] = nil
        }
        if let featureId = options.associatedFeatureId {
            viewsByFeatureIds[featureId] = view
        }
    }

    /// Find view annotation by the given `id`.
    ///
    /// - Parameter id: The identifier of the view set in ``ViewAnnotationManager/add(_:id:options:)``.
    /// - Returns: `UIView` if view was found, otherwise `nil`.
    public func view(forId id: String) -> UIView? {
        viewsById[id]
    }

    /// Find `UIView` by feature id if it was specified as part of ``ViewAnnotationOptions/associatedFeatureId``.
    ///
    /// - Parameters:
    ///   - identifier: the identifier of the feature which will be used for finding the associated `UIView`
    ///
    /// - Returns: `UIView` if view was found and `nil` otherwise.
    public func view(forFeatureId identifier: String) -> UIView? {
        return viewsByFeatureIds[identifier]
    }

    /// Find ``ViewAnnotationOptions`` of view annotation by feature id if it was specified as part of ``ViewAnnotationOptions/associatedFeatureId``.
    ///
    /// - Parameters:
    ///   - identifier: the identifier of the feature which will be used for finding the associated ``ViewAnnotationOptions``
    ///
    /// - Returns: ``ViewAnnotationOptions`` if view was found and `nil` otherwise.
    public func options(forFeatureId identifier: String) -> ViewAnnotationOptions? {
        return viewsByFeatureIds[identifier].flatMap { idsByView[$0] }.flatMap { try? mapboxMap.options(forViewAnnotationWithId: $0) }
    }

    /// Get current ``ViewAnnotationOptions`` for given `UIView`.
    ///
    /// - Parameters:
    ///   - view: an `UIView` for which the associated ``ViewAnnotationOptions`` is looked up
    ///
    /// - Returns: ``ViewAnnotationOptions`` if view was found and `nil` otherwise.
    public func options(for view: UIView) -> ViewAnnotationOptions? {
        return idsByView[view].flatMap { try? mapboxMap.options(forViewAnnotationWithId: $0) }
    }

    /// Add an observer for annotation views updates
    ///
    /// Observers are held strongly.
    ///
    /// - Parameter observer: The object to notify when updates occur.
    public func addViewAnnotationUpdateObserver(_ observer: ViewAnnotationUpdateObserver) {
        observers[ObjectIdentifier(observer)] = observer
    }

    /// Remove an observer for annotation views updates.
    ///
    /// - Parameter observer: The object to stop sending notifications to.
    public func removeViewAnnotationUpdateObserver(_ observer: ViewAnnotationUpdateObserver) {
        observers.removeValue(forKey: ObjectIdentifier(observer))
    }

    // MARK: Framing

    /// Calculates ``CameraOptions`` to fit the list of view annotations.
    ///
    /// - Important: This API isn't supported by Globe projection.
    ///
    /// - Parameter ids: The list of annotations ids to be framed.
    /// - Parameter padding: See ``CameraOptions/padding``.
    /// - Parameter bearing: See ``CameraOptions/bearing``.
    /// - Parameter pitch: See ``CameraOptions/pitch``.
    public func camera(for ids: [String], padding: UIEdgeInsets = .zero, bearing: CGFloat? = nil, pitch: CGFloat? = nil) -> CameraOptions? {
        let options = ids.compactMap { try? mapboxMap.options(forViewAnnotationWithId: $0) }
        guard !options.isEmpty else { return nil }

        var north, east, south, west: CLLocationDegrees!
        var accumulatedPadding = UIEdgeInsets.zero

        for annotationOption in options where annotationOption.visible != false {
            guard case .point(let point) = annotationOption.geometry else { continue }

            let annotationFrame = annotationOption.frame
            if north == nil || north > point.coordinates.latitude {
                north = point.coordinates.latitude
                accumulatedPadding.top =  padding.top + abs(annotationFrame.minY)
            }
            if east == nil || east < point.coordinates.longitude {
                east = point.coordinates.longitude
                accumulatedPadding.right = padding.right + annotationFrame.maxX
            }
            if south == nil || south < point.coordinates.latitude {
                south = point.coordinates.latitude
                accumulatedPadding.bottom = padding.bottom + annotationFrame.maxY
            }
            if west == nil || west > point.coordinates.longitude {
                west = point.coordinates.longitude
                accumulatedPadding.left = padding.left + abs(annotationFrame.minX)
            }
        }

        let points = MultiPoint([
            CLLocationCoordinate2D(latitude: north, longitude: east),
            CLLocationCoordinate2D(latitude: south, longitude: west),
        ])
        return mapboxMap.camera(for: .multiPoint(points), padding: accumulatedPadding, bearing: bearing, pitch: pitch)
    }

    /// Sets the visible region so that the map displays the specified annotations.
    ///
    /// - Important: This API isn't supported by Globe projection.
    ///
    /// - Parameter ids: The list of annotations ids to be framed.
    /// - Parameter padding: The padding to be set around the edges of the map view, default is `UIEdgeInsets.zero`.
    /// - Parameter pitch: Default is 0.
    /// - Parameter animationDuration: Default is 1.
    public func showAnnotations(
        ids: [String],
        padding: UIEdgeInsets = .zero,
        pitch: CGFloat? = nil,
        animationDuration: TimeInterval = 1
    ) {
        let coordinateBounds = camera(for: ids).map(mapboxMap.coordinateBounds(for:))
        guard let coordinateBounds = coordinateBounds, !coordinateBounds.isEmpty else { return }

        coordinateBoundsAnimator.show(coordinateBounds: coordinateBounds, padding: padding, pitch: pitch, animationDuration: animationDuration)
    }

    /// Sets the visible region so that the map displays the specified annotations.
    ///
    /// - Important: This API isn't supported by Globe projection.
    ///
    /// - Parameter annotations: The list of annotations view to be framed.
    /// - Parameter padding: The padding to be set around the edges of the map view, default is `UIEdgeInsets.zero`.
    /// - Parameter pitch: Default is 0.
    /// - Parameter animationDuration: Default is 1.
    public func showAnnotations(
        _ annotations: [UIView],
        padding: UIEdgeInsets = .zero,
        pitch: CGFloat? = nil,
        animationDuration: TimeInterval = 1
    ) {
        let ids = annotations.compactMap { idsByView[$0] }
        showAnnotations(ids: ids, padding: padding, pitch: pitch, animationDuration: animationDuration)
    }

    // MARK: - Private functions

    private func placeAnnotations(positions: [ViewAnnotationPositionDescriptor]) {
        // Iterate through and update all view annotations
        // First update the position of the views based on the placement info from GL-Native
        // Then hide the views which are off screen
        var visibleAnnotationIds: Set<String> = []
        var viewsWithUpdatedFrame: Set<UIView> = []
        var viewsWithUpdatedVisibility: Set<UIView> = []

        for position in positions {
            guard let view = viewsById[position.identifier] else {
                continue
            }
            validate(view)

            view.translatesAutoresizingMaskIntoConstraints = true
            if view.frame != position.frame {
                view.frame = position.frame
                viewsWithUpdatedFrame.insert(view)
            }
            if view.isHidden {
                viewsWithUpdatedVisibility.insert(view)
            }
            view.isHidden = false
            expectedHiddenByView[view] = false
            visibleAnnotationIds.insert(position.identifier)
            containerView.bringSubviewToFront(view)
        }

        defer {
            assert(viewsWithUpdatedFrame.allSatisfy { !$0.isHidden })
            notifyViewAnnotationObserversFrameDidChange(for: Array(viewsWithUpdatedFrame))
        }

        let annotationsToHide = Set<String>(viewsById.keys).subtracting(visibleAnnotationIds)

        for id in annotationsToHide {
            guard let view = viewsById[id] else { fatalError() }
            validate(view)
            if !view.isHidden {
                viewsWithUpdatedVisibility.insert(view)
            }
            view.isHidden = true
            expectedHiddenByView[view] = true
        }

        notifyViewAnnotationObserversVisibilityDidChange(for: Array(viewsWithUpdatedVisibility))
    }

    private func validate(_ view: UIView) {
        guard validatesViews else { return }
        // Re-add the view if the superview of the annotation view is different than the container
        if view.superview != containerView {
            Log.warning(forMessage: "Superview changed for annotation view. Use `ViewAnnotationManager.remove(_ view: UIView)` instead to remove it from the layout calculation.", category: "Annotations")
            view.removeFromSuperview()
            containerView.addSubview(view)
        }
        // View is still considered for layout calculation, users should not modify the visibility of view directly
        if let expectedHidden = expectedHiddenByView[view], view.isHidden != expectedHidden {
            Log.warning(forMessage: "Visibility changed for annotation view. Use `ViewAnnotationManager.update(view: UIView, options: ViewAnnotationOptions)` instead to update visibility and remove the view from layout calculation.", category: "Annotations")
            view.isHidden = expectedHidden
        }
    }

    private func notifyViewAnnotationObserversFrameDidChange(for annotationViews: [UIView]) {
        guard !annotationViews.isEmpty else { return }

        observers.values.forEach { observer in
            observer.framesDidChange(for: annotationViews)
        }
    }

    private func notifyViewAnnotationObserversVisibilityDidChange(for annotationViews: [UIView]) {
        guard !annotationViews.isEmpty else { return }

        observers.values.forEach { observer in
            observer.visibilityDidChange(for: annotationViews)
        }
    }
}

extension ViewAnnotationManager: DelegatingViewAnnotationPositionsUpdateListenerDelegate {

    internal func onViewAnnotationPositionsUpdate(forPositions positions: [ViewAnnotationPositionDescriptor]) {
        placeAnnotations(positions: positions)
    }
}

private extension ViewAnnotationPositionDescriptor {
    var frame: CGRect {
        CGRect(origin: leftTopCoordinate.point, size: CGSize(width: CGFloat(width), height: CGFloat(height)))
    }
}<|MERGE_RESOLUTION|>--- conflicted
+++ resolved
@@ -63,22 +63,18 @@
     /// The default value is true, and setting this value to false will disable the validation.
     public var validatesViews = true
 
-<<<<<<< HEAD
+    /// The complete list of annotations associated with the receiver.
+    public var annotations: [UIView: ViewAnnotationOptions] {
+        idsByView.compactMapValues { [mapboxMap] id in
+            try? mapboxMap.options(forViewAnnotationWithId: id)
+        }
+    }
+
     internal init(
         containerView: UIView,
         coordinateBoundsAnimator: CoordinateBoundsAnimator,
         mapboxMap: MapboxMapProtocol
     ) {
-=======
-    /// The complete list of annotations associated with the receiver.
-    public var annotations: [UIView: ViewAnnotationOptions] {
-        idsByView.compactMapValues { [mapboxMap] id in
-            try? mapboxMap.options(forViewAnnotationWithId: id)
-        }
-    }
-
-    internal init(containerView: UIView, mapboxMap: MapboxMapProtocol) {
->>>>>>> e0537758
         self.containerView = containerView
         self.coordinateBoundsAnimator = coordinateBoundsAnimator
         self.mapboxMap = mapboxMap
