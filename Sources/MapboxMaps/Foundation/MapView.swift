--- conflicted
+++ resolved
@@ -221,15 +221,11 @@
     public init(frame: CGRect,
                 mapInitOptions: MapInitOptions = MapInitOptions(),
                 orientationProvider: InterfaceOrientationProvider,
-<<<<<<< HEAD
                 urlOpener: AttributionURLOpener,
                 applicationStateProvider: ApplicationStateProvider,
                 preferredContentSizeCategoryProvider: PreferredContentSizeCategoryProvider) {
-=======
-                urlOpener: AttributionURLOpener) {
         let trace = OSLog.platform.beginInterval("MapView.init")
         defer { trace.end() }
->>>>>>> a151b620
         dependencyProvider = MapViewDependencyProvider(interfaceOrientationProvider: orientationProvider)
         attributionUrlOpener = urlOpener
         self.applicationStateProvider = applicationStateProvider
@@ -254,15 +250,11 @@
     @available(iOS 13.0, *)
     public init(frame: CGRect,
                 mapInitOptions: MapInitOptions = MapInitOptions(),
-<<<<<<< HEAD
                 urlOpener: AttributionURLOpener,
                 applicationStateProvider: ApplicationStateProvider,
                 preferredContentSizeCategoryProvider: PreferredContentSizeCategoryProvider) {
-=======
-                urlOpener: AttributionURLOpener) {
         let trace = OSLog.platform.beginInterval("MapView.init")
         defer { trace.end() }
->>>>>>> a151b620
         dependencyProvider = MapViewDependencyProvider(
             interfaceOrientationProvider: DefaultInterfaceOrientationProvider()
         )
@@ -304,15 +296,11 @@
     internal init(frame: CGRect,
                   mapInitOptions: MapInitOptions,
                   dependencyProvider: MapViewDependencyProviderProtocol,
-<<<<<<< HEAD
                   urlOpener: AttributionURLOpener,
                   applicationStateProvider: ApplicationStateProvider,
                   preferredContentSizeCategoryProvider: PreferredContentSizeCategoryProvider) {
-=======
-                  urlOpener: AttributionURLOpener) {
         let trace = OSLog.platform.beginInterval("MapView.init")
         defer { trace.end() }
->>>>>>> a151b620
         self.dependencyProvider = dependencyProvider
         attributionUrlOpener = urlOpener
         self.applicationStateProvider = applicationStateProvider
