// swiftlint:disable file_length
import UIKit
@_implementationOnly import MapboxCommon_Private
@_implementationOnly import MapboxCoreMaps_Private
import Turf

@_spi(Package)
public protocol MapboxMapProtocol: AnyObject {
    var cameraBounds: CameraBounds { get }
    var cameraState: CameraState { get }
    var size: CGSize { get }
    var anchor: CGPoint { get }
    var options: MapOptions { get }
    func setCamera(to cameraOptions: CameraOptions)
    func setCameraBounds(with options: CameraBoundsOptions) throws
    func setNorthOrientation(northOrientation: NorthOrientation)
    func setConstrainMode(_ constrainMode: ConstrainMode)
    func setViewportMode(_ viewportMode: ViewportMode)
    func dragStart(for point: CGPoint)
    func dragCameraOptions(from: CGPoint, to: CGPoint) -> CameraOptions
    func dragEnd()
    func beginAnimation()
    func endAnimation()
    func beginGesture()
    func endGesture()
<<<<<<< HEAD
    @discardableResult
    func onEvery<Payload>(event eventType: MapEvents.Event<Payload>, handler: @escaping (MapEvent<Payload>) -> Void) -> Cancelable
    @discardableResult
    func queryRenderedFeatures(with point: CGPoint, options: RenderedQueryOptions?, completion: @escaping (Result<[QueriedRenderedFeature], Error>) -> Void) -> Cancelable
=======

>>>>>>> 8aa08755
    // View annotation management
    func setViewAnnotationPositionsUpdateCallback(_ callback: ViewAnnotationPositionsUpdateCallback?)
    func addViewAnnotation(withId id: String, options: ViewAnnotationOptions) throws
    func updateViewAnnotation(withId id: String, options: ViewAnnotationOptions) throws
    func removeViewAnnotation(withId id: String) throws
    func options(forViewAnnotationWithId id: String) throws -> ViewAnnotationOptions
    func pointIsAboveHorizon(_ point: CGPoint) -> Bool
    func camera(for geometry: Geometry, padding: UIEdgeInsets, bearing: CGFloat?, pitch: CGFloat?) -> CameraOptions
    func camera(for coordinateBounds: CoordinateBounds, padding: UIEdgeInsets, bearing: Double?, pitch: Double?) -> CameraOptions
    func coordinate(for point: CGPoint) -> CLLocationCoordinate2D
    func point(for coordinate: CLLocationCoordinate2D) -> CGPoint
    func performWithoutNotifying(_ block: () throws -> Void) rethrows
    func subscribe(_ observer: Observer, events: [String])
    func unsubscribe(_ observer: Observer, events: [String])
}

// swiftlint:disable type_body_length

/// Provides access to the map model, including the camera, style, observable map events,
/// and querying rendered features.
///
/// If you have a ``MapView`` you can access the `MapboxMap` instance via ``MapView/mapboxMap`` property.
///
/// Use ``style`` property to access runtime styling API, for example:
///   ```swift
///   mapboxMap.style.uri = .satelliteStreets
///   ```
///
/// Use `on`-prefixed properties to subscribe to map events, for example:
///    ```swift
///    // Holds resources allocated for subscriptions.
///    var cancelables = Set<AnyCancelable>()
///
///    // Observe every occurrence of CameraChanged event.
///    mapboxMap.onCameraChanged.observe { event in
///         print("Current camera state: \(event.cameraState)")
///    }.store(in: &cancelables)
///
///    // Observe only the next occurrence of MapLoaded event.
///    mapboxMap.onMapLoaded.observeNext { event in
///        print("Map is loaded at: \(event.timeInterval.end)")
///    }.store(in: &cancelables)
///    ```
///
/// The ``AnyCancelable`` object returned from ``Signal/observe(_:)`` or ``Signal/observeNext(_:)``
/// holds the resources allocated for the subscription and can be used to cancel it. If the cancelable
/// object is deallocated, the subscription will be cancelled immediately.
///
/// The simplified diagram of the events emitted by the map is displayed below.
///
/// ```
/// ┌─────────────┐               ┌─────────┐                   ┌──────────────┐
/// │ Application │               │   Map   │                   │ResourceLoader│
/// └──────┬──────┘               └────┬────┘                   └───────┬──────┘
///        │                           │                                │
///        ├───────setStyleURI────────▶│                                │
///        │                           ├───────────get style───────────▶│
///        │                           │                                │
///        │                           │◀─────────style data────────────┤
///        │                           │                                │
///        │                           ├─parse style─┐                  │
///        │                           │             │                  │
///        │      StyleDataLoaded      ◀─────────────┘                  │
///        │◀───────type: Style────────┤                                │
///        │                           ├─────────get sprite────────────▶│
///        │                           │                                │
///        │                           │◀────────sprite data────────────┤
///        │                           │                                │
///        │                           ├──────parse sprite───────┐      │
///        │                           │                         │      │
///        │      StyleDataLoaded      ◀─────────────────────────┘      │
///        │◀──────type: Sprite────────┤                                │
///        │                           ├─────get source TileJSON(s)────▶│
///        │                           │                                │
///        │     SourceDataLoaded      │◀─────parse TileJSON data───────┤
///        │◀─────type: Metadata───────┤                                │
///        │                           │                                │
///        │                           │                                │
///        │      StyleDataLoaded      │                                │
///        │◀──────type: Sources───────┤                                │
///        │                           ├──────────get tiles────────────▶│
///        │                           │                                │
///        │◀───────StyleLoaded────────┤                                │
///        │                           │                                │
///        │     SourceDataLoaded      │◀─────────tile data─────────────┤
///        │◀───────type: Tile─────────┤                                │
///        │                           │                                │
///        │                           │                                │
///        │◀────RenderFrameStarted────┤                                │
///        │                           ├─────render─────┐               │
///        │                           │                │               │
///        │                           ◀────────────────┘               │
///        │◀───RenderFrameFinished────┤                                │
///        │                           ├──render, all tiles loaded──┐   │
///        │                           │                            │   │
///        │                           ◀────────────────────────────┘   │
///        │◀────────MapLoaded─────────┤                                │
///        │                           │                                │
///        │                           │                                │
///        │◀─────────MapIdle──────────┤                                │
///        │                    ┌ ─── ─┴─ ─── ┐                         │
///        │                    │   offline   │                         │
///        │                    └ ─── ─┬─ ─── ┘                         │
///        │                           │                                │
///        ├─────────setCamera────────▶│                                │
///        │                           ├───────────get tiles───────────▶│
///        │                           │                                │
///        │                           │┌ ─ ─ ─ ─ ─ ─ ─ ─ ─ ─ ─ ─ ─ ─   │
///        │◀─────────MapIdle──────────┤   waiting for connectivity  │  │
///        │                           ││  Map renders cached data      │
///        │                           │ ─ ─ ─ ─ ─ ─ ─ ─ ─ ─ ─ ─ ─ ─ ┘  │
///        │                           │                                │
/// ```
///
/// - Important: MapboxMap should only be used from the main thread.
<<<<<<< HEAD
public final class MapboxMap {
    /// The underlying renderer object responsible for rendering the map
=======
public final class MapboxMap: StyleManager, MapboxMapProtocol {
    /// The underlying renderer object responsible for rendering the map.
>>>>>>> 8aa08755
    private let __map: Map
    private var cancelables = Set<AnyCancelable>()

    /// The `style` object supports run time styling.
    @available(*, deprecated, message: "Access style APIs directly from MapboxMap instance instead")
    public var style: StyleManager { return self }

    /// Provides access to events triggered during Map lifecycle.
    private let events: MapEvents

    deinit {
        __map.destroyRenderer()
    }

    internal init(map: Map, events: MapEvents, styleSourceManager: StyleSourceManagerProtocol) {
        self.__map = map
        self.events = events

        super.init(with: map, sourceManager: styleSourceManager)

        __map.createRenderer()
    }

    internal convenience init(mapClient: MapClient, mapInitOptions: MapInitOptions, styleSourceManager: StyleSourceManagerProtocol? = nil) {
        let map = Map(
            client: mapClient,
            mapOptions: mapInitOptions.mapOptions)
        self.init(
            map: map,
            events: MapEvents(observable: map),
            styleSourceManager: styleSourceManager ?? StyleSourceManager(styleManager: map))
    }

    // MARK: - Render loop

    /// Triggers a repaint of the map. Calling this method is typically unnecessary but
    /// may be needed if using a custom layer that needs to be redrawn independently
    /// of other map changes.
    public func triggerRepaint() {
        __map.triggerRepaint()
    }

    // MARK: - Style loading

    private func observeStyleLoad(_ completion: @escaping (MapLoadingError?) -> Void) {
        weak var weakToken: AnyCancelable?
        let styleLoadingError = onMapLoadingError.filter { $0.type == .style }
        let token = onStyleLoaded
            .join(withError: styleLoadingError)
            .observeNext { [weak self] result in
                guard let self else { return }
                if !self.isStyleLoaded {
                    Log.warning(forMessage: "style.isLoaded == false, was this an empty style?", category: "Style")
                }

                switch result {
                case .success: completion(nil)
                case .failure(let error): completion(error)
                }

                if let token = weakToken {
                    self.cancelables.remove(token)
                }
            }
        weakToken = token
        token.store(in: &cancelables)
    }

    /// Loads a `style` from a StyleURI, calling a completion closure when the
    /// style is fully loaded or there has been an error during load.
    ///
    /// - Parameters:
    ///   - styleURI: StyleURI to load
    ///   - completion: Closure called when the style has been fully loaded. The
    ///     `Result` type encapsulates the `Style` or error that occurred. See
    ///     `MapLoadingError`
    public func loadStyleURI(_ styleURI: StyleURI, completion: ((MapLoadingError?) -> Void)? = nil) {
        if let completion = completion {
            observeStyleLoad(completion)
        }
        __map.setStyleURIForUri(styleURI.rawValue)
    }

    /// Loads a `style` from a JSON string, calling a completion closure when the
    /// style is fully loaded or there has been an error during load.
    ///
    /// - Parameters:
    ///   - styleURI: Style JSON string
    ///   - completion: Closure called when the style has been fully loaded. The
    ///     `Result` type encapsulates the `Style` or error that occurred. See
    ///     `MapLoadingError`
    public func loadStyleJSON(_ JSON: String, completion: ((MapLoadingError?) -> Void)? = nil) {
        if let completion = completion {
            observeStyleLoad(completion)
        }
        __map.setStyleJSONForJson(JSON)
    }

    // MARK: - Prefetching

    /// When loading a map, if `prefetchZoomDelta` is set to any number greater
    /// than 0, the map will first request a tile for `zoom - prefetchZoomDelta`
    /// in an attempt to display a full map at lower resolution as quick as
    /// possible.
    ///
    /// It will get clamped at the tile source minimum zoom. The default delta
    /// is 4.
    public var prefetchZoomDelta: UInt8 {
        get {
            return __map.getPrefetchZoomDelta()
        }
        set {
            __map.setPrefetchZoomDeltaForDelta(newValue)
        }
    }

    /// Reduces memory use. Useful to call when the application gets paused or
    /// sent to background.
    internal func reduceMemoryUse() {
        __map.reduceMemoryUse()
    }

    /// The tile cache budget hint to be used by the map.
    ///
    /// The budget can be given in tile units or in megabytes. A Map will do the best effort to keep memory
    /// allocations for a non essential resources within the budget.
    ///
    /// If tile cache budget in megabytes is set, the engine will try to use ETC1 texture compression
    /// for raster layers, therefore, raster images with alpha channel will be rendered incorrectly.
    ///
    /// If null is set, the tile cache budget in tile units will be dynamically calculated based on
    /// the current viewport size.
    /// - Parameter tileCacheBudget: The tile cache budget hint to be used by the Map.
    public func setTileCacheBudget(_ tileCacheBudget: TileCacheBudget?) {
        __map.__setTileCacheBudgetFor(tileCacheBudget)
    }

    /// Defines whether multiple copies of the world will be rendered side by side beyond -180 and 180 degrees longitude.
    ///
    /// If disabled, when the map is zoomed out far enough that a single representation of the world does not fill the map's entire container,
    /// there will be blank space beyond 180 and -180 degrees longitude.
    /// In this case, features that cross 180 and -180 degrees longitude will be cut in two (with one portion on the right edge of the map
    /// and the other on the left edge of the map) at every zoom level.
    ///
    /// By default, `shouldRenderWorldCopies` is set to `true`.
    public var shouldRenderWorldCopies: Bool {
        get { __map.getRenderWorldCopies() }
        set { __map.setRenderWorldCopiesForRenderWorldCopies(newValue) }
    }

    /// Gets elevation for the given coordinate.
    ///
    /// - Note: Elevation is only available for the visible region on the screen.
    ///
    /// - Parameter coordinate: Coordinate for which to return the elevation.
    /// - Returns: Elevation (in meters) multiplied by current terrain
    ///     exaggeration, or empty if elevation for the coordinate is not available.
    public func elevation(at coordinate: CLLocationCoordinate2D) -> Double? {
        return __map.getElevationFor(coordinate)?.doubleValue
    }

    // MARK: - Camera Fitting

    /// Transforms a view's frame into a set of coordinate bounds
    /// - Parameter rect: The `rect` whose bounds will be transformed into a set of map coordinate bounds.
    /// - Returns: A `CoordinateBounds` object that represents the southwest and northeast corners of the view's bounds.
    public func coordinateBounds(for rect: CGRect) -> CoordinateBounds {
        let topRight = coordinate(for: CGPoint(x: rect.maxX, y: rect.minY)).wrap()
        let bottomLeft = coordinate(for: CGPoint(x: rect.minX, y: rect.maxY)).wrap()

        let southwest = CLLocationCoordinate2D(latitude: bottomLeft.latitude, longitude: bottomLeft.longitude)
        let northeast = CLLocationCoordinate2D(latitude: topRight.latitude, longitude: topRight.longitude)

        return CoordinateBounds(southwest: southwest, northeast: northeast)
    }

    /// Transforms a set of map coordinate bounds to a `CGRect` relative to the `MapView`.
    /// - Parameter coordinateBounds: The `coordinateBounds` that will be converted into a rect relative to the `MapView`
    /// - Returns: A `CGRect` whose corners represent the vertices of a set of `CoordinateBounds`.
    public func rect(for coordinateBounds: CoordinateBounds) -> CGRect {
        let southwest = coordinateBounds.southwest.wrap()
        let northeast = coordinateBounds.northeast.wrap()

        var rect = CGRect.zero

        let swPoint = point(for: southwest)
        let nePoint = point(for: northeast)

        rect = CGRect(origin: swPoint, size: CGSize.zero)

        rect = rect.extend(from: nePoint)

        return rect
    }

    // MARK: Debug options
    /// The array of `MapDebugOptions`. Setting this property to an empty array
    /// disables previously enabled `MapDebugOptions`.
    /// The default value is an empty array.
    public var debugOptions: [MapDebugOptions] {
        get {
            return __map.getDebug().compactMap { MapDebugOptions(rawValue: $0.intValue) }
        }
        set {
            // Remove the previously visible options, then update the debug options to the new array.
            let oldOptions = debugOptions.map { NSNumber(value: $0.rawValue) }
            __map.setDebugForDebugOptions(oldOptions, value: false)

            let options = newValue.map { NSNumber(value: $0.rawValue) }
            __map.setDebugForDebugOptions(options, value: true)
        }
    }

    /// Gets the size of the map in points
    @_spi(Package)
    public var size: CGSize {
        get {
            CGSize(__map.getSize())
        }
        set {
            __map.setSizeFor(Size(newValue))
        }
    }

    /// Notify map about gesture being in progress.
    internal var isGestureInProgress: Bool {
        get {
            return __map.isGestureInProgress()
        }
        set {
            __map.setGestureInProgressForInProgress(newValue)
        }
    }

    /// Tells the map rendering engine that the animation is currently performed
    /// by the user (e.g. with a `setCamera()` calls series). It adjusts the
    /// engine for the animation use case.
    /// In particular, it brings more stability to symbol placement and rendering.
    internal var isUserAnimationInProgress: Bool {
        get {
            return __map.isUserAnimationInProgress()
        }
        set {
            __map.setUserAnimationInProgressForInProgress(newValue)
        }
    }

    /// Returns the map's options
    public var options: MapOptions {
        return __map.getOptions()
    }

    /// Set the map north orientation
    ///
    /// - Parameter northOrientation: The map north orientation to set
    @_spi(Package)
    public func setNorthOrientation(northOrientation: NorthOrientation) {
        __map.setNorthOrientationFor(northOrientation)
    }

    /// Set the map constrain mode
    ///
    /// - Parameter constrainMode: The map constraint mode to set
    @_spi(Package)
    public func setConstrainMode(_ constrainMode: ConstrainMode) {
        __map.setConstrainModeFor(constrainMode)
    }

    /// Set the map viewport mode
    ///
    /// - Parameter viewportMode: The map viewport mode to set
    @_spi(Package)
    public func setViewportMode(_ viewportMode: ViewportMode) {
        __map.setViewportModeFor(viewportMode)
    }

    /// Calculates a `CameraOptions` to fit a `CoordinateBounds`
    ///
    /// This API isn't supported by Globe projection.
    ///
    /// - Parameters:
    ///   - coordinateBounds: The coordinate bounds that will be displayed within the viewport.
    ///   - padding: The new padding to be used by the camera.
    ///   - bearing: The new bearing to be used by the camera.
    ///   - pitch: The new pitch to be used by the camera.
    /// - Returns: A `CameraOptions` that fits the provided constraints
    public func camera(for coordinateBounds: CoordinateBounds,
                       padding: UIEdgeInsets,
                       bearing: Double?,
                       pitch: Double?) -> CameraOptions {
        return CameraOptions(
            __map.cameraForCoordinateBounds(
                for: coordinateBounds,
                padding: padding.toMBXEdgeInsetsValue(),
                bearing: bearing?.NSNumber,
                pitch: pitch?.NSNumber))
    }

    /// Calculates a `CameraOptions` to fit a list of coordinates.
    ///
    /// This API isn't supported by Globe projection.
    ///
    /// - Parameters:
    ///   - coordinates: Array of coordinates that should fit within the new viewport.
    ///   - padding: The new padding to be used by the camera.
    ///   - bearing: The new bearing to be used by the camera.
    ///   - pitch: The new pitch to be used by the camera.
    /// - Returns: A `CameraOptions` that fits the provided constraints
    public func camera(for coordinates: [CLLocationCoordinate2D],
                       padding: UIEdgeInsets?,
                       bearing: Double?,
                       pitch: Double?) -> CameraOptions {
        return CameraOptions(
            __map.cameraForCoordinates(
                forCoordinates: coordinates.map(\.location),
                padding: padding?.toMBXEdgeInsetsValue(),
                bearing: bearing?.NSNumber,
                pitch: pitch?.NSNumber))
    }

    /// Calculates a `CameraOptions` to fit a list of coordinates into a sub-rect of the map.
    ///
    /// Adjusts the zoom of `camera` to fit `coordinates` into `rect`.
    ///
    /// Returns the provided camera with zoom adjusted to fit coordinates into
    /// `rect`, so that the coordinates on the left, top and right of the effective
    /// camera center at the principal point of the projection (defined by padding)
    /// fit into the rect.
    ///
    /// This API isn't supported by Globe projection.
    ///
    /// - Note:
    ///     This method may fail if the principal point of the projection is not
    ///     inside `rect` or if there is insufficient screen space, defined by
    ///     principal point and rect, to fit the geometry.
    ///
    /// - Parameters:
    ///   - coordinates: The coordinates to frame within `rect`.
    ///   - camera: The camera for which the zoom should be adjusted to fit `coordinates`. `camera.center` must be non-nil.
    ///   - rect: The rectangle inside of the map that should be used to frame `coordinates`.
    /// - Returns: A `CameraOptions` that fits the provided constraints, or `cameraOptions` if an error occurs.
    public func camera(for coordinates: [CLLocationCoordinate2D],
                       camera: CameraOptions,
                       rect: CGRect) -> CameraOptions {
        return CameraOptions(
            __map.cameraForCoordinates(
                forCoordinates: coordinates.map(\.location),
                camera: MapboxCoreMaps.CameraOptions(camera),
                box: ScreenBox(rect)))
    }

    /// Calculates a `CameraOptions` to fit a geometry
    ///
    /// This API isn't supported by Globe projection.
    ///
    /// - Parameters:
    ///   - geometry: The geoemtry that will be displayed within the viewport.
    ///   - padding: The new padding to be used by the camera.
    ///   - bearing: The new bearing to be used by the camera.
    ///   - pitch: The new pitch to be used by the camera.
    /// - Returns: A `CameraOptions` that fits the provided constraints
    public func camera(for geometry: Geometry,
                       padding: UIEdgeInsets,
                       bearing: CGFloat?,
                       pitch: CGFloat?) -> CameraOptions {
        return CameraOptions(
            __map.cameraForGeometry(
                for: MapboxCommon.Geometry(geometry),
                padding: padding.toMBXEdgeInsetsValue(),
                bearing: bearing?.NSNumber,
                pitch: pitch?.NSNumber))
    }

    // MARK: - CameraOptions to CoordinateBounds

    /// Returns the coordinate bounds corresponding to a given `CameraOptions`
    ///
    /// This API isn't supported by Globe projection.
    ///
    /// - Parameter camera: The camera for which the coordinate bounds will be returned.
    /// - Returns: `CoordinateBounds` for the given `CameraOptions`
    public func coordinateBounds(for camera: CameraOptions) -> CoordinateBounds {
        return __map.coordinateBoundsForCamera(
            forCamera: MapboxCoreMaps.CameraOptions(camera))
    }

    /// Returns the unwrapped coordinate bounds to a given ``CameraOptions``.
    ///
    /// This function is particularly useful, if the camera shows the antimeridian.
    ///
    /// This API isn't supported by Globe projection.
    ///
    /// - Parameter camera: The camera for which the coordinate bounds will be returned.
    /// - Returns: `CoordinateBounds` for the given ``CameraOptions``.
    public func coordinateBoundsUnwrapped(for camera: CameraOptions) -> CoordinateBounds {
        return __map.coordinateBoundsForCameraUnwrapped(forCamera: MapboxCoreMaps.CameraOptions(camera))
    }

    /// Returns the coordinate bounds and zoom for a given `CameraOptions`.
    ///
    /// This API isn't supported by Globe projection.
    ///
    /// - Parameter camera: The camera for which the `CoordinateBoundsZoom` will be returned.
    /// - Returns: `CoordinateBoundsZoom` for the given `CameraOptions`
    public func coordinateBoundsZoom(for camera: CameraOptions) -> CoordinateBoundsZoom {
        return __map.coordinateBoundsZoomForCamera(forCamera: MapboxCoreMaps.CameraOptions(camera))
    }

    /// Returns the unwrapped coordinate bounds and zoom for a given `CameraOptions`.
    ///
    /// This function is particularly useful, if the camera shows the antimeridian.
    ///
    /// This API isn't supported by Globe projection.
    ///
    /// - Parameter camera: The camera for which the `CoordinateBoundsZoom` will
    ///     be returned.
    /// - Returns: `CoordinateBoundsZoom` for the given `CameraOptions`
    public func coordinateBoundsZoomUnwrapped(for camera: CameraOptions) -> CoordinateBoundsZoom {
        return __map.coordinateBoundsZoomForCameraUnwrapped(forCamera: MapboxCoreMaps.CameraOptions(camera))
    }

    // MARK: - Screen coordinate conversion

    /// Converts a point in the mapView's coordinate system to a geographic coordinate.
    /// The point must exist in the coordinate space of the `MapView`
    ///
    /// This API isn't supported by Globe projection.
    ///
    /// - Parameter point: The point to convert. Must exist in the coordinate space
    ///     of the `MapView`
    /// - Returns: A `CLLocationCoordinate` that represents the geographic location
    ///     of the point.
    public func coordinate(for point: CGPoint) -> CLLocationCoordinate2D {
        return __map.coordinateForPixel(forPixel: point.screenCoordinate)
    }

    /// Converts a map coordinate to a `CGPoint`, relative to the `MapView`.
    ///
    /// This API isn't supported by Globe projection.
    ///
    /// - Parameter coordinate: The coordinate to convert.
    /// - Returns: A `CGPoint` relative to the `UIView`. If the point is outside of the bounds
    ///     of `MapView` the returned point contains `-1.0` for both coordinates.
    public func point(for coordinate: CLLocationCoordinate2D) -> CGPoint {
        let point = __map.pixelForCoordinate(for: coordinate).point
        return CGRect(origin: .zero, size: size).contains(point) ? point : CGPoint(x: -1.0, y: -1.0)
    }

    /// Converts map coordinates to an array of `CGPoint`, relative to the `MapView`.
    ///
    /// This API isn't supported by Globe projection.
    ///
    /// - Parameter coordinates: The coordinate to convert.
    /// - Returns: An array of `CGPoint` relative to the `UIView.
    /// If a coordinate's point is outside of map view's bounds, it will be `(-1, -1)`
    public func points(for coordinates: [CLLocationCoordinate2D]) -> [CGPoint] {
        let bounds = CGRect(origin: .zero, size: size)
        let locations = coordinates.map { CLLocation(latitude: $0.latitude, longitude: $0.longitude) }
        let screenCoords = __map.pixelsForCoordinates(forCoordinates: locations)
        return screenCoords.map { bounds.contains($0.point) ? $0.point : CGPoint(x: -1.0, y: -1.0) }
    }

    /// Converts points in the mapView's coordinate system to geographic coordinates.
    /// The points must exist in the coordinate space of the `MapView`.
    ///
    /// This API isn't supported by Globe projection.
    ///
    /// - Parameter point: The point to convert. Must exist in the coordinate space
    ///     of the `MapView`
    /// - Returns: A `CLLocationCoordinate` that represents the geographic location
    ///     of the point.
    public func coordinates(for points: [CGPoint]) -> [CLLocationCoordinate2D] {
        let screenCoords = points.map { $0.screenCoordinate }
        let locations = __map.coordinatesForPixels(forPixels: screenCoords)
        return locations.map { $0.coordinate }
    }

    // MARK: - Camera options setters/getters

    /// Changes the map view by any combination of center, zoom, bearing, and pitch,
    /// without an animated transition. The map will retain its current values
    /// for any details not passed via the camera options argument. It is not
    /// guaranteed that the provided `CameraOptions` will be set, the map may apply
    /// constraints resulting in a different `CameraState`.
    ///
    /// - Important:
    ///     This method does not cancel existing animations. Call
    ///     `CameraAnimationsManager.cancelAnimations()`to cancel existing animations.
    ///
    /// - Parameter cameraOptions: New camera options
    public func setCamera(to cameraOptions: CameraOptions) {
        __map.setCameraFor(MapboxCoreMaps.CameraOptions(cameraOptions))
    }

    /// Returns the current camera state
    public var cameraState: CameraState {
        return CameraState(__map.getCameraState())
    }

    /// The map's current anchor, calculated after applying padding (if it exists)
    @_spi(Package)
    public var anchor: CGPoint {
        let rect = CGRect(origin: .zero, size: size).inset(by: cameraState.padding)
        return CGPoint(x: rect.midX, y: rect.midY)
    }

    /// Sets/get the map view with the free camera options.
    ///
    /// FreeCameraOptions provides more direct access to the underlying camera entity.
    /// For backwards compatibility the state set using this API must be representable
    /// with `CameraOptions` as well. Parameters are clamped to a valid range or
    /// discarded as invalid if the conversion to the pitch and bearing presentation
    /// is ambiguous. For example orientation can be invalid if it leads to the
    /// camera being upside down or the quaternion has zero length.
    ///
    /// - Parameter freeCameraOptions: The free camera options to set.
    public var freeCameraOptions: FreeCameraOptions {
        get {
            return __map.getFreeCameraOptions()
        }
        set {
            __map.setCameraFor(newValue)
        }
    }

    /// Returns the bounds of the map.
    public var cameraBounds: CameraBounds {
        return CameraBounds(__map.getBounds())
    }

    /// Sets the bounds of the map.
    ///
    /// - Parameter options: New camera bounds. Nil values will not take effect.
    /// - Throws: `MapError`
    public func setCameraBounds(with options: CameraBoundsOptions) throws {
        let expected = __map.setBoundsFor(MapboxCoreMaps.CameraBoundsOptions(options))

        if expected.isError() {
            throw MapError(coreError: expected.error)
        }
    }

    // MARK: - Drag API

    /// Prepares the drag gesture to use the provided screen coordinate as a pivot
    /// point. This function should be called each time when user starts a
    /// dragging action (e.g. by clicking on the map). The following dragging
    /// will be relative to the pivot.
    ///
    /// - Parameter point: Screen point
    public func dragStart(for point: CGPoint) {
        __map.dragStart(forPoint: point.screenCoordinate)
    }

    /// Calculates target point where camera should move after drag. The method
    /// should be called after `dragStart` and before `dragEnd`.
    ///
    /// - Parameters:
    ///   - fromPoint: The point from which the map is dragged.
    ///   - toPoint: The point to which the map is dragged.
    ///
    /// - Returns:
    ///     The camera options object showing end point.
    public func dragCameraOptions(from: CGPoint, to: CGPoint) -> CameraOptions {
        let options = __map.getDragCameraOptionsFor(fromPoint: from.screenCoordinate,
                                                    toPoint: to.screenCoordinate)
        return CameraOptions(options)
    }

    /// Ends the ongoing drag gesture. This function should be called always after
    /// the user has ended a drag gesture initiated by `dragStart`.
    public func dragEnd() {
        __map.dragEnd()
    }

<<<<<<< HEAD
    /// :nodoc:
    @_spi(Package)
    public func pointIsAboveHorizon(_ point: CGPoint) -> Bool {
        guard style.projection.name == .mercator else {
=======
    internal func pointIsAboveHorizon(_ point: CGPoint) -> Bool {
        guard projection.name == .mercator else {
>>>>>>> 8aa08755
            return false
        }
        let topMargin = 0.04 * size.height
        let reprojectErrorMargin = min(10, topMargin / 2)
        var p = point
        p.y -= topMargin
        let coordinate = self.coordinate(for: p)
        let roundtripPoint = self.point(for: coordinate)
        return roundtripPoint.y >= p.y + reprojectErrorMargin
    }

    // MARK: - Gesture and Animation Flags

    private var animationCount = 0

    /// If implementing a custom animation mechanism, call this method when the animation begins.
    /// Must always be paired with a corresponding call to `endAnimation()`
    public func beginAnimation() {
        animationCount += 1
        if animationCount == 1 {
            __map.setUserAnimationInProgressForInProgress(true)
        }
    }

    /// If implementing a custom animation mechanism, call this method when the animation ends.
    /// Must always be paired with a corresponding call to `beginAnimation()`
    public func endAnimation() {
        assert(animationCount > 0)
        animationCount -= 1
        if animationCount == 0 {
            __map.setUserAnimationInProgressForInProgress(false)
        }
    }

    private var gestureCount = 0

    /// If implementing a custom gesture, call this method when the gesture begins.
    /// Must always be paired with a corresponding call to `endGesture()`
    public func beginGesture() {
        gestureCount += 1
        if gestureCount == 1 {
            __map.setGestureInProgressForInProgress(true)
        }
    }

    /// If implementing a custom gesture, call this method when the gesture ends.
    /// Must always be paired with a corresponding call to `beginGesture()`
    public func endGesture() {
        assert(gestureCount > 0)
        gestureCount -= 1
        if gestureCount == 0 {
            __map.setGestureInProgressForInProgress(false)
        }
    }
}

@_spi(Package)
extension MapboxMap: MapboxMapProtocol {}

// swiftlint:enable type_body_length

// MARK: - MapFeatureQueryable

extension MapboxMap: MapFeatureQueryable {

    /// Queries the map for rendered features.
    ///
    /// - Parameters:
    ///   - shape: Screen point coordinates (point, line string or box) to query
    ///         for rendered features.
    ///   - options: Options for querying rendered features.
    ///   - completion: Callback called when the query completes.
    @discardableResult
    public func queryRenderedFeatures(with shape: [CGPoint], options: RenderedQueryOptions? = nil, completion: @escaping (Result<[QueriedRenderedFeature], Error>) -> Void) -> Cancelable {
        return __map.__queryRenderedFeatures(for: .fromNSArray(shape.map {$0.screenCoordinate}),
                                       options: options ?? RenderedQueryOptions(layerIds: nil, filter: nil),
                                       callback: coreAPIClosureAdapter(for: completion,
                                                                       type: NSArray.self,
                                                                       concreteErrorType: MapError.self))
    }

    /// Queries the map for rendered features.
    ///
    /// - Parameters:
    ///   - rect: Screen rect to query for rendered features.
    ///   - options: Options for querying rendered features.
    ///   - completion: Callback called when the query completes.
    @discardableResult
    public func queryRenderedFeatures(with rect: CGRect, options: RenderedQueryOptions? = nil, completion: @escaping (Result<[QueriedRenderedFeature], Error>) -> Void) -> Cancelable {
        return __map.__queryRenderedFeatures(for: .fromScreenBox(.init(rect)),
                                       options: options ?? RenderedQueryOptions(layerIds: nil, filter: nil),
                                       callback: coreAPIClosureAdapter(for: completion,
                                                                       type: NSArray.self,
                                                                       concreteErrorType: MapError.self))
    }
    /// Queries the map for rendered features.
    ///
    /// - Parameters:
    ///   - point: Screen point at which to query for rendered features.
    ///   - options: Options for querying rendered features.
    ///   - completion: Callback called when the query completes.
    @discardableResult
    public func queryRenderedFeatures(with point: CGPoint, options: RenderedQueryOptions? = nil, completion: @escaping (Result<[QueriedRenderedFeature], Error>) -> Void) -> Cancelable {
        return __map.__queryRenderedFeatures(for: .fromScreenCoordinate(point.screenCoordinate),
                                             options: options ?? RenderedQueryOptions(layerIds: nil, filter: nil),
                                             callback: coreAPIClosureAdapter(for: completion,
                                                                             type: NSArray.self,
                                                                             concreteErrorType: MapError.self))
    }

    /// Queries the map for source features.
    ///
    /// - Parameters:
    ///   - sourceId: Style source identifier used to query for source features.
    ///   - options: Options for querying source features.
    ///   - completion: Callback called when the query completes.
    @discardableResult
    public func querySourceFeatures(for sourceId: String,
                                    options: SourceQueryOptions,
                                    completion: @escaping (Result<[QueriedSourceFeature], Error>) -> Void) -> Cancelable {
        return __map.__querySourceFeatures(forSourceId: sourceId,
                                  options: options,
                                  callback: coreAPIClosureAdapter(for: completion,
                                                                  type: NSArray.self,
                                                                  concreteErrorType: MapError.self))
    }

    /// Returns all the leaves (original points) of a cluster (given its cluster_id) from a GeoJSON source, with pagination support: limit is the number of leaves
    /// to return (set to Infinity for all points), and offset is the amount of points to skip (for pagination).
    ///
    /// - Parameters:
    ///   - sourceId: The identifier of the source to query.
    ///   - feature: Feature to look for in the query.
    ///   - limit: the number of points to return from the query, default to 10
    ///   - offset: the amount of points to skip, default to 0
    ///   - completion: The result could be a feature extension value containing
    ///         either a value (expansion-zoom) or a feature collection (children
    ///         or leaves). An error is passed if the operation was not successful.
    @discardableResult
    public func getGeoJsonClusterLeaves(forSourceId sourceId: String,
                                        feature: Feature,
                                        limit: UInt64 = 10,
                                        offset: UInt64 = 0,
                                        completion: @escaping (Result<FeatureExtensionValue, Error>) -> Void) -> Cancelable {
        return __map.__queryFeatureExtensions(forSourceIdentifier: sourceId,
                                     feature: MapboxCommon.Feature(feature),
                                     extension: "supercluster",
                                     extensionField: "leaves",
                                     args: ["limit": limit, "offset": offset],
                                     callback: coreAPIClosureAdapter(for: completion,
                                                                     type: FeatureExtensionValue.self,
                                                                     concreteErrorType: MapError.self))
    }

    /// Returns the children (original points or clusters) of a cluster (on the next zoom level)
    /// given its id (cluster_id value from feature properties) from a GeoJSON source.
    ///
    /// - Parameters:
    ///   - sourceId: The identifier of the source to query.
    ///   - feature: Feature to look for in the query.
    ///   - completion: The result could be a feature extension value containing
    ///         either a value (expansion-zoom) or a feature collection (children
    ///         or leaves). An error is passed if the operation was not successful.
    @discardableResult
    public func getGeoJsonClusterChildren(forSourceId sourceId: String,
                                          feature: Feature,
                                          completion: @escaping (Result<FeatureExtensionValue, Error>) -> Void) -> Cancelable {
        return __map.__queryFeatureExtensions(forSourceIdentifier: sourceId,
                                     feature: MapboxCommon.Feature(feature),
                                     extension: "supercluster",
                                     extensionField: "children",
                                     args: nil,
                                     callback: coreAPIClosureAdapter(for: completion,
                                                                     type: FeatureExtensionValue.self,
                                                                     concreteErrorType: MapError.self))
    }

    /// Returns the zoom on which the cluster expands into several children (useful for "click to zoom" feature)
    /// given the cluster's cluster_id (cluster_id value from feature properties) from a GeoJSON source.
    ///
    /// - Parameters:
    ///   - sourceId: The identifier of the source to query.
    ///   - feature: Feature to look for in the query.
    ///   - completion: The result could be a feature extension value containing
    ///         either a value (expansion-zoom) or a feature collection (children
    ///         or leaves). An error is passed if the operation was not successful.
    @discardableResult
    public func getGeoJsonClusterExpansionZoom(forSourceId sourceId: String,
                                               feature: Feature,
                                               completion: @escaping (Result<FeatureExtensionValue, Error>) -> Void) -> Cancelable {
        __map.__queryFeatureExtensions(forSourceIdentifier: sourceId,
                                     feature: MapboxCommon.Feature(feature),
                                     extension: "supercluster",
                                     extensionField: "expansion-zoom",
                                     args: nil,
                                     callback: coreAPIClosureAdapter(for: completion,
                                                                     type: FeatureExtensionValue.self,
                                                                     concreteErrorType: MapError.self))
    }
}

// MARK: - Map Event handling

extension MapboxMap {

    /// The style has been fully loaded, and the map has rendered all visible tiles.
    public var onMapLoaded: Signal<MapLoaded> { events.signal(for: \.onMapLoaded) }

        /// An error that has occurred while loading the Map. The `type` property defines what resource could
        /// not be loaded and the `message` property will contain a descriptive error message.
        /// In case of `source` or `tile` loading errors, `sourceID` or `tileID` will contain the identifier of the source failing.
    public var onMapLoadingError: Signal<MapLoadingError> { events.signal(for: \.onMapLoadingError) }

        /// The requested style has been fully loaded, including the style, specified sprite and sources' metadata.
        ///
        /// The style specified sprite would be marked as loaded even with sprite loading error (an error will be emitted via ``MapboxMap/onMapLoadingError``).
        /// Sprite loading error is not fatal and we don't want it to block the map rendering, thus this event will still be emitted if style and sources are fully loaded.
    public var onStyleLoaded: Signal<StyleLoaded> { events.signal(for: \.onStyleLoaded) }

        /// The requested style data has been loaded. The `type` property defines what kind of style data has been loaded.
        /// Event may be emitted synchronously, for example, when ``MapboxMap/loadStyleJSON(_:completion:)`` is used to load style.
        ///
        /// Based on an event data `type` property value, following use-cases may be implemented:
        /// - `style`: Style is parsed, style layer properties could be read and modified, style layers and sources could be
        /// added or removed before rendering is started.
        /// - `sprite`: Style's sprite sheet is parsed and it is possible to add or update images.
        /// - `sources`: All sources defined by the style are loaded and their properties could be read and updated if needed.
    public var onStyleDataLoaded: Signal<StyleDataLoaded> { events.signal(for: \.onStyleDataLoaded) }

        /// The camera has changed. This event is emitted whenever the visible viewport
        /// changes due to the MapView's size changing or when the camera
        /// is modified by calling camera methods. The event is emitted synchronously,
        /// so that an updated camera state can be fetched immediately.
    public var onCameraChanged: Signal<CameraChanged> { events.signal(for: \.onCameraChanged) }

        /// The map has entered the idle state. The map is in the idle state when there are no ongoing transitions
        /// and the map has rendered all requested non-volatile tiles. The event will not be emitted if animation is in progress (see ``MapboxMap/beginAnimation()``, ``MapboxMap/endAnimation()``)
        /// and / or gesture is in progress (see ``MapboxMap/beginGesture()``, ``MapboxMap/endGesture()``).
    public var onMapIdle: Signal<MapIdle> { events.signal(for: \.onMapIdle) }

        /// The source has been added with ``Style/addSource(_:id:dataId:)`` or ``Style/addSource(withId:properties:)``.
        /// The event is emitted synchronously, therefore, it is possible to immediately
        /// read added source's properties.
    public var onSourceAdded: Signal<SourceAdded> { events.signal(for: \.onSourceAdded) }

        /// The source has been removed with ``Style/removeSource(withId:)``.
        /// The event is emitted synchronously, thus, ``Style/allSourceIdentifiers`` will be
        /// in sync when the observer receives the notification.
    public var onSourceRemoved: Signal<SourceRemoved> { events.signal(for: \.onSourceRemoved) }

        /// A source data has been loaded.
        /// Event may be emitted synchronously in cases when source's metadata is available when source is added to the style.
        ///
        /// The `dataID` property defines the source id.
        ///
        /// The `type` property defines if source's metadata (e.g., TileJSON) or tile has been loaded. The property of `metadata`
        /// value might be useful to identify when particular source's metadata is loaded, thus all source's properties are
        /// readable and can be updated before map will start requesting data to be rendered.
        ///
        /// The `loaded` property will be set to `true` if all source's data required for visible viewport of the map, are loaded.
        /// The `tileID` property defines the tile id if the `type` field equals `tile`.
        /// The `dataID` property will be returned if it has been set for this source.
    public var onSourceDataLoaded: Signal<SourceDataLoaded> { events.signal(for: \.onSourceDataLoaded) }

        /// A style has a missing image. This event is emitted when the map renders visible tiles and
        /// one of the required images is missing in the sprite sheet. Subscriber has to provide the missing image
        /// by calling ``Style/addImage(_:id:sdf:contentInsets:)``.
    public var onStyleImageMissing: Signal<StyleImageMissing> { events.signal(for: \.onStyleImageMissing) }

        /// An image added to the style is no longer needed and can be removed using ``Style/removeImage(withId:)``.
    public var onStyleImageRemoveUnused: Signal<StyleImageRemoveUnused> { events.signal(for: \.onStyleImageRemoveUnused) }

        /// The map started rendering a frame.
    public var onRenderFrameStarted: Signal<RenderFrameStarted> { events.signal(for: \.onRenderFrameStarted) }

        /// The map finished rendering a frame.
        /// The `renderMode` property tells whether the map has all data (`full`) required to render the visible viewport.
        /// The `needsRepaint` property provides information about ongoing transitions that trigger map repaint.
        /// The `placementChanged` property tells if the symbol placement has been changed in the visible viewport.
    public var onRenderFrameFinished: Signal<RenderFrameFinished> { events.signal(for: \.onRenderFrameFinished) }

        /// The `ResourceRequest` event allows client to observe resource requests made by a
        /// map or snapshotter.
    public var  onResourceRequest: Signal<ResourceRequest> { events.signal(for: \.onResourceRequest) }

    /// Returns a ``Signal`` that allows to subscribe to the event with specified string name.
    /// This method is reserved for the future use.
    @_spi(Experimental)
    public subscript(eventName: String) -> Signal<GenericEvent> {
        events[eventName]
    }

    /// Listen to a single occurrence of a Map event.
    ///
    /// This will observe the next (and only the next) event of the specified
    /// type. After observation, the underlying subscriber will unsubscribe from
    /// the map or snapshotter.
    ///
    /// If you need to unsubscribe before the event fires, call `cancel()` on
    /// the returned `Cancelable` object.
    ///
    /// - Parameters:
    ///   - eventType: The event type to listen to.
    ///   - handler: The closure to execute when the event occurs.
    ///
    /// - Returns: A `Cancelable` object that you can use to stop listening for
    ///     the event. This is especially important if you have a retain cycle in
    ///     the handler.
    @available(*, deprecated, message: "Use mapboxMap.on<eventType>.observeNext instead.")
    @discardableResult
    public func onNext<Payload>(event: MapEventType<Payload>, handler: @escaping (Payload) -> Void) -> Cancelable {
        events.onNext(event: event, handler: handler)
    }

    /// Listen to multiple occurrences of a Map event.
    ///
    /// - Parameters:
    ///   - eventType: The event type to listen to.
    ///   - handler: The closure to execute when the event occurs.
    ///
    /// - Returns: A `Cancelable` object that you can use to stop listening for
    ///     events. This is especially important if you have a retain cycle in
    ///     the handler.
    @available(*, deprecated, message: "Use mapboxMap.on<eventType>.observe instead.")
    @discardableResult
    public func onEvery<Payload>(event: MapEventType<Payload>, handler: @escaping (Payload) -> Void) -> Cancelable {
        events.onEvery(event: event, handler: handler)
    }

<<<<<<< HEAD
    /// :nodoc:
    @_spi(Package)
    public func performWithoutNotifying(_ block: () throws -> Void) rethrows {
        try observable.performWithoutNotifying(block)
=======
    internal func performWithoutNotifying(_ block: () -> Void) {
        events.performWithoutNotifying(block)
>>>>>>> 8aa08755
    }
}

// MARK: - Map data clearing

extension MapboxMap {

    /// Clears temporary map data.
    ///
    /// Clears temporary map data from the data path defined in the given resource
    /// options. Useful to reduce the disk usage or in case the disk cache contains
    /// invalid data.
    ///
    /// - Note: Calling this API will affect all maps that use the same data path
    ///         and does not affect persistent map data like offline style packages.
    ///
    /// - Parameter completion: Called once the request is complete
    public static func clearData(completion: @escaping (Error?) -> Void) {
        MapboxMapsOptions.clearData(completion: completion)
    }
}

// MARK: - Attribution

extension MapboxMap: AttributionDataSource {
    internal func loadAttributions(completion: @escaping ([Attribution]) -> Void) {
        Attribution.parse(sourceAttributions(), completion: completion)
    }
}

// MARK: - Feature State

extension MapboxMap {

    /// Update the state map of a feature within a style source.
    /// Update entries in the state map of a given feature within a style source. Only entries listed in the state map
    /// will be updated. An entry in the feature state map that is not listed in `state` will retain its previous value.
    ///
    /// - Parameters:
    ///   - sourceId: Style source identifier
    ///   - sourceLayerId: Style source layer identifier (for multi-layer sources such as vector sources). Defaults to `nil`.
    ///   - featureId: Identifier of the feature whose state should be updated
    ///   - state: Map of entries to update with their respective new values
    ///   - callback: The `feature state operation callback` called when the operation completes or ends.
    ///
    /// - Returns: A `Cancelable` object  that could be used to cancel the pending operation.
    @discardableResult
    public func setFeatureState(sourceId: String, sourceLayerId: String? = nil, featureId: String, state: [String: Any], callback: @escaping (Result<NSNull, Error>) -> Void) -> Cancelable {
        return __map.__setFeatureStateForSourceId(sourceId,
                                         sourceLayerId: sourceLayerId,
                                         featureId: featureId,
                                                  state: state,
                                                  callback: coreAPIClosureAdapter(for: callback,
                                                                                  type: NSNull.self,
                                                                                  concreteErrorType: MapError.self))
    }

    /// Get the state map of a feature within a style source.
    ///
    /// - Parameters:
    ///   - sourceId: Style source identifier.
    ///   - sourceLayerId: Style source layer identifier (for multi-layer sources such as vector sources).
    ///   - featureId: Identifier of the feature whose state should be queried.
    ///   - callback: Feature's state map or an empty map if the feature could not be found.
    ///
    /// - Returns: A `Cancelable` object that could be used to cancel the pending query.
    @discardableResult
    public func getFeatureState(sourceId: String, sourceLayerId: String? = nil, featureId: String, callback: @escaping (Result<[String: Any], Error>) -> Void) -> Cancelable {
        return __map.__getFeatureState(forSourceId: sourceId,
                              sourceLayerId: sourceLayerId,
                              featureId: featureId,
                              callback: coreAPIClosureAdapter(for: callback,
                                                              type: AnyObject.self,
                                                              concreteErrorType: MapError.self))
    }

    /// Removes entries from a feature state object.
    /// Remove a specified property or all property from a feature's state object, depending on the value of `stateKey`.
    ///
    /// - Parameters:
    ///   - sourceId: The style source identifier
    ///   - sourceLayerId: The style source layer identifier (for multi-layer sources such as vector sources). Defaults to `nil`.
    ///   - featureId: The feature identifier of the feature whose state should be removed.
    ///   - stateKey: The key of the property to remove. If `nil`, all feature's state object properties are removed. Defaults to `nil`.
    ///   - callback: The `feature state operation callback` called when the operation completes or ends.
    ///
    /// - Returns: A `cancelable` object that could be used to cancel the pending operation.
    @discardableResult
    public func removeFeatureState(sourceId: String, sourceLayerId: String? = nil, featureId: String, stateKey: String? = nil, callback: @escaping (Result<NSNull, Error>) -> Void) -> Cancelable {
        return __map.__removeFeatureState(forSourceId: sourceId,
                                 sourceLayerId: sourceLayerId,
                                 featureId: featureId,
                                  stateKey: stateKey,
                                callback: coreAPIClosureAdapter(for: callback,
                                                                type: NSNull.self,
                                                                  concreteErrorType: MapError.self))
    }

    /// Reset all the feature states within a style source.
    /// Remove all feature state entries from the specified style source or source layer.
    /// Note that updates to feature state are asynchronous, so changes made by this method might not be
    /// immediately visible using `getStateFeature`.
    ///
    /// - Parameters:
    ///   - sourceId: The style source identifier
    ///   - sourceLayerId: The style source layer identifier (for multi-layer sources such as vector sources). Defaults to `nil`.
    ///   - callback: The `feature state operation callback` called when the operation completes or ends.
    ///
    /// - Returns: A `cancelable` object that could be used to cancel the pending operation.
    @discardableResult
    public func resetFeatureStates(sourceId: String, sourceLayerId: String? = nil, callback: @escaping (Result<NSNull, Error>) -> Void) -> Cancelable {
        return __map.__resetFeatureStates(forSourceId: sourceId,
                                          sourceLayerId: sourceLayerId,
                                          callback: coreAPIClosureAdapter(for: callback,
                                                                          type: NSNull.self,
                                                                          concreteErrorType: MapError.self))
    }
}

// MARK: - View Annotations

extension MapboxMap {

    /// :nodoc:
    @_spi(Package)
    public func setViewAnnotationPositionsUpdateCallback(_ callback: ViewAnnotationPositionsUpdateCallback?) {
        __map.setViewAnnotationPositionsUpdateListenerFor(callback.map {
            ViewAnnotationPositionsUpdateListenerImpl(callback: $0)
        })
    }

    /// :nodoc:
    @_spi(Package)
    public func addViewAnnotation(withId id: String, options: ViewAnnotationOptions) throws {
        let expected = __map.addViewAnnotation(forIdentifier: id, options: MapboxCoreMaps.ViewAnnotationOptions(options))
        if expected.isError(), let reason = expected.error {
            throw MapError(coreError: reason)
        }
    }

    /// :nodoc:
    @_spi(Package)
    public func updateViewAnnotation(withId id: String, options: ViewAnnotationOptions) throws {
        let expected = __map.updateViewAnnotation(forIdentifier: id, options: MapboxCoreMaps.ViewAnnotationOptions(options))
        if expected.isError(), let reason = expected.error {
            throw MapError(coreError: reason)
        }
    }

    /// :nodoc:
    @_spi(Package)
    public func removeViewAnnotation(withId id: String) throws {
        let expected = __map.removeViewAnnotation(forIdentifier: id)
        if expected.isError(), let reason = expected.error {
            throw MapError(coreError: reason)
        }
    }

    /// :nodoc:
    @_spi(Package)
    public func options(forViewAnnotationWithId id: String) throws -> ViewAnnotationOptions {
        let expected = __map.getViewAnnotationOptions(forIdentifier: id)
        if expected.isError(), let reason = expected.error {
            throw MapError(coreError: reason)
        }
        guard let options = expected.value else {
            fatalError("Failed to unwrap ViewAnnotationOptions")
        }
        return ViewAnnotationOptions(options)
    }

}

// MARK: - TileCover

extension MapboxMap {

    /// Returns array of tile identifiers that cover current map camera.
    ///
    /// - Parameters:
    ///  - options: Options for the tile cover method.
    @_spi(Experimental)
    public func tileCover(for options: TileCoverOptions) -> [CanonicalTileID] {
        __map.__tileCover(
            for: MapboxCoreMaps.TileCoverOptions(options),
            cameraOptions: nil)
    }
}

// MARK: - Map Recorder

extension MapboxMap {

    // swiftlint:disable:next missing_docs
    @_spi(Internal) public final func makeRecorder() -> MapRecorder {
        MapRecorder(mapView: __map)
    }
}

// MARK: - Testing only!

extension MapboxMap {
    internal var __testingMap: Map {
        return __map
    }
}<|MERGE_RESOLUTION|>--- conflicted
+++ resolved
@@ -23,14 +23,8 @@
     func endAnimation()
     func beginGesture()
     func endGesture()
-<<<<<<< HEAD
-    @discardableResult
-    func onEvery<Payload>(event eventType: MapEvents.Event<Payload>, handler: @escaping (MapEvent<Payload>) -> Void) -> Cancelable
     @discardableResult
     func queryRenderedFeatures(with point: CGPoint, options: RenderedQueryOptions?, completion: @escaping (Result<[QueriedRenderedFeature], Error>) -> Void) -> Cancelable
-=======
-
->>>>>>> 8aa08755
     // View annotation management
     func setViewAnnotationPositionsUpdateCallback(_ callback: ViewAnnotationPositionsUpdateCallback?)
     func addViewAnnotation(withId id: String, options: ViewAnnotationOptions) throws
@@ -43,8 +37,21 @@
     func coordinate(for point: CGPoint) -> CLLocationCoordinate2D
     func point(for coordinate: CLLocationCoordinate2D) -> CGPoint
     func performWithoutNotifying(_ block: () throws -> Void) rethrows
-    func subscribe(_ observer: Observer, events: [String])
-    func unsubscribe(_ observer: Observer, events: [String])
+
+    var onMapLoaded: Signal<MapLoaded> { get }
+    var onMapLoadingError: Signal<MapLoadingError> { get }
+    var onStyleLoaded: Signal<StyleLoaded> { get }
+    var onStyleDataLoaded: Signal<StyleDataLoaded> { get }
+    var onCameraChanged: Signal<CameraChanged> { get }
+    var onMapIdle: Signal<MapIdle> { get }
+    var onSourceAdded: Signal<SourceAdded> { get }
+    var onSourceRemoved: Signal<SourceRemoved> { get }
+    var onSourceDataLoaded: Signal<SourceDataLoaded> { get }
+    var onStyleImageMissing: Signal<StyleImageMissing> { get }
+    var onStyleImageRemoveUnused: Signal<StyleImageRemoveUnused> { get }
+    var onRenderFrameStarted: Signal<RenderFrameStarted> { get }
+    var onRenderFrameFinished: Signal<RenderFrameFinished> { get }
+    var onResourceRequest: Signal<ResourceRequest> { get }
 }
 
 // swiftlint:disable type_body_length
@@ -146,13 +153,8 @@
 /// ```
 ///
 /// - Important: MapboxMap should only be used from the main thread.
-<<<<<<< HEAD
-public final class MapboxMap {
-    /// The underlying renderer object responsible for rendering the map
-=======
-public final class MapboxMap: StyleManager, MapboxMapProtocol {
+public final class MapboxMap: StyleManager {
     /// The underlying renderer object responsible for rendering the map.
->>>>>>> 8aa08755
     private let __map: Map
     private var cancelables = Set<AnyCancelable>()
 
@@ -728,15 +730,10 @@
         __map.dragEnd()
     }
 
-<<<<<<< HEAD
     /// :nodoc:
     @_spi(Package)
     public func pointIsAboveHorizon(_ point: CGPoint) -> Bool {
-        guard style.projection.name == .mercator else {
-=======
-    internal func pointIsAboveHorizon(_ point: CGPoint) -> Bool {
         guard projection.name == .mercator else {
->>>>>>> 8aa08755
             return false
         }
         let topMargin = 0.04 * size.height
@@ -1066,15 +1063,10 @@
         events.onEvery(event: event, handler: handler)
     }
 
-<<<<<<< HEAD
     /// :nodoc:
     @_spi(Package)
     public func performWithoutNotifying(_ block: () throws -> Void) rethrows {
-        try observable.performWithoutNotifying(block)
-=======
-    internal func performWithoutNotifying(_ block: () -> Void) {
-        events.performWithoutNotifying(block)
->>>>>>> 8aa08755
+        try events.performWithoutNotifying(block)
     }
 }
 
