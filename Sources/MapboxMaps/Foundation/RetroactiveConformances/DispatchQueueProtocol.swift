--- conflicted
+++ resolved
@@ -29,11 +29,5 @@
     }
 }
 
-<<<<<<< HEAD
 @_spi(Package)
-extension DispatchQueue: DispatchQueueProtocol { }
-@_spi(Package)
-extension DispatchWorkItem: Cancelable { }
-=======
-extension DispatchQueue: DispatchQueueProtocol {}
->>>>>>> 8aa08755
+extension DispatchQueue: DispatchQueueProtocol {}