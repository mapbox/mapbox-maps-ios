import UIKit
import os

public protocol GestureManagerDelegate: AnyObject {

    /// Informs the delegate that a gesture has begun.
    func gestureManager(_ gestureManager: GestureManager, didBegin gestureType: GestureType)

    /// Informs the delegate that a gesture has ended and whether there will be additional animations after the gesture
    /// has completed. Does not indicate whether gesture-based animations have completed.
    func gestureManager(_ gestureManager: GestureManager, didEnd gestureType: GestureType, willAnimate: Bool)

    /// Informs the delegate that animations triggered due to a gesture have ended.
    func gestureManager(_ gestureManager: GestureManager, didEndAnimatingFor gestureType: GestureType)
}

@_spi(Package)
public protocol GestureManagerProtocol: AnyObject {
    var options: GestureOptions { get set }
    var singleTapGestureRecognizer: UIGestureRecognizer { get }
}

public final class GestureManager: GestureHandlerDelegate {

    /// Configuration options for the built-in gestures
    public var options: GestureOptions {
        set {
            panGestureRecognizer.isEnabled = newValue.panEnabled
            pinchGestureRecognizer.isEnabled = newValue.pinchEnabled
            rotateGestureRecognizer.isEnabled = newValue.rotateEnabled
            pinchGestureHandler.zoomEnabled = newValue.pinchZoomEnabled
            pinchGestureHandler.panEnabled = newValue.pinchPanEnabled
            pinchGestureHandler.simultaneousRotateAndPinchZoomEnabled = newValue.simultaneousRotateAndPinchZoomEnabled
            rotateGestureHandler.simultaneousRotateAndPinchZoomEnabled = newValue.simultaneousRotateAndPinchZoomEnabled
            pitchGestureRecognizer.isEnabled = newValue.pitchEnabled
            doubleTapToZoomInGestureRecognizer.isEnabled = newValue.doubleTapToZoomInEnabled
            doubleTouchToZoomOutGestureRecognizer.isEnabled = newValue.doubleTouchToZoomOutEnabled
            quickZoomGestureRecognizer.isEnabled = newValue.quickZoomEnabled
            panGestureHandler.panMode = newValue.panMode
            panGestureHandler.decelerationFactor = newValue.panDecelerationFactor
            doubleTapToZoomInGestureHandler.focalPoint = newValue.focalPoint
            doubleTouchToZoomOutGestureHandler.focalPoint = newValue.focalPoint
            quickZoomGestureHandler.focalPoint = newValue.focalPoint
            pinchGestureHandler.focalPoint = newValue.focalPoint
            rotateGestureHandler.focalPoint = newValue.focalPoint
        }
        get {
            var gestureOptions = GestureOptions()
            gestureOptions.panEnabled = panGestureRecognizer.isEnabled
            gestureOptions.pinchEnabled = pinchGestureRecognizer.isEnabled
            gestureOptions.rotateEnabled = rotateGestureRecognizer.isEnabled
            gestureOptions.pinchZoomEnabled = pinchGestureHandler.zoomEnabled
            gestureOptions.pinchPanEnabled = pinchGestureHandler.panEnabled
            gestureOptions.simultaneousRotateAndPinchZoomEnabled = pinchGestureHandler.simultaneousRotateAndPinchZoomEnabled
            gestureOptions.pitchEnabled = pitchGestureRecognizer.isEnabled
            gestureOptions.doubleTapToZoomInEnabled = doubleTapToZoomInGestureRecognizer.isEnabled
            gestureOptions.doubleTouchToZoomOutEnabled = doubleTouchToZoomOutGestureRecognizer.isEnabled
            gestureOptions.quickZoomEnabled = quickZoomGestureRecognizer.isEnabled
            gestureOptions.panMode = panGestureHandler.panMode
            gestureOptions.panDecelerationFactor = panGestureHandler.decelerationFactor
            gestureOptions.focalPoint = doubleTapToZoomInGestureHandler.focalPoint
            return gestureOptions
        }
    }

    /// The gesture recognizer for the pan gesture
    public var panGestureRecognizer: UIGestureRecognizer {
        return panGestureHandler.gestureRecognizer
    }

    /// The gesture recognizer for the "pinch to zoom" gesture
    public var pinchGestureRecognizer: UIGestureRecognizer {
        return pinchGestureHandler.gestureRecognizer
    }

    /// The gesture recognizer for the rotate gesture
    public var rotateGestureRecognizer: UIGestureRecognizer {
        return rotateGestureHandler.gestureRecognizer
    }

    /// The gesture recognizer for the pitch gesture
    public var pitchGestureRecognizer: UIGestureRecognizer {
        return pitchGestureHandler.gestureRecognizer
    }

    /// The gesture recognizer for the "double tap to zoom in" gesture
    public var doubleTapToZoomInGestureRecognizer: UIGestureRecognizer {
        return doubleTapToZoomInGestureHandler.gestureRecognizer
    }

    /// The gesture recognizer for the "double touch to zoom out" gesture
    public var doubleTouchToZoomOutGestureRecognizer: UIGestureRecognizer {
        return doubleTouchToZoomOutGestureHandler.gestureRecognizer
    }

    /// The gesture recognizer for the quickZoom gesture
    public var quickZoomGestureRecognizer: UIGestureRecognizer {
        return quickZoomGestureHandler.gestureRecognizer
    }

    /// The gesture recognizer for the single tap gesture
    /// - NOTE: The single tap gesture recognizer is primarily used to route tap events to the
    ///         `*AnnotationManager`s. You can add a target-action pair to this gesture recognizer
    ///         to be notified when a single tap occurs on the map.
    public var singleTapGestureRecognizer: UIGestureRecognizer {
        return singleTapGestureHandler.gestureRecognizer
    }

    internal var anyTouchGestureRecognizer: UIGestureRecognizer {
        return anyTouchGestureHandler.gestureRecognizer
    }

    /// Set this delegate to be called back if a gesture begins
    public weak var delegate: GestureManagerDelegate?

    private let panGestureHandler: PanGestureHandlerProtocol
    private let pinchGestureHandler: PinchGestureHandlerProtocol
    private let rotateGestureHandler: RotateGestureHandlerProtocol
    private let pitchGestureHandler: GestureHandler
    private let doubleTapToZoomInGestureHandler: FocusableGestureHandlerProtocol
    private let doubleTouchToZoomOutGestureHandler: FocusableGestureHandlerProtocol
    private let quickZoomGestureHandler: FocusableGestureHandlerProtocol
    private let singleTapGestureHandler: GestureHandler
    private let anyTouchGestureHandler: GestureHandler
    private let interruptDecelerationGestureHandler: GestureHandler
    private let mapboxMap: MapboxMapProtocol

    internal init(panGestureHandler: PanGestureHandlerProtocol,
                  pinchGestureHandler: PinchGestureHandlerProtocol,
                  rotateGestureHandler: RotateGestureHandlerProtocol,
                  pitchGestureHandler: GestureHandler,
                  doubleTapToZoomInGestureHandler: FocusableGestureHandlerProtocol,
                  doubleTouchToZoomOutGestureHandler: FocusableGestureHandlerProtocol,
                  quickZoomGestureHandler: FocusableGestureHandlerProtocol,
                  singleTapGestureHandler: GestureHandler,
                  anyTouchGestureHandler: GestureHandler,
                  interruptDecelerationGestureHandler: GestureHandler,
                  mapboxMap: MapboxMapProtocol) {
        self.panGestureHandler = panGestureHandler
        self.pinchGestureHandler = pinchGestureHandler
        self.pitchGestureHandler = pitchGestureHandler
        self.doubleTapToZoomInGestureHandler = doubleTapToZoomInGestureHandler
        self.doubleTouchToZoomOutGestureHandler = doubleTouchToZoomOutGestureHandler
        self.quickZoomGestureHandler = quickZoomGestureHandler
        self.singleTapGestureHandler = singleTapGestureHandler
        self.anyTouchGestureHandler = anyTouchGestureHandler
        self.rotateGestureHandler = rotateGestureHandler
        self.interruptDecelerationGestureHandler = interruptDecelerationGestureHandler
        self.mapboxMap = mapboxMap

        panGestureHandler.delegate = self
        pinchGestureHandler.delegate = self
        rotateGestureHandler.delegate = self
        pitchGestureHandler.delegate = self
        doubleTapToZoomInGestureHandler.delegate = self
        doubleTouchToZoomOutGestureHandler.delegate = self
        quickZoomGestureHandler.delegate = self
        singleTapGestureHandler.delegate = self

        pinchGestureHandler.gestureRecognizer.require(toFail: panGestureHandler.gestureRecognizer)
        pitchGestureHandler.gestureRecognizer.require(toFail: panGestureHandler.gestureRecognizer)
        quickZoomGestureHandler.gestureRecognizer.require(toFail: doubleTapToZoomInGestureHandler.gestureRecognizer)
        singleTapGestureHandler.gestureRecognizer.require(toFail: doubleTapToZoomInGestureHandler.gestureRecognizer)

        // Invoke the setter to ensure the defaults are synchronized
        self.options = GestureOptions()
    }

    internal func gestureBegan(for gestureType: GestureType) {
        OSLog.poi.signpostEvent("Gesture began", message: "type: \(gestureType)")
        mapboxMap.beginGesture()
        delegate?.gestureManager(self, didBegin: gestureType)
    }

    internal func gestureEnded(for gestureType: GestureType, willAnimate: Bool) {
        OSLog.poi.signpostEvent("Gesture ended", message: "type: \(gestureType)")
        mapboxMap.endGesture()
        delegate?.gestureManager(self, didEnd: gestureType, willAnimate: willAnimate)
    }

    internal func animationEnded(for gestureType: GestureType) {
        delegate?.gestureManager(self, didEndAnimatingFor: gestureType)
    }
<<<<<<< HEAD
}

extension GestureManager: PinchGestureHandlerDelegate {
    func pinchGestureHandlerDidUpdateGesture(_ handler: PinchGestureHandlerProtocol) {
        // Because of a bug in core maps camera state has to be reset before updating pinch drag.
        // This call will make sure that bearing is set to correct value after pinch dragging.
        rotateGestureHandler.scheduleRotationUpdateIfNeeded()
    }
}

@_spi(Package)
extension GestureManager: GestureManagerProtocol {}
=======
}
>>>>>>> e151e292
<|MERGE_RESOLUTION|>--- conflicted
+++ resolved
@@ -181,19 +181,7 @@
     internal func animationEnded(for gestureType: GestureType) {
         delegate?.gestureManager(self, didEndAnimatingFor: gestureType)
     }
-<<<<<<< HEAD
-}
-
-extension GestureManager: PinchGestureHandlerDelegate {
-    func pinchGestureHandlerDidUpdateGesture(_ handler: PinchGestureHandlerProtocol) {
-        // Because of a bug in core maps camera state has to be reset before updating pinch drag.
-        // This call will make sure that bearing is set to correct value after pinch dragging.
-        rotateGestureHandler.scheduleRotationUpdateIfNeeded()
-    }
 }
 
 @_spi(Package)
-extension GestureManager: GestureManagerProtocol {}
-=======
-}
->>>>>>> e151e292
+extension GestureManager: GestureManagerProtocol {}