--- conflicted
+++ resolved
@@ -3,12 +3,7 @@
 
 /// A layer to render 3D Models.
 @_documentation(visibility: public)
-<<<<<<< HEAD
-#endif
 @_spi(Experimental) public struct ModelLayer: Layer, Equatable {
-=======
-@_spi(Experimental) public struct ModelLayer: Layer {
->>>>>>> 0e9af258
 
     // MARK: - Conformance to `Layer` protocol
     /// Unique layer name
