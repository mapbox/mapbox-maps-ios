// This file is generated.
import Foundation

/// A raster array source
///
/// - SeeAlso: [Mapbox Style Specification](https://docs.mapbox.com/mapbox-gl-js/style-spec/sources/#raster_array)
@_documentation(visibility: public)
<<<<<<< HEAD
#endif
@_spi(Experimental) public struct RasterArraySource: Source, Equatable {
=======
@_spi(Experimental) public struct RasterArraySource: Source {
>>>>>>> 0e9af258

    @_documentation(visibility: public)
    public let type: SourceType
    @_documentation(visibility: public)
    public let id: String

    /// A URL to a TileJSON resource. Supported protocols are `http:`, `https:`, and `mapbox://<Tileset ID>`.
    @_documentation(visibility: public)
    public var url: String?

    /// An array of one or more tile source URLs, as in the TileJSON spec.
    @_documentation(visibility: public)
    public var tiles: [String]?

    /// An array containing the longitude and latitude of the southwest and northeast corners of the source's bounding box in the following order: `[sw.lng, sw.lat, ne.lng, ne.lat]`. When this property is included in a source, no tiles outside of the given bounds are requested by Mapbox GL.
    @_documentation(visibility: public)
    public private(set) var bounds: [Double]?

    /// Minimum zoom level for which tiles are available, as in the TileJSON spec.
    @_documentation(visibility: public)
    public var minzoom: Double?

    /// Maximum zoom level for which tiles are available, as in the TileJSON spec. Data from tiles at the maxzoom are used when displaying the map at higher zoom levels.
    @_documentation(visibility: public)
    public var maxzoom: Double?

    /// The minimum visual size to display tiles for this layer. Only configurable for raster layers.
    @_documentation(visibility: public)
    public private(set) var tileSize: Double?

    /// Contains an attribution to be displayed when the map is shown to a user.
    @_documentation(visibility: public)
    public private(set) var attribution: String?

    /// Contains the description of the raster data layers and the bands contained within the tiles.
    @_documentation(visibility: public)
    public private(set) var rasterLayers: [RasterArraySource.RasterDataLayer]?

    /// This property defines a source-specific resource budget, either in tile units or in megabytes. Whenever the tile cache goes over the defined limit, the least recently used tile will be evicted from the in-memory cache. Note that the current implementation does not take into account resources allocated by the visible tiles.
    @_documentation(visibility: public)
    public var tileCacheBudget: TileCacheBudgetSize?

    @_documentation(visibility: public)
    public init(id: String) {
        self.id = id
        self.type = .rasterArray
    }
}

extension RasterArraySource {
    enum CodingKeys: String, CodingKey {
        case id = "id"
        case type = "type"
        case url = "url"
        case tiles = "tiles"
        case bounds = "bounds"
        case minzoom = "minzoom"
        case maxzoom = "maxzoom"
        case tileSize = "tileSize"
        case attribution = "attribution"
        case rasterLayers = "rasterLayers"
        case tileCacheBudget = "tile-cache-budget"
    }

    public func encode(to encoder: Encoder) throws {
        var container = encoder.container(keyedBy: CodingKeys.self)

        if encoder.userInfo[.volatilePropertiesOnly] as? Bool == true  {
            try encodeVolatile(to: encoder, into: &container)
        } else if encoder.userInfo[.nonVolatilePropertiesOnly] as? Bool == true  {
            try encodeNonVolatile(to: encoder, into: &container)
        } else {
            try encodeVolatile(to: encoder, into: &container)
            try encodeNonVolatile(to: encoder, into: &container)
        }
    }

    private func encodeVolatile(to encoder: Encoder, into container: inout KeyedEncodingContainer<CodingKeys>) throws {
        try container.encodeIfPresent(tileCacheBudget, forKey: .tileCacheBudget)
    }

    private func encodeNonVolatile(to encoder: Encoder, into container: inout KeyedEncodingContainer<CodingKeys>) throws {
        try container.encodeIfPresent(id, forKey: .id)
        try container.encodeIfPresent(type, forKey: .type)
        try container.encodeIfPresent(url, forKey: .url)
        try container.encodeIfPresent(tiles, forKey: .tiles)
        try container.encodeIfPresent(bounds, forKey: .bounds)
        try container.encodeIfPresent(minzoom, forKey: .minzoom)
        try container.encodeIfPresent(maxzoom, forKey: .maxzoom)
        try container.encodeIfPresent(tileSize, forKey: .tileSize)
        try container.encodeIfPresent(attribution, forKey: .attribution)
        try container.encodeIfPresent(rasterLayers, forKey: .rasterLayers)
    }
}

#if swift(>=5.8)
    @_documentation(visibility: public)
#endif
@_spi(Experimental) extension RasterArraySource {

#if swift(>=5.8)
    @_documentation(visibility: public)
#endif
    /// A URL to a TileJSON resource. Supported protocols are `http:`, `https:`, and `mapbox://<Tileset ID>`.
    public func url(_ newValue: String) -> Self {
        with(self, setter(\.url, newValue))
    }    

#if swift(>=5.8)
    @_documentation(visibility: public)
#endif
    /// An array of one or more tile source URLs, as in the TileJSON spec.
    public func tiles(_ newValue: [String]) -> Self {
        with(self, setter(\.tiles, newValue))
    }    

#if swift(>=5.8)
    @_documentation(visibility: public)
#endif
    /// An array containing the longitude and latitude of the southwest and northeast corners of the source's bounding box in the following order: `[sw.lng, sw.lat, ne.lng, ne.lat]`. When this property is included in a source, no tiles outside of the given bounds are requested by Mapbox GL.
    public func bounds(_ newValue: [Double]) -> Self {
        with(self, setter(\.bounds, newValue))
    }    

#if swift(>=5.8)
    @_documentation(visibility: public)
#endif
    /// Minimum zoom level for which tiles are available, as in the TileJSON spec.
    public func minzoom(_ newValue: Double) -> Self {
        with(self, setter(\.minzoom, newValue))
    }    

#if swift(>=5.8)
    @_documentation(visibility: public)
#endif
    /// Maximum zoom level for which tiles are available, as in the TileJSON spec. Data from tiles at the maxzoom are used when displaying the map at higher zoom levels.
    public func maxzoom(_ newValue: Double) -> Self {
        with(self, setter(\.maxzoom, newValue))
    }    

#if swift(>=5.8)
    @_documentation(visibility: public)
#endif
    /// The minimum visual size to display tiles for this layer. Only configurable for raster layers.
    public func tileSize(_ newValue: Double) -> Self {
        with(self, setter(\.tileSize, newValue))
    }    

#if swift(>=5.8)
    @_documentation(visibility: public)
#endif
    /// Contains an attribution to be displayed when the map is shown to a user.
    public func attribution(_ newValue: String) -> Self {
        with(self, setter(\.attribution, newValue))
    }    

#if swift(>=5.8)
    @_documentation(visibility: public)
#endif
    /// Contains the description of the raster data layers and the bands contained within the tiles.
    public func rasterLayers(_ newValue: [RasterArraySource.RasterDataLayer]) -> Self {
        with(self, setter(\.rasterLayers, newValue))
    }    

#if swift(>=5.8)
    @_documentation(visibility: public)
#endif
    /// This property defines a source-specific resource budget, either in tile units or in megabytes. Whenever the tile cache goes over the defined limit, the least recently used tile will be evicted from the in-memory cache. Note that the current implementation does not take into account resources allocated by the visible tiles.
    public func tileCacheBudget(_ newValue: TileCacheBudgetSize) -> Self {
        with(self, setter(\.tileCacheBudget, newValue))
    }    
}
// End of generated file.<|MERGE_RESOLUTION|>--- conflicted
+++ resolved
@@ -5,12 +5,7 @@
 ///
 /// - SeeAlso: [Mapbox Style Specification](https://docs.mapbox.com/mapbox-gl-js/style-spec/sources/#raster_array)
 @_documentation(visibility: public)
-<<<<<<< HEAD
-#endif
 @_spi(Experimental) public struct RasterArraySource: Source, Equatable {
-=======
-@_spi(Experimental) public struct RasterArraySource: Source {
->>>>>>> 0e9af258
 
     @_documentation(visibility: public)
     public let type: SourceType
