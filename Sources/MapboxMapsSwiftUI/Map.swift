--- conflicted
+++ resolved
@@ -20,10 +20,6 @@
 public struct Map: View {
     public typealias InitOptionsProvider = () -> MapInitOptions
     public typealias TapAction = (CGPoint) -> Void
-<<<<<<< HEAD
-    public typealias TapQueryAction = (CGPoint, (Result<[QueriedFeature], Error>)) -> Void
-    typealias TapActionWithQueryPair = (options: RenderedQueryOptions?, action: TapQueryAction)
-=======
     public typealias LayerTapAction = (LayerTapPayload) -> Void
 
     public struct LayerTapPayload {
@@ -31,20 +27,6 @@
         public var coordinate: CLLocationCoordinate2D
         public var features: [QueriedFeature]
     }
-
-    struct Actions {
-        var onMapLoaded: MapLoadedAction?
-        var onMapTapGesture: TapAction?
-        var layerTapActions = [([String], LayerTapAction)]()
-    }
-
-    struct StyleURIs {
-        var `default`: StyleURI
-        var darkMode: StyleURI?
-    }
-
-    @Environment(\.colorScheme) var colorScheme
->>>>>>> a2d6486e
 
     var camera: Binding<CameraState>?
     private var mapDependencies = MapDependencies()
@@ -110,7 +92,7 @@
     ///
     /// - Parameters:
     ///  - action: The action to perform.
-    public func onMapTapGesture(action: @escaping TapAction) -> Self {
+    public func onMapTapGesture(perform action: @escaping TapAction) -> Self {
         set(\.mapDependencies.actions.onMapTapGesture, action)
     }
 
@@ -121,15 +103,9 @@
     /// - Parameters:
     ///  - layerIds: The identifiers of layers where to perform features lookup.
     ///  - action: The action to perform.
-<<<<<<< HEAD
-    public func onMapTapGesture(queryOptions: RenderedQueryOptions? = nil, action: @escaping TapQueryAction) -> Self {
-        var updated = self
-        updated.mapDependencies.actions.tapActionsWithQuery.append((options: queryOptions, action: action))
-=======
     public func onLayerTapGesture(_ layerIds: String..., perform action: @escaping LayerTapAction) -> Self {
         var updated = self
-        updated.actions.layerTapActions.append((layerIds, action))
->>>>>>> a2d6486e
+        updated.mapDependencies.actions.layerTapActions.append((layerIds, action))
         return updated
     }
 
