--- conflicted
+++ resolved
@@ -1785,18 +1785,10 @@
         manager.textMaxAngle = newTextMaxAngleProperty
         manager.syncSourceAndLayerIfNeeded()
 
-<<<<<<< HEAD
-final class PointAnnotationManagerTests: XCTestCase {
-    var manager: PointAnnotationManager!
-    var style: MockStyle!
-    var displayLinkCoordinator: DisplayLinkCoordinator!
-    var longPressGestureRecognizer: UILongPressGestureRecognizer!
-=======
         XCTAssertEqual(style.setLayerPropertiesStub.invocations.count, 1)
         XCTAssertEqual(style.setLayerPropertiesStub.invocations.last?.parameters.properties.count, annotations[0].layerProperties.count+1)
         XCTAssertNotNil(style.setLayerPropertiesStub.invocations.last?.parameters.properties["text-max-angle"])
     }
->>>>>>> fd9640e9
 
     func testSetToNilTextMaxAngle() {
         let newTextMaxAngleProperty = Double.random(in: -100000...100000)
@@ -1805,20 +1797,11 @@
         manager.syncSourceAndLayerIfNeeded()
         XCTAssertNotNil(style.setLayerPropertiesStub.invocations.last?.parameters.properties["text-max-angle"])
 
-<<<<<<< HEAD
-        style = MockStyle()
-        displayLinkCoordinator = MockDisplayLinkCoordinator()
-        manager = PointAnnotationManager(id: UUID().uuidString,
-                                         style: style,
-                                         layerPosition: nil,
-                                         displayLinkCoordinator: displayLinkCoordinator, longPressGestureRecognizer: longPressGestureRecognizer)
-=======
         manager.textMaxAngle = nil
         manager.syncSourceAndLayerIfNeeded()
         XCTAssertNil(manager.textMaxAngle)
 
         XCTAssertEqual(style.setLayerPropertiesStub.invocations.last?.parameters.properties["text-max-angle"] as! Double, defaultValue)
->>>>>>> fd9640e9
     }
 
     func testInitialTextOptional() {
