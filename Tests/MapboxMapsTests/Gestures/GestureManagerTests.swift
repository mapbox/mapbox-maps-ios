import XCTest
@testable import MapboxMaps

final class GestureManagerTests: XCTestCase {

    var mapboxMap: MockMapboxMap!
    var cameraAnimationsManager: MockCameraAnimationsManager!
    var panGestureHandler: MockPanGestureHandler!
    var pinchGestureHandler: MockPinchGestureHandler!
    var rotateGestureHandler: MockRotateGestureHandler!
    var pitchGestureHandler: GestureHandler!
    var doubleTapToZoomInGestureHandler: MockFocusableGestureHandler!
    var doubleTouchToZoomOutGestureHandler: MockFocusableGestureHandler!
    var quickZoomGestureHandler: MockFocusableGestureHandler!
    var singleTapGestureHandler: GestureHandler!
    var anyTouchGestureHandler: GestureHandler!
    var interruptDecelerationGestureHandler: GestureHandler!
    var gestureManager: GestureManager!
    // swiftlint:disable:next weak_delegate
    var delegate: MockGestureManagerDelegate!

    override func setUp() {
        super.setUp()
        mapboxMap = MockMapboxMap()
        cameraAnimationsManager = MockCameraAnimationsManager()
        panGestureHandler = MockPanGestureHandler(
            gestureRecognizer: MockGestureRecognizer())
        pinchGestureHandler = MockPinchGestureHandler(
            gestureRecognizer: MockGestureRecognizer())
        rotateGestureHandler = MockRotateGestureHandler(gestureRecognizer: MockGestureRecognizer())
        pitchGestureHandler = makeGestureHandler()
        doubleTapToZoomInGestureHandler = MockFocusableGestureHandler(
            gestureRecognizer: MockGestureRecognizer())
        doubleTouchToZoomOutGestureHandler = MockFocusableGestureHandler(
            gestureRecognizer: MockGestureRecognizer())
        quickZoomGestureHandler = MockFocusableGestureHandler(gestureRecognizer: MockGestureRecognizer())
        singleTapGestureHandler = makeGestureHandler()
        anyTouchGestureHandler = makeGestureHandler()
        interruptDecelerationGestureHandler = makeGestureHandler()
        gestureManager = GestureManager(
            panGestureHandler: panGestureHandler,
            pinchGestureHandler: pinchGestureHandler,
            rotateGestureHandler: rotateGestureHandler,
            pitchGestureHandler: pitchGestureHandler,
            doubleTapToZoomInGestureHandler: doubleTapToZoomInGestureHandler,
            doubleTouchToZoomOutGestureHandler: doubleTouchToZoomOutGestureHandler,
            quickZoomGestureHandler: quickZoomGestureHandler,
            singleTapGestureHandler: singleTapGestureHandler,
            anyTouchGestureHandler: anyTouchGestureHandler,
            interruptDecelerationGestureHandler: interruptDecelerationGestureHandler,
            mapboxMap: mapboxMap)
        delegate = MockGestureManagerDelegate()
        gestureManager.delegate = delegate
    }

    override func tearDown() {
        delegate = nil
        gestureManager = nil
        anyTouchGestureHandler = nil
        singleTapGestureHandler = nil
        quickZoomGestureHandler = nil
        doubleTouchToZoomOutGestureHandler = nil
        doubleTapToZoomInGestureHandler = nil
        pitchGestureHandler = nil
        pinchGestureHandler = nil
        panGestureHandler = nil
        cameraAnimationsManager = nil
        mapboxMap = nil
        super.tearDown()
    }

    func makeGestureHandler() -> GestureHandler {
        return GestureHandler(gestureRecognizer: MockGestureRecognizer())
    }

    func testPanGestureRecognizer() {
        XCTAssertTrue(gestureManager.panGestureRecognizer === panGestureHandler.gestureRecognizer)
    }

    func testPinchGestureRecognizer() {
        XCTAssertTrue(gestureManager.pinchGestureRecognizer === pinchGestureHandler.gestureRecognizer)
    }

    func testPitchGestureRecognizer() {
        XCTAssertTrue(gestureManager.pitchGestureRecognizer === pitchGestureHandler.gestureRecognizer)
    }

    func testRotateGestureRecognizer() {
        XCTAssertTrue(gestureManager.rotateGestureRecognizer === rotateGestureHandler.gestureRecognizer)
    }

    func testSingleTapGestureRecognizer() {
        XCTAssertTrue(gestureManager.singleTapGestureRecognizer === singleTapGestureHandler.gestureRecognizer)
    }

    func testDoubleTapToZoomInGestureRecognizer() {
        XCTAssertTrue(gestureManager.doubleTapToZoomInGestureRecognizer
                        === doubleTapToZoomInGestureHandler.gestureRecognizer)
    }

    func testDoubleTouchToZoomOutGestureRecognizer() {
        XCTAssertTrue(gestureManager.doubleTouchToZoomOutGestureRecognizer
                        === doubleTouchToZoomOutGestureHandler.gestureRecognizer)
    }

    func testQuickZoomGestureRecognizer() {
        XCTAssertTrue(gestureManager.quickZoomGestureRecognizer === quickZoomGestureHandler.gestureRecognizer)
    }

    func testAnyTouchGestureRecognizer() {
        XCTAssertTrue(gestureManager.anyTouchGestureRecognizer === anyTouchGestureHandler.gestureRecognizer)
    }

    func testPanGestureHandlerDelegate() {
        XCTAssertTrue(panGestureHandler.delegate === gestureManager)
    }

    func testPinchGestureHandlerDelegate() {
        XCTAssertTrue(pinchGestureHandler.delegate === gestureManager)
    }

    func testRotateGestureHandlerDelegate() {
        XCTAssertTrue(rotateGestureHandler.delegate === gestureManager)
    }

    func testPitchGestureHandlerDelegate() {
        XCTAssertTrue(pitchGestureHandler.delegate === gestureManager)
    }

    func testDoubleTapToZoomInGestureHandlerDelegate() {
        XCTAssertTrue(doubleTapToZoomInGestureHandler.delegate === gestureManager)
    }

    func testDoubleTouchToZoomOutGestureHandlerDelegate() {
        XCTAssertTrue(doubleTouchToZoomOutGestureHandler.delegate === gestureManager)
    }

    func testSingleTapGestureHandlerDelegate() {
        XCTAssertTrue(singleTapGestureHandler.delegate === gestureManager)
    }

    func testQuickZoomGestureHandlerDelegate() {
        XCTAssertTrue(quickZoomGestureHandler.delegate === gestureManager)
    }

    func testPitchGestureRecognizerRequiresPanGestureRecognizerToFail() throws {
        let pitchGestureRecognizer = try XCTUnwrap(pitchGestureHandler.gestureRecognizer as? MockGestureRecognizer)

        XCTAssertEqual(pitchGestureRecognizer.requireToFailStub.invocations.count, 1)
        XCTAssertTrue(pitchGestureRecognizer.requireToFailStub.invocations.first?.parameters
                        === panGestureHandler.gestureRecognizer)
    }

    func testQuickZoomGestureRecognizerRequiresDoubleTapToZoomInGestureRecognizerToFail() throws {
        let quickZoomGestureRecognizer = try XCTUnwrap(quickZoomGestureHandler.gestureRecognizer as? MockGestureRecognizer)

        XCTAssertEqual(quickZoomGestureRecognizer.requireToFailStub.invocations.count, 1)
        XCTAssertTrue(quickZoomGestureRecognizer.requireToFailStub.invocations.first?.parameters
                        === doubleTapToZoomInGestureHandler.gestureRecognizer)
    }

    func testSingleTapGestureRecognizerRequiresDoubleTapToZoomInGestureRecognizerToFail() throws {
        let singleTapGestureRecognizer = try XCTUnwrap(singleTapGestureHandler.gestureRecognizer as? MockGestureRecognizer)

        XCTAssertEqual(singleTapGestureRecognizer.requireToFailStub.invocations.count, 1)
        XCTAssertTrue(singleTapGestureRecognizer.requireToFailStub.invocations.first?.parameters
                        === doubleTapToZoomInGestureHandler.gestureRecognizer)
    }

    func testGestureBegan() {
        let gestureType = GestureType.allCases.randomElement()!

        gestureManager.gestureBegan(for: gestureType)

        XCTAssertEqual(delegate.gestureDidBeginStub.invocations.count, 1, "GestureBegan should have been invoked once. It was called \(delegate.gestureDidBeginStub.invocations.count) times.")
        XCTAssertTrue(delegate.gestureDidBeginStub.invocations.first?.parameters.gestureManager === gestureManager)
        XCTAssertEqual(delegate.gestureDidBeginStub.invocations.first?.parameters.gestureType, gestureType)
        XCTAssertEqual(mapboxMap.beginGestureStub.invocations.count, 1)
    }

    func testGestureEnded() throws {
        let gestureType = GestureType.allCases.randomElement()!
        let willAnimate = Bool.random()
        gestureManager.gestureBegan(for: gestureType)
        gestureManager.gestureEnded(for: gestureType, willAnimate: willAnimate)

        XCTAssertEqual(delegate.gestureDidEndStub.invocations.count, 1, "GestureEnded should have been invoked once. It was called \(delegate.gestureDidEndStub.invocations.count) times.")
        XCTAssertTrue(delegate.gestureDidEndStub.invocations.first?.parameters.gestureManager === gestureManager)
        XCTAssertEqual(delegate.gestureDidEndStub.invocations.first?.parameters.gestureType, gestureType)
        let willAnimateValue = try XCTUnwrap(delegate.gestureDidEndStub.invocations.first?.parameters.willAnimate)
        XCTAssertEqual(willAnimateValue, willAnimate)
        XCTAssertEqual(mapboxMap.endGestureStub.invocations.count, 1)
    }

    func testAnimationEnded() {
        let gestureType = GestureType.allCases.randomElement()!

        gestureManager.animationEnded(for: gestureType)

        XCTAssertEqual(delegate.gestureDidEndAnimatingStub.invocations.count, 1, "animationEnded should have been invoked once. It was called \(delegate.gestureDidEndAnimatingStub.invocations.count) times.")
        XCTAssertTrue(delegate.gestureDidEndAnimatingStub.invocations.first?.parameters.gestureManager === gestureManager)
        XCTAssertEqual(delegate.gestureDidEndAnimatingStub.invocations.first?.parameters.gestureType, gestureType)
    }

    func testOptionsPanEnabled() {
        XCTAssertTrue(gestureManager.options.panEnabled)
        XCTAssertTrue(gestureManager.panGestureRecognizer.isEnabled)

        gestureManager.options.panEnabled = false

        XCTAssertFalse(gestureManager.options.panEnabled)
        XCTAssertFalse(gestureManager.panGestureRecognizer.isEnabled)

        gestureManager.options.panEnabled = true

        XCTAssertTrue(gestureManager.options.panEnabled)
        XCTAssertTrue(gestureManager.panGestureRecognizer.isEnabled)

        gestureManager.panGestureRecognizer.isEnabled = false

        XCTAssertFalse(gestureManager.options.panEnabled)
        XCTAssertFalse(gestureManager.panGestureRecognizer.isEnabled)

        gestureManager.panGestureRecognizer.isEnabled = true

        XCTAssertTrue(gestureManager.options.panEnabled)
        XCTAssertTrue(gestureManager.panGestureRecognizer.isEnabled)
    }

    func testOptionsPinchEnabled() {
        XCTAssertTrue(gestureManager.options.pinchEnabled)
        XCTAssertTrue(gestureManager.pinchGestureRecognizer.isEnabled)

        gestureManager.options.pinchEnabled = false

        XCTAssertFalse(gestureManager.options.pinchEnabled)
        XCTAssertFalse(gestureManager.pinchGestureRecognizer.isEnabled)

        gestureManager.options.pinchEnabled = true

        XCTAssertTrue(gestureManager.options.pinchEnabled)
        XCTAssertTrue(gestureManager.pinchGestureRecognizer.isEnabled)

        gestureManager.pinchGestureRecognizer.isEnabled = false

        XCTAssertFalse(gestureManager.options.pinchEnabled)
        XCTAssertFalse(gestureManager.pinchGestureRecognizer.isEnabled)

        gestureManager.pinchGestureRecognizer.isEnabled = true

        XCTAssertTrue(gestureManager.options.pinchEnabled)
        XCTAssertTrue(gestureManager.pinchGestureRecognizer.isEnabled)
    }

    func testOptionsPitchEnabled() {
        XCTAssertTrue(gestureManager.options.pitchEnabled)
        XCTAssertTrue(gestureManager.pitchGestureRecognizer.isEnabled)

        gestureManager.options.pitchEnabled = false

        XCTAssertFalse(gestureManager.options.pitchEnabled)
        XCTAssertFalse(gestureManager.pitchGestureRecognizer.isEnabled)

        gestureManager.options.pitchEnabled = true

        XCTAssertTrue(gestureManager.options.pitchEnabled)
        XCTAssertTrue(gestureManager.pitchGestureRecognizer.isEnabled)

        gestureManager.pitchGestureRecognizer.isEnabled = false

        XCTAssertFalse(gestureManager.options.pitchEnabled)
        XCTAssertFalse(gestureManager.pitchGestureRecognizer.isEnabled)

        gestureManager.pitchGestureRecognizer.isEnabled = true

        XCTAssertTrue(gestureManager.options.pitchEnabled)
        XCTAssertTrue(gestureManager.pitchGestureRecognizer.isEnabled)
    }

    func testOptionsDoubleTapToZoomInEnabled() {
        XCTAssertTrue(gestureManager.options.doubleTapToZoomInEnabled)
        XCTAssertTrue(gestureManager.doubleTapToZoomInGestureRecognizer.isEnabled)

        gestureManager.options.doubleTapToZoomInEnabled = false

        XCTAssertFalse(gestureManager.options.doubleTapToZoomInEnabled)
        XCTAssertFalse(gestureManager.doubleTapToZoomInGestureRecognizer.isEnabled)

        gestureManager.options.doubleTapToZoomInEnabled = true

        XCTAssertTrue(gestureManager.options.doubleTapToZoomInEnabled)
        XCTAssertTrue(gestureManager.doubleTapToZoomInGestureRecognizer.isEnabled)

        gestureManager.doubleTapToZoomInGestureRecognizer.isEnabled = false

        XCTAssertFalse(gestureManager.options.doubleTapToZoomInEnabled)
        XCTAssertFalse(gestureManager.doubleTapToZoomInGestureRecognizer.isEnabled)

        gestureManager.doubleTapToZoomInGestureRecognizer.isEnabled = true

        XCTAssertTrue(gestureManager.options.doubleTapToZoomInEnabled)
        XCTAssertTrue(gestureManager.doubleTapToZoomInGestureRecognizer.isEnabled)
    }

    func testOptionsDoubleTouchToZoomOutEnabled() {
        XCTAssertTrue(gestureManager.options.doubleTouchToZoomOutEnabled)
        XCTAssertTrue(gestureManager.doubleTouchToZoomOutGestureRecognizer.isEnabled)

        gestureManager.options.doubleTouchToZoomOutEnabled = false

        XCTAssertFalse(gestureManager.options.doubleTouchToZoomOutEnabled)
        XCTAssertFalse(gestureManager.doubleTouchToZoomOutGestureRecognizer.isEnabled)

        gestureManager.options.doubleTouchToZoomOutEnabled = true

        XCTAssertTrue(gestureManager.options.doubleTouchToZoomOutEnabled)
        XCTAssertTrue(gestureManager.doubleTouchToZoomOutGestureRecognizer.isEnabled)

        gestureManager.doubleTouchToZoomOutGestureRecognizer.isEnabled = false

        XCTAssertFalse(gestureManager.options.doubleTouchToZoomOutEnabled)
        XCTAssertFalse(gestureManager.doubleTouchToZoomOutGestureRecognizer.isEnabled)

        gestureManager.doubleTouchToZoomOutGestureRecognizer.isEnabled = true

        XCTAssertTrue(gestureManager.options.doubleTouchToZoomOutEnabled)
        XCTAssertTrue(gestureManager.doubleTouchToZoomOutGestureRecognizer.isEnabled)
    }

    func testOptionsQuickZoomEnabled() {
        XCTAssertTrue(gestureManager.options.quickZoomEnabled)
        XCTAssertTrue(gestureManager.quickZoomGestureRecognizer.isEnabled)

        gestureManager.options.quickZoomEnabled = false

        XCTAssertFalse(gestureManager.options.quickZoomEnabled)
        XCTAssertFalse(gestureManager.quickZoomGestureRecognizer.isEnabled)

        gestureManager.options.quickZoomEnabled = true

        XCTAssertTrue(gestureManager.options.quickZoomEnabled)
        XCTAssertTrue(gestureManager.quickZoomGestureRecognizer.isEnabled)

        gestureManager.quickZoomGestureRecognizer.isEnabled = false

        XCTAssertFalse(gestureManager.options.quickZoomEnabled)
        XCTAssertFalse(gestureManager.quickZoomGestureRecognizer.isEnabled)

        gestureManager.quickZoomGestureRecognizer.isEnabled = true

        XCTAssertTrue(gestureManager.options.quickZoomEnabled)
        XCTAssertTrue(gestureManager.quickZoomGestureRecognizer.isEnabled)
    }

    func testOptionsPanDecelerationFactor() {
        XCTAssertEqual(gestureManager.options.panDecelerationFactor, UIScrollView.DecelerationRate.normal.rawValue)
        XCTAssertEqual(panGestureHandler.decelerationFactor, UIScrollView.DecelerationRate.normal.rawValue)

        gestureManager.options.panDecelerationFactor = UIScrollView.DecelerationRate.fast.rawValue

        XCTAssertEqual(gestureManager.options.panDecelerationFactor, UIScrollView.DecelerationRate.fast.rawValue)
        XCTAssertEqual(panGestureHandler.decelerationFactor, UIScrollView.DecelerationRate.fast.rawValue)

        gestureManager.options.panDecelerationFactor = UIScrollView.DecelerationRate.normal.rawValue

        XCTAssertEqual(gestureManager.options.panDecelerationFactor, UIScrollView.DecelerationRate.normal.rawValue)
        XCTAssertEqual(panGestureHandler.decelerationFactor, UIScrollView.DecelerationRate.normal.rawValue)

        panGestureHandler.decelerationFactor = UIScrollView.DecelerationRate.fast.rawValue

        XCTAssertEqual(gestureManager.options.panDecelerationFactor, UIScrollView.DecelerationRate.fast.rawValue)
        XCTAssertEqual(panGestureHandler.decelerationFactor, UIScrollView.DecelerationRate.fast.rawValue)

        panGestureHandler.decelerationFactor = UIScrollView.DecelerationRate.normal.rawValue

        XCTAssertEqual(gestureManager.options.panDecelerationFactor, UIScrollView.DecelerationRate.normal.rawValue)
        XCTAssertEqual(panGestureHandler.decelerationFactor, UIScrollView.DecelerationRate.normal.rawValue)
    }

    func testOptionsPanMode() {
        XCTAssertEqual(gestureManager.options.panMode, .horizontalAndVertical)
        XCTAssertEqual(panGestureHandler.panMode, .horizontalAndVertical)

        gestureManager.options.panMode = .horizontal

        XCTAssertEqual(gestureManager.options.panMode, .horizontal)
        XCTAssertEqual(panGestureHandler.panMode, .horizontal)

        gestureManager.options.panMode = .vertical

        XCTAssertEqual(gestureManager.options.panMode, .vertical)
        XCTAssertEqual(panGestureHandler.panMode, .vertical)

        panGestureHandler.panMode = .horizontalAndVertical

        XCTAssertEqual(gestureManager.options.panMode, .horizontalAndVertical)
        XCTAssertEqual(panGestureHandler.panMode, .horizontalAndVertical)

        panGestureHandler.panMode = [.horizontal, .vertical].randomElement()!

        XCTAssertEqual(gestureManager.options.panMode, panGestureHandler.panMode)
    }

    func testOptionsRotateEnabled() {
        XCTAssertTrue(gestureManager.options.rotateEnabled)
        XCTAssertTrue(gestureManager.rotateGestureRecognizer.isEnabled)

        gestureManager.options.rotateEnabled = false

        XCTAssertFalse(gestureManager.options.rotateEnabled)
        XCTAssertFalse(gestureManager.rotateGestureRecognizer.isEnabled)

        gestureManager.options.rotateEnabled = true

        XCTAssertTrue(gestureManager.options.rotateEnabled)
        XCTAssertTrue(gestureManager.rotateGestureRecognizer.isEnabled)

        gestureManager.rotateGestureRecognizer.isEnabled = false

        XCTAssertFalse(gestureManager.options.rotateEnabled)
        XCTAssertFalse(gestureManager.rotateGestureRecognizer.isEnabled)

        gestureManager.rotateGestureRecognizer.isEnabled = true

        XCTAssertTrue(gestureManager.options.rotateEnabled)
        XCTAssertTrue(gestureManager.rotateGestureRecognizer.isEnabled)
    }

    func testOptionsPinchZoomEnabled() {
        XCTAssertTrue(gestureManager.options.pinchZoomEnabled)
        XCTAssertTrue(pinchGestureHandler.zoomEnabled)

        gestureManager.options.pinchZoomEnabled = false

        XCTAssertFalse(gestureManager.options.pinchZoomEnabled)
        XCTAssertFalse(pinchGestureHandler.zoomEnabled)

        gestureManager.options.pinchZoomEnabled = true

        XCTAssertTrue(gestureManager.options.pinchZoomEnabled)
        XCTAssertTrue(pinchGestureHandler.zoomEnabled)

        pinchGestureHandler.zoomEnabled = false

        XCTAssertFalse(gestureManager.options.pinchZoomEnabled)
        XCTAssertFalse(pinchGestureHandler.zoomEnabled)

        pinchGestureHandler.zoomEnabled = true

        XCTAssertTrue(gestureManager.options.pinchZoomEnabled)
        XCTAssertTrue(pinchGestureHandler.zoomEnabled)
    }

    func testOptionsPinchPanEnabled() {
        XCTAssertTrue(gestureManager.options.pinchPanEnabled)
        XCTAssertTrue(pinchGestureHandler.panEnabled)

        gestureManager.options.pinchPanEnabled = false

        XCTAssertFalse(gestureManager.options.pinchPanEnabled)
        XCTAssertFalse(pinchGestureHandler.panEnabled)

        gestureManager.options.pinchPanEnabled = true

        XCTAssertTrue(gestureManager.options.pinchPanEnabled)
        XCTAssertTrue(pinchGestureHandler.panEnabled)

        pinchGestureHandler.panEnabled = false

        XCTAssertFalse(gestureManager.options.pinchPanEnabled)
        XCTAssertFalse(pinchGestureHandler.panEnabled)

        pinchGestureHandler.panEnabled = true

        XCTAssertTrue(gestureManager.options.pinchPanEnabled)
        XCTAssertTrue(pinchGestureHandler.panEnabled)
    }

    func testOptionsFocalPoint() {
        XCTAssertNil(gestureManager.options.focalPoint)
        XCTAssertNil(doubleTapToZoomInGestureHandler.focalPoint)
        XCTAssertNil(doubleTouchToZoomOutGestureHandler.focalPoint)
        XCTAssertNil(quickZoomGestureHandler.focalPoint)
        XCTAssertNil(pinchGestureHandler.focalPoint)

        let firstFocalPoint = CGPoint.random()
        gestureManager.options.focalPoint = firstFocalPoint

        XCTAssertEqual(gestureManager.options.focalPoint, firstFocalPoint)
        XCTAssertEqual(doubleTapToZoomInGestureHandler.focalPoint, firstFocalPoint)
        XCTAssertEqual(doubleTouchToZoomOutGestureHandler.focalPoint, firstFocalPoint)
        XCTAssertEqual(quickZoomGestureHandler.focalPoint, firstFocalPoint)
        XCTAssertEqual(pinchGestureHandler.focalPoint, firstFocalPoint)
        XCTAssertEqual(rotateGestureHandler.focalPoint, firstFocalPoint)

        gestureManager.options.focalPoint = nil

        XCTAssertNil(doubleTapToZoomInGestureHandler.focalPoint)
        XCTAssertNil(doubleTouchToZoomOutGestureHandler.focalPoint)
        XCTAssertNil(quickZoomGestureHandler.focalPoint)
        XCTAssertNil(pinchGestureHandler.focalPoint)
        XCTAssertNil(rotateGestureHandler.focalPoint)
    }

    func testOptionsSimultaneousRotateAndPinchZoomEnabled() {
        XCTAssertTrue(gestureManager.options.simultaneousRotateAndPinchZoomEnabled)
        XCTAssertTrue(rotateGestureHandler.simultaneousRotateAndPinchZoomEnabled)
        XCTAssertTrue(pinchGestureHandler.simultaneousRotateAndPinchZoomEnabled)

        gestureManager.options.simultaneousRotateAndPinchZoomEnabled = false

        XCTAssertFalse(gestureManager.options.simultaneousRotateAndPinchZoomEnabled)
        XCTAssertFalse(rotateGestureHandler.simultaneousRotateAndPinchZoomEnabled)
        XCTAssertFalse(pinchGestureHandler.simultaneousRotateAndPinchZoomEnabled)
    }
<<<<<<< HEAD
=======

    func testBalancedConsecutivePinchDelegateEvents() {
        gestureManager.gestureBegan(for: .pinch)
        XCTAssertEqual(delegate.gestureDidBeginStub.invocations.count, 1)

        gestureManager.gestureBegan(for: .pinch)

        XCTAssertEqual(delegate.gestureDidBeginStub.invocations.count, 1)

        gestureManager.gestureEnded(for: .pinch, willAnimate: false)
        XCTAssertEqual(delegate.gestureDidEndStub.invocations.count, 0)

        gestureManager.gestureEnded(for: .pinch, willAnimate: false)
        XCTAssertEqual(delegate.gestureDidEndStub.invocations.count, 1)
    }

    func testBalancedMixedPinchDelegateEvents() {
        gestureManager.gestureBegan(for: .pinch)
        gestureManager.gestureBegan(for: .pinch)
        XCTAssertEqual(delegate.gestureDidBeginStub.invocations.count, 1)

        gestureManager.gestureEnded(for: .pinch, willAnimate: false)
        XCTAssertEqual(delegate.gestureDidEndStub.invocations.count, 0)

        gestureManager.gestureBegan(for: .pinch)
        XCTAssertEqual(delegate.gestureDidBeginStub.invocations.count, 1)

        gestureManager.gestureEnded(for: .pinch, willAnimate: false)
        gestureManager.gestureEnded(for: .pinch, willAnimate: false)
        XCTAssertEqual(delegate.gestureDidEndStub.invocations.count, 1)
    }
>>>>>>> 58af389f
}<|MERGE_RESOLUTION|>--- conflicted
+++ resolved
@@ -513,38 +513,4 @@
         XCTAssertFalse(rotateGestureHandler.simultaneousRotateAndPinchZoomEnabled)
         XCTAssertFalse(pinchGestureHandler.simultaneousRotateAndPinchZoomEnabled)
     }
-<<<<<<< HEAD
-=======
-
-    func testBalancedConsecutivePinchDelegateEvents() {
-        gestureManager.gestureBegan(for: .pinch)
-        XCTAssertEqual(delegate.gestureDidBeginStub.invocations.count, 1)
-
-        gestureManager.gestureBegan(for: .pinch)
-
-        XCTAssertEqual(delegate.gestureDidBeginStub.invocations.count, 1)
-
-        gestureManager.gestureEnded(for: .pinch, willAnimate: false)
-        XCTAssertEqual(delegate.gestureDidEndStub.invocations.count, 0)
-
-        gestureManager.gestureEnded(for: .pinch, willAnimate: false)
-        XCTAssertEqual(delegate.gestureDidEndStub.invocations.count, 1)
-    }
-
-    func testBalancedMixedPinchDelegateEvents() {
-        gestureManager.gestureBegan(for: .pinch)
-        gestureManager.gestureBegan(for: .pinch)
-        XCTAssertEqual(delegate.gestureDidBeginStub.invocations.count, 1)
-
-        gestureManager.gestureEnded(for: .pinch, willAnimate: false)
-        XCTAssertEqual(delegate.gestureDidEndStub.invocations.count, 0)
-
-        gestureManager.gestureBegan(for: .pinch)
-        XCTAssertEqual(delegate.gestureDidBeginStub.invocations.count, 1)
-
-        gestureManager.gestureEnded(for: .pinch, willAnimate: false)
-        gestureManager.gestureEnded(for: .pinch, willAnimate: false)
-        XCTAssertEqual(delegate.gestureDidEndStub.invocations.count, 1)
-    }
->>>>>>> 58af389f
 }