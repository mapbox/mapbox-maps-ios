--- conflicted
+++ resolved
@@ -47,7 +47,10 @@
         XCTAssertTrue(scaleBar.isOnRight, "The scale bar should be on the right after the position has been updated to bottomRight.")
     }
 
-<<<<<<< HEAD
+    func attributions() -> [Attribution] {
+        return [ Attribution(title: "This is a test", url: URL(string: "https://example.com/this-is-a-test")!)]
+    }
+
     func testCompassVisibility() throws {
         let initialSubviews = ornamentSupportableView.subviews.filter { $0 is MapboxCompassOrnamentView }
         let compass = try XCTUnwrap(initialSubviews.first as? MapboxCompassOrnamentView, "The ornament supportable map view should include a compass")
@@ -113,9 +116,5 @@
         XCTAssertEqual(CompassImage.default, compass.image, "Compass image did not get set to default")
         XCTAssertEqual(compass.image, ornamentsManager.options.compass.image, "OrnamentsManager and compass image are out of sync")
         XCTAssertNotEqual(image, compass.containerView.image, "Compass image view image is still set to custom image")
-=======
-    func attributions() -> [Attribution] {
-        return [ Attribution(title: "This is a test", url: URL(string: "https://example.com/this-is-a-test")!)]
->>>>>>> 486ad269
     }
 }