--- conflicted
+++ resolved
@@ -72,21 +72,21 @@
 		74A2313C27EDCE7F0065FB7D /* AnnotationView.swift in Sources */ = {isa = PBXBuildFile; fileRef = 74A2313B27EDCE7F0065FB7D /* AnnotationView.swift */; };
 		74A2313E27EE1C640065FB7D /* ViewAnnotationWithPointAnnotationExample.swift in Sources */ = {isa = PBXBuildFile; fileRef = 74A2313D27EE1C630065FB7D /* ViewAnnotationWithPointAnnotationExample.swift */; };
 		74D0803A28A13916008EB69C /* BasicLocationPulsingExample.swift in Sources */ = {isa = PBXBuildFile; fileRef = 74D0803928A13916008EB69C /* BasicLocationPulsingExample.swift */; };
+		9501A5A42A38830B00F2AF92 /* ViewExtensions.swift in Sources */ = {isa = PBXBuildFile; fileRef = 9501A59F2A38830B00F2AF92 /* ViewExtensions.swift */; };
+		9501A5A52A38830B00F2AF92 /* Constants.swift in Sources */ = {isa = PBXBuildFile; fileRef = 9501A5A02A38830B00F2AF92 /* Constants.swift */; };
+		9501A5A62A38830B00F2AF92 /* ButtonStyle.swift in Sources */ = {isa = PBXBuildFile; fileRef = 9501A5A12A38830B00F2AF92 /* ButtonStyle.swift */; };
+		9501A5A72A38830B00F2AF92 /* CameraDebugView.swift in Sources */ = {isa = PBXBuildFile; fileRef = 9501A5A22A38830B00F2AF92 /* CameraDebugView.swift */; };
+		9501A5A82A38830B00F2AF92 /* SwiftExtensions.swift in Sources */ = {isa = PBXBuildFile; fileRef = 9501A5A32A38830B00F2AF92 /* SwiftExtensions.swift */; };
 		953290572982C681005E1FE1 /* MapboxMapsSwiftUI in Frameworks */ = {isa = PBXBuildFile; productRef = 953290562982C681005E1FE1 /* MapboxMapsSwiftUI */; };
-		9532A13D29A0094300784062 /* SwiftExtensions.swift in Sources */ = {isa = PBXBuildFile; fileRef = 9532A13C29A0094300784062 /* SwiftExtensions.swift */; };
 		954AF549298A821E00365B6C /* ClusteringExample.swift in Sources */ = {isa = PBXBuildFile; fileRef = 954AF548298A821E00365B6C /* ClusteringExample.swift */; };
 		955B69EF299AAE6700FD4A19 /* RasterColorExample.swift in Sources */ = {isa = PBXBuildFile; fileRef = 955B69EE299AAE6700FD4A19 /* RasterColorExample.swift */; };
-		95ABB68E2984564400028F0E /* ButtonStyle.swift in Sources */ = {isa = PBXBuildFile; fileRef = 95ABB68D2984564400028F0E /* ButtonStyle.swift */; };
+		95857AC229B7A1A2005D238C /* LongTapAnimationExample.swift in Sources */ = {isa = PBXBuildFile; fileRef = 95857AC129B7A1A2005D238C /* LongTapAnimationExample.swift */; };
+		959EDE5229F5520500AEE16C /* MapEventsExample.swift in Sources */ = {isa = PBXBuildFile; fileRef = 959EDE5129F5520500AEE16C /* MapEventsExample.swift */; };
+		95A8C6A32A1A60E900D0FB48 /* CombineExample.swift in Sources */ = {isa = PBXBuildFile; fileRef = 95A8C6A22A1A60E900D0FB48 /* CombineExample.swift */; };
 		95B589B62982BFE800BF4F31 /* SimpleMapExample.swift in Sources */ = {isa = PBXBuildFile; fileRef = 95B589B02982BFE800BF4F31 /* SimpleMapExample.swift */; };
 		95B589B82982BFE800BF4F31 /* SwiftUIRoot.swift in Sources */ = {isa = PBXBuildFile; fileRef = 95B589B22982BFE800BF4F31 /* SwiftUIRoot.swift */; };
 		95B589B92982BFE800BF4F31 /* FeaturesQueryExample.swift in Sources */ = {isa = PBXBuildFile; fileRef = 95B589B32982BFE800BF4F31 /* FeaturesQueryExample.swift */; };
 		95B589BA2982BFE800BF4F31 /* MapSettingsExample.swift in Sources */ = {isa = PBXBuildFile; fileRef = 95B589B42982BFE800BF4F31 /* MapSettingsExample.swift */; };
-		95B589C02982C04000BF4F31 /* CameraDebugView.swift in Sources */ = {isa = PBXBuildFile; fileRef = 95B589BB2982C04000BF4F31 /* CameraDebugView.swift */; };
-		95B589C12982C04000BF4F31 /* ViewExtensions.swift in Sources */ = {isa = PBXBuildFile; fileRef = 95B589BC2982C04000BF4F31 /* ViewExtensions.swift */; };
-		95B589C22982C04000BF4F31 /* Constants.swift in Sources */ = {isa = PBXBuildFile; fileRef = 95B589BD2982C04000BF4F31 /* Constants.swift */; };
-		95857AC229B7A1A2005D238C /* LongTapAnimationExample.swift in Sources */ = {isa = PBXBuildFile; fileRef = 95857AC129B7A1A2005D238C /* LongTapAnimationExample.swift */; };
-		959EDE5229F5520500AEE16C /* MapEventsExample.swift in Sources */ = {isa = PBXBuildFile; fileRef = 959EDE5129F5520500AEE16C /* MapEventsExample.swift */; };
-		95A8C6A32A1A60E900D0FB48 /* CombineExample.swift in Sources */ = {isa = PBXBuildFile; fileRef = 95A8C6A22A1A60E900D0FB48 /* CombineExample.swift */; };
 		A41E58342654593500D8B946 /* SwitchStylesExample.swift in Sources */ = {isa = PBXBuildFile; fileRef = A41E58332654593500D8B946 /* SwitchStylesExample.swift */; };
 		A41E584C26555A3400D8B946 /* PointClusteringExample.swift in Sources */ = {isa = PBXBuildFile; fileRef = A41E584B26555A3400D8B946 /* PointClusteringExample.swift */; };
 		A41E58F4265C005300D8B946 /* blueprint_style.json in Resources */ = {isa = PBXBuildFile; fileRef = A41E58F3265C005300D8B946 /* blueprint_style.json */; };
@@ -253,20 +253,20 @@
 		74A2313D27EE1C630065FB7D /* ViewAnnotationWithPointAnnotationExample.swift */ = {isa = PBXFileReference; lastKnownFileType = sourcecode.swift; path = ViewAnnotationWithPointAnnotationExample.swift; sourceTree = "<group>"; };
 		74A2313F27EE243B0065FB7D /* annotations.json */ = {isa = PBXFileReference; lastKnownFileType = text.json; path = annotations.json; sourceTree = "<group>"; };
 		74D0803928A13916008EB69C /* BasicLocationPulsingExample.swift */ = {isa = PBXFileReference; lastKnownFileType = sourcecode.swift; path = BasicLocationPulsingExample.swift; sourceTree = "<group>"; };
-		9532A13C29A0094300784062 /* SwiftExtensions.swift */ = {isa = PBXFileReference; lastKnownFileType = sourcecode.swift; path = SwiftExtensions.swift; sourceTree = "<group>"; };
+		9501A59F2A38830B00F2AF92 /* ViewExtensions.swift */ = {isa = PBXFileReference; fileEncoding = 4; lastKnownFileType = sourcecode.swift; path = ViewExtensions.swift; sourceTree = "<group>"; };
+		9501A5A02A38830B00F2AF92 /* Constants.swift */ = {isa = PBXFileReference; fileEncoding = 4; lastKnownFileType = sourcecode.swift; path = Constants.swift; sourceTree = "<group>"; };
+		9501A5A12A38830B00F2AF92 /* ButtonStyle.swift */ = {isa = PBXFileReference; fileEncoding = 4; lastKnownFileType = sourcecode.swift; path = ButtonStyle.swift; sourceTree = "<group>"; };
+		9501A5A22A38830B00F2AF92 /* CameraDebugView.swift */ = {isa = PBXFileReference; fileEncoding = 4; lastKnownFileType = sourcecode.swift; path = CameraDebugView.swift; sourceTree = "<group>"; };
+		9501A5A32A38830B00F2AF92 /* SwiftExtensions.swift */ = {isa = PBXFileReference; fileEncoding = 4; lastKnownFileType = sourcecode.swift; path = SwiftExtensions.swift; sourceTree = "<group>"; };
 		954AF548298A821E00365B6C /* ClusteringExample.swift */ = {isa = PBXFileReference; lastKnownFileType = sourcecode.swift; path = ClusteringExample.swift; sourceTree = "<group>"; };
 		955B69EE299AAE6700FD4A19 /* RasterColorExample.swift */ = {isa = PBXFileReference; lastKnownFileType = sourcecode.swift; path = RasterColorExample.swift; sourceTree = "<group>"; };
-		95ABB68D2984564400028F0E /* ButtonStyle.swift */ = {isa = PBXFileReference; lastKnownFileType = sourcecode.swift; path = ButtonStyle.swift; sourceTree = "<group>"; };
+		95857AC129B7A1A2005D238C /* LongTapAnimationExample.swift */ = {isa = PBXFileReference; lastKnownFileType = sourcecode.swift; path = LongTapAnimationExample.swift; sourceTree = "<group>"; };
+		959EDE5129F5520500AEE16C /* MapEventsExample.swift */ = {isa = PBXFileReference; fileEncoding = 4; lastKnownFileType = sourcecode.swift; path = MapEventsExample.swift; sourceTree = "<group>"; };
+		95A8C6A22A1A60E900D0FB48 /* CombineExample.swift */ = {isa = PBXFileReference; lastKnownFileType = sourcecode.swift; path = CombineExample.swift; sourceTree = "<group>"; };
 		95B589B02982BFE800BF4F31 /* SimpleMapExample.swift */ = {isa = PBXFileReference; fileEncoding = 4; lastKnownFileType = sourcecode.swift; path = SimpleMapExample.swift; sourceTree = "<group>"; };
 		95B589B22982BFE800BF4F31 /* SwiftUIRoot.swift */ = {isa = PBXFileReference; fileEncoding = 4; lastKnownFileType = sourcecode.swift; path = SwiftUIRoot.swift; sourceTree = "<group>"; };
 		95B589B32982BFE800BF4F31 /* FeaturesQueryExample.swift */ = {isa = PBXFileReference; fileEncoding = 4; lastKnownFileType = sourcecode.swift; path = FeaturesQueryExample.swift; sourceTree = "<group>"; };
 		95B589B42982BFE800BF4F31 /* MapSettingsExample.swift */ = {isa = PBXFileReference; fileEncoding = 4; lastKnownFileType = sourcecode.swift; path = MapSettingsExample.swift; sourceTree = "<group>"; };
-		95B589BB2982C04000BF4F31 /* CameraDebugView.swift */ = {isa = PBXFileReference; lastKnownFileType = sourcecode.swift; path = CameraDebugView.swift; sourceTree = "<group>"; };
-		95B589BC2982C04000BF4F31 /* ViewExtensions.swift */ = {isa = PBXFileReference; lastKnownFileType = sourcecode.swift; path = ViewExtensions.swift; sourceTree = "<group>"; };
-		95B589BD2982C04000BF4F31 /* Constants.swift */ = {isa = PBXFileReference; lastKnownFileType = sourcecode.swift; path = Constants.swift; sourceTree = "<group>"; };
-		95857AC129B7A1A2005D238C /* LongTapAnimationExample.swift */ = {isa = PBXFileReference; lastKnownFileType = sourcecode.swift; path = LongTapAnimationExample.swift; sourceTree = "<group>"; };
-		959EDE5129F5520500AEE16C /* MapEventsExample.swift */ = {isa = PBXFileReference; fileEncoding = 4; lastKnownFileType = sourcecode.swift; path = MapEventsExample.swift; sourceTree = "<group>"; };
-		95A8C6A22A1A60E900D0FB48 /* CombineExample.swift */ = {isa = PBXFileReference; lastKnownFileType = sourcecode.swift; path = CombineExample.swift; sourceTree = "<group>"; };
 		A41E58332654593500D8B946 /* SwitchStylesExample.swift */ = {isa = PBXFileReference; lastKnownFileType = sourcecode.swift; path = SwitchStylesExample.swift; sourceTree = "<group>"; };
 		A41E584B26555A3400D8B946 /* PointClusteringExample.swift */ = {isa = PBXFileReference; lastKnownFileType = sourcecode.swift; path = PointClusteringExample.swift; sourceTree = "<group>"; };
 		A41E58F3265C005300D8B946 /* blueprint_style.json */ = {isa = PBXFileReference; fileEncoding = 4; lastKnownFileType = text.json; path = blueprint_style.json; sourceTree = "<group>"; };
@@ -290,9 +290,9 @@
 		CAC195B625AC098A00F69FEA /* CameraAnimatorsExample.swift */ = {isa = PBXFileReference; fileEncoding = 4; lastKnownFileType = sourcecode.swift; path = CameraAnimatorsExample.swift; sourceTree = "<group>"; };
 		CADCF742258499570065C51B /* BasicMapExample.swift */ = {isa = PBXFileReference; fileEncoding = 4; lastKnownFileType = sourcecode.swift; path = BasicMapExample.swift; sourceTree = "<group>"; };
 		CAF9A9802583E49B007EF9EC /* TestableExampleTests.swift */ = {isa = PBXFileReference; lastKnownFileType = sourcecode.swift; path = TestableExampleTests.swift; sourceTree = "<group>"; };
-		FE99952A2A1E05200068AB12 /* Lights3DExample.swift */ = {isa = PBXFileReference; lastKnownFileType = sourcecode.swift; path = Lights3DExample.swift; sourceTree = "<group>"; };
 		FE355DAD2A275377003AC5DF /* Examples_CarPlay.entitlements */ = {isa = PBXFileReference; lastKnownFileType = text.plist.entitlements; path = Examples_CarPlay.entitlements; sourceTree = "<group>"; };
 		FE355DAF2A275DB4003AC5DF /* Examples.xcconfig */ = {isa = PBXFileReference; lastKnownFileType = text.xcconfig; path = Examples.xcconfig; sourceTree = "<group>"; };
+		FE99952A2A1E05200068AB12 /* Lights3DExample.swift */ = {isa = PBXFileReference; lastKnownFileType = sourcecode.swift; path = Lights3DExample.swift; sourceTree = "<group>"; };
 		FEA410EF2A2630EF002F1816 /* ApplicationCarPlaySceneDelegage.swift */ = {isa = PBXFileReference; lastKnownFileType = sourcecode.swift; path = ApplicationCarPlaySceneDelegage.swift; sourceTree = "<group>"; };
 		FEA410F12A263109002F1816 /* DashboardCarPlaySceneDelegate.swift */ = {isa = PBXFileReference; lastKnownFileType = sourcecode.swift; path = DashboardCarPlaySceneDelegate.swift; sourceTree = "<group>"; };
 		FEA410F32A263126002F1816 /* InstrumentClusterCarPlaySceneDelegate.swift */ = {isa = PBXFileReference; lastKnownFileType = sourcecode.swift; path = InstrumentClusterCarPlaySceneDelegate.swift; sourceTree = "<group>"; };
@@ -563,7 +563,18 @@
 			path = Annotations;
 			sourceTree = "<group>";
 		};
-<<<<<<< HEAD
+		9501A5942A3882D800F2AF92 /* Util */ = {
+			isa = PBXGroup;
+			children = (
+				9501A5A12A38830B00F2AF92 /* ButtonStyle.swift */,
+				9501A5A22A38830B00F2AF92 /* CameraDebugView.swift */,
+				9501A5A02A38830B00F2AF92 /* Constants.swift */,
+				9501A5A32A38830B00F2AF92 /* SwiftExtensions.swift */,
+				9501A59F2A38830B00F2AF92 /* ViewExtensions.swift */,
+			);
+			path = Util;
+			sourceTree = "<group>";
+		};
 		95B5898E2982BF4900BF4F31 /* SwiftUI Examples */ = {
 			isa = PBXGroup;
 			children = (
@@ -575,22 +586,11 @@
 				3AA5FAF229BF132800758AC0 /* Puck2DExample.swift */,
 				3AA5FAF429C0786A00758AC0 /* Puck3DExample.swift */,
 				3ADF96012992787A00819649 /* ViewAnnotationsExample.swift */,
-				95B589C32982C07900BF4F31 /* Util */,
+				9501A5942A3882D800F2AF92 /* Util */,
 			);
 			path = "SwiftUI Examples";
 			sourceTree = "<group>";
 		};
-		95B589C32982C07900BF4F31 /* Util */ = {
-			isa = PBXGroup;
-			children = (
-				95B589BD2982C04000BF4F31 /* Constants.swift */,
-				95B589BB2982C04000BF4F31 /* CameraDebugView.swift */,
-				95B589BC2982C04000BF4F31 /* ViewExtensions.swift */,
-				95ABB68D2984564400028F0E /* ButtonStyle.swift */,
-				9532A13C29A0094300784062 /* SwiftExtensions.swift */,
-			);
-			path = Util;
-=======
 		FE355DB02A276C1F003AC5DF /* CarPlay */ = {
 			isa = PBXGroup;
 			children = (
@@ -600,7 +600,6 @@
 				FEA410F52A26314A002F1816 /* CarPlayMapViewController.swift */,
 			);
 			path = CarPlay;
->>>>>>> 605a6096
 			sourceTree = "<group>";
 		};
 /* End PBXGroup section */
@@ -624,11 +623,8 @@
 			name = Examples;
 			packageProductDependencies = (
 				B5327E9C260124C00095B6BD /* MapboxMaps */,
-<<<<<<< HEAD
 				953290562982C681005E1FE1 /* MapboxMapsSwiftUI */,
-=======
 				FE2755D42A12230B00EEC95F /* Fingertips */,
->>>>>>> 605a6096
 			);
 			productName = Examples;
 			productReference = 077C4EEA252F7E88007636F1 /* Examples.app */;
@@ -676,14 +672,9 @@
 		077C4EE2252F7E88007636F1 /* Project object */ = {
 			isa = PBXProject;
 			attributes = {
-<<<<<<< HEAD
-				LastSwiftUpdateCheck = 1400;
-				LastUpgradeCheck = 1410;
-=======
 				BuildIndependentTargetsInParallel = YES;
 				LastSwiftUpdateCheck = 1200;
 				LastUpgradeCheck = 1430;
->>>>>>> 605a6096
 				TargetAttributes = {
 					077C4EE9252F7E88007636F1 = {
 						CreatedOnToolsVersion = 12.0;
@@ -813,15 +804,13 @@
 				95A8C6A32A1A60E900D0FB48 /* CombineExample.swift in Sources */,
 				CA03F10F26268DF700673961 /* OfflineManagerExample.swift in Sources */,
 				CADCF73C258499200065C51B /* AppDelegate.swift in Sources */,
-<<<<<<< HEAD
 				95B589B92982BFE800BF4F31 /* FeaturesQueryExample.swift in Sources */,
-				CADCF7392584991C0065C51B /* UIViewController+Children.swift in Sources */,
-=======
 				CADCF7392584991C0065C51B /* UIViewController+Extensions.swift in Sources */,
->>>>>>> 605a6096
+				CADCF7392584991C0065C51B /* UIViewController+Extensions.swift in Sources */,
 				58248C2F2695FF24009AC598 /* StoryboardMapViewExample.swift in Sources */,
 				74A2313827EC6B360065FB7D /* IconSizeChangeExample.swift in Sources */,
 				B58E470927BABE0E00D87FD6 /* AdvancedViewportGesturesExample.swift in Sources */,
+				9501A5A72A38830B00F2AF92 /* CameraDebugView.swift in Sources */,
 				A495049B2667D64F00130A8F /* SkyLayerExample.swift in Sources */,
 				CADCF7262584990E0065C51B /* SnapshotterExample.swift in Sources */,
 				5812B55127C5A0E500E10063 /* CustomLocationProviderExample.swift in Sources */,
@@ -830,12 +819,12 @@
 				95857AC229B7A1A2005D238C /* LongTapAnimationExample.swift in Sources */,
 				3A7CE98B282AB0DE00C3A0B8 /* NavigationSimulator.swift in Sources */,
 				CADCF7212584990E0065C51B /* PolygonAnnotationExample.swift in Sources */,
-				9532A13D29A0094300784062 /* SwiftExtensions.swift in Sources */,
 				A41E58342654593500D8B946 /* SwitchStylesExample.swift in Sources */,
 				CADCF7272584990E0065C51B /* FitCameraToGeometryExample.swift in Sources */,
 				B5327EC3260277AC0095B6BD /* ExampleProtocol.swift in Sources */,
 				955B69EF299AAE6700FD4A19 /* RasterColorExample.swift in Sources */,
 				7412CF6427E8EA2A00F03B1C /* CircleAnnotationExample.swift in Sources */,
+				9501A5A42A38830B00F2AF92 /* ViewExtensions.swift in Sources */,
 				7471A4E128D0CEA400C7DFE5 /* LargeGeoJSONExample.swift in Sources */,
 				58A28B602869F728006F7D93 /* SpinningGlobeExample.swift in Sources */,
 				A41E584C26555A3400D8B946 /* PointClusteringExample.swift in Sources */,
@@ -849,14 +838,10 @@
 				177C9D47269CA61100D13A2D /* ShowHideLayerExample.swift in Sources */,
 				0C784D1126D002DC004AE7D0 /* FeatureStateExample.swift in Sources */,
 				74797C1A28F5B72F0008BBB9 /* ViewAnnotationAnimationExample.swift in Sources */,
-<<<<<<< HEAD
 				95B589B82982BFE800BF4F31 /* SwiftUIRoot.swift in Sources */,
-=======
 				FEA410F42A263126002F1816 /* InstrumentClusterCarPlaySceneDelegate.swift in Sources */,
->>>>>>> 605a6096
 				CADCF7222584990E0065C51B /* ColorExpressionExample.swift in Sources */,
 				58A28B5B2869F69C006F7D93 /* HeatmapLayerGlobeExample.swift in Sources */,
-				95B589C22982C04000BF4F31 /* Constants.swift in Sources */,
 				74A2313C27EDCE7F0065FB7D /* AnnotationView.swift in Sources */,
 				7412CF6C27E9D48700F03B1C /* AddMarkersSymbolExample.swift in Sources */,
 				17E28C5C2672A1160033DF0F /* SymbolClusteringExample.swift in Sources */,
@@ -865,10 +850,8 @@
 				CADCF743258499570065C51B /* BasicMapExample.swift in Sources */,
 				7406E3702806B66F002CC41F /* ResizableImageExample.swift in Sources */,
 				17B40D2426A85500000887EF /* LiveDataExample.swift in Sources */,
-				95B589C02982C04000BF4F31 /* CameraDebugView.swift in Sources */,
 				95B589B62982BFE800BF4F31 /* SimpleMapExample.swift in Sources */,
 				CADCF7242584990E0065C51B /* AnimateLayerExample.swift in Sources */,
-				95ABB68E2984564400028F0E /* ButtonStyle.swift in Sources */,
 				3AA5FAF329BF132800758AC0 /* Puck2DExample.swift in Sources */,
 				073475D725AFAE520049B0B8 /* CustomLayerExample.swift in Sources */,
 				7412CF6827E9A8D600F03B1C /* UIColor+Random.swift in Sources */,
@@ -879,7 +862,6 @@
 				CA86E81825BE7C2300E5A1D9 /* BuildingExtrusionsExample.swift in Sources */,
 				7395C38828FEDFCF00071A33 /* PointAnnotationClusteringExample.swift in Sources */,
 				C608C107267BC5B1003C86C3 /* LocalizationExample.swift in Sources */,
-				95B589C12982C04000BF4F31 /* ViewExtensions.swift in Sources */,
 				0706C4A625B1181A008733C0 /* TerrainExample.swift in Sources */,
 				CADCF7282584990E0065C51B /* LineAnnotationExample.swift in Sources */,
 				74D0803A28A13916008EB69C /* BasicLocationPulsingExample.swift in Sources */,
@@ -888,6 +870,7 @@
 				FEA410F62A26314A002F1816 /* CarPlayMapViewController.swift in Sources */,
 				304AB3B527439287005B6D09 /* ViewAnnotationMarkerExample.swift in Sources */,
 				CA4F1F7225E815CF00822D2A /* SwiftUIExample.swift in Sources */,
+				9501A5A62A38830B00F2AF92 /* ButtonStyle.swift in Sources */,
 				CAC195B725AC098A00F69FEA /* CameraAnimatorsExample.swift in Sources */,
 				3ADF96022992787A00819649 /* ViewAnnotationsExample.swift in Sources */,
 				732A550028DA470E00CDBFB7 /* PitchAndDistanceExample.swift in Sources */,
@@ -895,6 +878,7 @@
 				FE99952B2A1E05200068AB12 /* Lights3DExample.swift in Sources */,
 				73E27C2627AF024C0067F277 /* DataJoinExample.swift in Sources */,
 				74A2313127EB306F0065FB7D /* Array+Split.swift in Sources */,
+				9501A5A52A38830B00F2AF92 /* Constants.swift in Sources */,
 				0C78AC2925BF70E40057F570 /* LineGradientExample.swift in Sources */,
 				17B48067268A4E9300CF0D5E /* DistanceExpressionExample.swift in Sources */,
 				959EDE5229F5520500AEE16C /* MapEventsExample.swift in Sources */,
@@ -905,6 +889,7 @@
 				74A2313627EB37EE0065FB7D /* AnimatedMarkerExample.swift in Sources */,
 				95B589BA2982BFE800BF4F31 /* MapSettingsExample.swift in Sources */,
 				58A3C0C925C4B93600CAE5F0 /* AnimateGeoJSONLineExample.swift in Sources */,
+				9501A5A82A38830B00F2AF92 /* SwiftExtensions.swift in Sources */,
 				B5327EBF260277930095B6BD /* Example.swift in Sources */,
 				CADCF736258499170065C51B /* ExampleTableViewController.swift in Sources */,
 				17B4805A2684FB2300CF0D5E /* AnimateImageLayerExample.swift in Sources */,
