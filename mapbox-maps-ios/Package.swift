--- conflicted
+++ resolved
@@ -13,15 +13,10 @@
     products: [
         .library(
             name: "MapboxMaps",
-<<<<<<< HEAD
             targets: ["MapboxMaps"]),
         .library(
             name: "MapboxMapsSwiftUI",
             targets: ["MapboxMapsSwiftUI"])
-=======
-            targets: ["MapboxMaps"]
-        ),
->>>>>>> f2ca7d32
     ],
     dependencies: [
         .package(name: "MapboxCommon", url: "https://github.com/mapbox/mapbox-common-ios.git", .exact("23.4.0-beta.1")),
@@ -74,14 +69,11 @@
                 .process("Resources/MapInitOptionsTests.xib"),
             ]
         ),
-<<<<<<< HEAD
         .testTarget(
             name: "MapboxMapsSwiftUITests",
             dependencies: [
                 "MapboxMapsSwiftUI",
                 "MapboxMaps"
             ])
-=======
->>>>>>> f2ca7d32
     ]
 )