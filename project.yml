---
name: MapboxMaps
<<<<<<< HEAD
include:
  - mapbox-maps-ios/project.yml
targets:
  Examples:
    entitlements:
      path: Sources/Examples/CarPlay.entitlements
      properties:
        com.apple.developer.carplay-maps: YES

  DebugApp:
    templates:
      - installTokenScript
      - assetCatalog
      - application
    type: application
    platform: iOS
    settings:
      SKIP_INSTALL: NO
      INFOPLIST_FILE: Sources/DebugApp/Info.plist
      IPHONEOS_DEPLOYMENT_TARGET: 13.0
    sources:
      - path: Sources/DebugApp/
        excludes: Info.plist
    scheme:
      environmentVariables:
        - variable: MTL_HUD_ENABLED
          value: 1
        - variable: MAPBOX_MAPS_SIGNPOSTS_ENABLED
          value: 1
          isEnabled: false
        - variable: MAPBOX_REOPEN_EXAMPLE
          value: 1

  MobileMetricsTests:
    templates:
      - unit-test
    sources:
      - path: Tests/SLAMetrics
        excludes:
        - testspec.yml
    settings:
      base:
        GENERATE_INFOPLIST_FILE: YES
        IPHONEOS_DEPLOYMENT_TARGET: 13.0
    dependencies:
      - target: MapboxTestHost

  MapboxTestHost:
    scheme:
      testPlans:
        - path: Tests/TestPlans/GestureTests.xctestplan
        - path: Tests/TestPlans/IntegrationTests.xctestplan
        - path: Tests/TestPlans/MapsTests.xctestplan
        - path: Tests/TestPlans/UnitTests.xctestplan
          defaultPlan: true
    dependencies:
      - target: TestSpecifications


  TestSpecifications:
    platform: iOS
    type: bundle
    settings:
      GENERATE_INFOPLIST_FILE: YES
      PRODUCT_BUNDLE_IDENTIFIER: com.mapbox.test-spec
    sources:
      - path: mapbox-maps-internal/test-spec/tests
        includes:
          - "**/*.json"
          - "**/*-ios.json.gz"
        excludes:
          - "templates"

schemes:
  SLAMetrics:
    build:
      targets:
        MapboxTestHost: all
    test:
      config: Release
      targets:
        - MobileMetricsTests
      testPlans:
        - path: Tests/TestPlans/SLAMetrics.xctestplan
=======
configFiles:
  Debug: Configurations/base.xcconfig
  Release: Configurations/base.xcconfig
options:
  bundleIdPrefix: com.mapbox
  defaultConfig: Release
  parallelizeBuild: false
  preGenCommand: |
    [[ -d "mapbox-maps-ios" ]] && pushd "mapbox-maps-ios"

    VERSIONS_PATH="scripts/release/packager/versions.json"
    MAPBOX_CORE_MAPS_VERSION="$(jq -r .MapboxCoreMaps $VERSIONS_PATH)"
    MAPBOX_COMMON_VERSION="$(jq -r .MapboxCommon $VERSIONS_PATH)"

    cat <<EOF > Cartfile.MapboxCoreMaps.json
    {"$MAPBOX_CORE_MAPS_VERSION": "https://api.mapbox.com/downloads/v2/mobile-maps-core/snapshots/ios/packages/$MAPBOX_CORE_MAPS_VERSION/MapboxCoreMaps.xcframework-dynamic.zip"}
    EOF

    cat <<EOF > Cartfile.MapboxCommon.json
    {"$MAPBOX_COMMON_VERSION": "https://api.mapbox.com/downloads/v2/mapbox-common/releases/ios/packages/$MAPBOX_COMMON_VERSION/MapboxCommon.zip"}
    EOF

    cat <<EOF > Cartfile
    binary "Cartfile.MapboxCoreMaps.json" == $MAPBOX_CORE_MAPS_VERSION
    binary "Cartfile.MapboxCommon.json" == $MAPBOX_COMMON_VERSION
    github "mapbox/turf-swift" == $(jq -r .Turf $VERSIONS_PATH | sed 's/^v//')

    EOF

    cat <<EOF > Cartfile.xcconfig
    BUILD_LIBRARY_FOR_DISTRIBUTION=YES
    EOF

    if [[ $(command -v "carthage") ]]; then
      CARTHAGE_BINARY="carthage"
    elif [[ $(command -v "mint") ]]; then
      CARTHAGE_BINARY="mint run Carthage/Carthage"
    else
      echo "error: Carthage not found"
      exit 1
    fi
    $CARTHAGE_BINARY update --use-netrc --platform ios --verbose --use-xcframeworks --cache-builds --configuration Cartfile.xcconfig
    rm -f Cartfile Cartfile.resolved Cartfile.xcconfig Cartfile.MapboxCoreMaps.json Cartfile.MapboxCommon.json
packages:
  Fingertips:
    url: git@github.com:mapbox/Fingertips.git
    from: 0.6.0
  Hammer:
    url: git@github.com:lyft/Hammer.git
    from: 0.14.3
settings:
  base:
    DEVELOPMENT_TEAM: GJZR2MEM28
    TARGETED_DEVICE_FAMILY: 1,2
targets:
  MapboxMaps:
    type: framework
    platform: iOS
    settings:
      base:
        PRODUCT_BUNDLE_IDENTIFIER: com.mapbox.MapboxMaps
        SKIP_INSTALL: "NO"
        LD_RUNPATH_SEARCH_PATHS: $(inherited) @executable_path/Frameworks @loader_path/Frameworks
        SWIFT_EMIT_PRIVATE_MODULE_INTERFACE: YES
        RUN_DOCUMENTATION_COMPILER: YES
      configs:
        Debug:
          SWIFT_ACTIVE_COMPILATION_CONDITIONS: $(inherited) USING_TURF_WITH_LIBRARY_EVOLUTION
        Release:
          SWIFT_ACTIVE_COMPILATION_CONDITIONS: $(inherited) RELEASE USING_TURF_WITH_LIBRARY_EVOLUTION
    configFiles:
      Debug: "Configurations/base.xcconfig"
      Release: "Configurations/base.xcconfig"
    sources:
      - path: "Sources/MapboxMaps/"
        includes: "*.swift"
        excludes:
          - "**/*.plist"
          - "**/*.h"
          - "**/.swiftlint.yml"
      - path: "Sources/MapboxMaps/Info.plist"
      - path: "Sources/MapboxMaps/MapboxMaps.h"
    dependencies:
      - framework: Carthage/Build/MapboxCoreMaps.xcframework
      - framework: Carthage/Build/Turf.xcframework
      - framework: Carthage/Build/MapboxCommon.xcframework

  MapboxMapsTests:
    templates:
      - installTokenScript
      - unit-test
    settings:
      base:
        GENERATE_INFOPLIST_FILE: YES
        PRODUCT_BUNDLE_IDENTIFIER: "com.mapbox.MapboxTests"
    sources: Tests/MapboxMapsTests
    dependencies:
      - target: MapboxTestHost

  GestureTests:
    templates:
      - installTokenScript
      - unit-test
    settings:
      base:
        PRODUCT_BUNDLE_IDENTIFIER: "com.mapbox.MapboxTests"
        IPHONEOS_DEPLOYMENT_TARGET: 13.0
        GENERATE_INFOPLIST_FILE: YES
    sources:
      - path: "Tests/MapboxMapsTests"
        includes:
          - "Integration Tests/MapViewIntegrationTestCase.swift"
          - "Integration Tests/IntegrationTestCase.swift"
          - "Helpers/Bundle+MapboxMapsTests.swift"
          - "Helpers/String+FileSystemSafe.swift"
          - "Helpers/XCTestCase+GuardForMetalDevice.swift"
          - "Helpers/XCTestCase+MapboxAccessToken.swift"
          - "Helpers/XCTestCase+TemporaryCacheDirectory.swift"
      - path: Tests/GestureTests
    dependencies:
      - target: MapboxTestHost
      - package: Hammer

  MapboxTestHost:
    templates:
      - installTokenScript
      - assetCatalog
      - application
    platform: iOS
    deploymentTarget: 12.0
    settings:
      base:
        PRODUCT_BUNDLE_IDENTIFIER: "com.mapbox.MapboxMapsTestHost"
        GENERATE_INFOPLIST_FILE: YES
        INFOPLIST_KEY_CFBundleDisplayName: Test Host
        INFOPLIST_KEY_UIMainStoryboardFile: Main
        INFOPLIST_KEY_UILaunchScreen_Generation: YES
        INFOPLIST_KEY_UISupportedInterfaceOrientations: UIInterfaceOrientationPortrait UIInterfaceOrientationLandscapeLeft UIInterfaceOrientationLandscapeRight
        INFOPLIST_KEY_UISupportedInterfaceOrientations_iPad: UIInterfaceOrientationPortrait UIInterfaceOrientationPortraitUpsideDown UIInterfaceOrientationLandscapeLeft UIInterfaceOrientationLandscapeRight
    sources:
      - path: Sources/MapboxTestHost
    scheme:
      testTargets:
          - MapboxMapsTests
          - GestureTests
      gatherCoverageData: true
      coverageTargets:
        - MapboxMaps

  Examples:
    templates:
      - installTokenScript
      - assetCatalog
      - application
    type: application
    platform: iOS
    settings:
      base:
        PRODUCT_BUNDLE_IDENTIFIER: com.mapbox.examples
    scheme:
      testTargets:
        - MapboxMapsTests
        - ExamplesTests
        - ExamplesUITests
      environmentVariables:
        - variable: MTL_HUD_ENABLED
          value: 1
        - variable: MAPBOX_MAPS_SIGNPOSTS_ENABLED
          value: 1
          isEnabled: false
        - variable: MAPBOX_REOPEN_EXAMPLE
          value: 1
    sources:
      - path: Apps/Examples/Examples/


  ExamplesTests:
    templates:
      - installTokenScript
      - unit-test
    settings:
      base:
        GENERATE_INFOPLIST_FILE: YES
        PRODUCT_BUNDLE_IDENTIFIER: "com.mapbox.MapboxTests"
    sources:
      - path: "Tests/ExamplesTests"
    dependencies:
      - target: Examples

  ExamplesUITests:
    templates:
      - unit-test
    type: bundle.ui-testing
    settings:
      base:
        GENERATE_INFOPLIST_FILE: YES
        PRODUCT_BUNDLE_IDENTIFIER: "mapbox.ExamplesUITests"
    sources: Tests/ExamplesUITests
    dependencies:
      - target: Examples

targetTemplates:
  installTokenScript:
    settings:
      base:
        INFOPLIST_PREFIX_HEADER: $(DERIVED_FILE_DIR)/InfoPlist.Prefix.h
        INFOPLIST_PREPROCESS: YES
    preBuildScripts:
      - path: scripts/insert_access_token.sh
        name: Insert Mapbox Access Token
        showEnvVars: false
        basedOnDependencyAnalysis: false
        outputFiles:
          - $(INFOPLIST_PREFIX_HEADER)

  assetCatalog:
    settings:
      ASSETCATALOG_COMPILER_APPICON_NAME: AppIcon
      ASSETCATALOG_COMPILER_GLOBAL_ACCENT_COLOR_NAME: AccentColor

  application:
    templates:
      - swiftlint-script
    type: application
    platform: iOS
    configFiles:
      Debug: "Configurations/apps.xcconfig"
      Release: "Configurations/apps.xcconfig"
    settings:
      LD_RUNPATH_SEARCH_PATHS: $(inherited) @executable_path/Frameworks
      PRODUCT_BUNDLE_IDENTIFIER: com.mapbox.examples
    dependencies:
      - target: MapboxMaps
      - framework: Carthage/Build/MapboxCoreMaps.xcframework
      - framework: Carthage/Build/Turf.xcframework
      - framework: Carthage/Build/MapboxCommon.xcframework
      - package: Fingertips

  unit-test:
    templates:
      - installTokenScript
    type: bundle.unit-test
    platform: iOS
    settings:
      base:
        LD_RUNPATH_SEARCH_PATHS: "$(inherited) @executable_path/Frameworks @loader_path/Frameworks"
    configFiles:
      Debug: Configurations/unitTests.xcconfig
      Release: Configurations/unitTests.xcconfig

  swiftlint-script:
    postBuildScripts:
      - script: |
          if [[ -f "scripts/run_swiftlint.sh" ]]; then
            scripts/run_swiftlint.sh
          elif [[ -f "mapbox-maps-ios/scripts/run_swiftlint.sh" ]]; then
            mapbox-maps-ios/scripts/run_swiftlint.sh
          else
            find . -name "run_swiftlint.sh" -exec {} \; -quit
          fi
        name: Run swiftlint
        basedOnDependencyAnalysis: false
        showEnvVars: false
>>>>>>> 1a33fca3
<|MERGE_RESOLUTION|>--- conflicted
+++ resolved
@@ -1,91 +1,5 @@
 ---
 name: MapboxMaps
-<<<<<<< HEAD
-include:
-  - mapbox-maps-ios/project.yml
-targets:
-  Examples:
-    entitlements:
-      path: Sources/Examples/CarPlay.entitlements
-      properties:
-        com.apple.developer.carplay-maps: YES
-
-  DebugApp:
-    templates:
-      - installTokenScript
-      - assetCatalog
-      - application
-    type: application
-    platform: iOS
-    settings:
-      SKIP_INSTALL: NO
-      INFOPLIST_FILE: Sources/DebugApp/Info.plist
-      IPHONEOS_DEPLOYMENT_TARGET: 13.0
-    sources:
-      - path: Sources/DebugApp/
-        excludes: Info.plist
-    scheme:
-      environmentVariables:
-        - variable: MTL_HUD_ENABLED
-          value: 1
-        - variable: MAPBOX_MAPS_SIGNPOSTS_ENABLED
-          value: 1
-          isEnabled: false
-        - variable: MAPBOX_REOPEN_EXAMPLE
-          value: 1
-
-  MobileMetricsTests:
-    templates:
-      - unit-test
-    sources:
-      - path: Tests/SLAMetrics
-        excludes:
-        - testspec.yml
-    settings:
-      base:
-        GENERATE_INFOPLIST_FILE: YES
-        IPHONEOS_DEPLOYMENT_TARGET: 13.0
-    dependencies:
-      - target: MapboxTestHost
-
-  MapboxTestHost:
-    scheme:
-      testPlans:
-        - path: Tests/TestPlans/GestureTests.xctestplan
-        - path: Tests/TestPlans/IntegrationTests.xctestplan
-        - path: Tests/TestPlans/MapsTests.xctestplan
-        - path: Tests/TestPlans/UnitTests.xctestplan
-          defaultPlan: true
-    dependencies:
-      - target: TestSpecifications
-
-
-  TestSpecifications:
-    platform: iOS
-    type: bundle
-    settings:
-      GENERATE_INFOPLIST_FILE: YES
-      PRODUCT_BUNDLE_IDENTIFIER: com.mapbox.test-spec
-    sources:
-      - path: mapbox-maps-internal/test-spec/tests
-        includes:
-          - "**/*.json"
-          - "**/*-ios.json.gz"
-        excludes:
-          - "templates"
-
-schemes:
-  SLAMetrics:
-    build:
-      targets:
-        MapboxTestHost: all
-    test:
-      config: Release
-      targets:
-        - MobileMetricsTests
-      testPlans:
-        - path: Tests/TestPlans/SLAMetrics.xctestplan
-=======
 configFiles:
   Debug: Configurations/base.xcconfig
   Release: Configurations/base.xcconfig
@@ -348,5 +262,4 @@
           fi
         name: Run swiftlint
         basedOnDependencyAnalysis: false
-        showEnvVars: false
->>>>>>> 1a33fca3
+        showEnvVars: false