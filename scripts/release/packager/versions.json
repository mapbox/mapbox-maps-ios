--- conflicted
+++ resolved
@@ -1,10 +1,5 @@
 {
-<<<<<<< HEAD
-    "MapboxCoreMaps": "11.3.0-SNAPSHOT.0229T1322Z.ab36715",
-    "MapboxCommon": "24.2.0",
-=======
     "MapboxCoreMaps": "11.3.0-beta.1",
     "MapboxCommon": "24.3.0-beta.1",
->>>>>>> af5cf0d4
     "Turf": "2.8.0"
 }